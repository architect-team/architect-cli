<!-- docs -->

<p align="center">
  <picture>
    <source media="(prefers-color-scheme: dark)" srcset="https://cdn.architect.io/logo/horizontal-inverted.png"/>
    <source media="(prefers-color-scheme: light)" srcset="https://cdn.architect.io/logo/horizontal.png"/>
    <img width="320" alt="Architect Logo" src="https://cdn.architect.io/logo/horizontal.png"/>
  </picture>
</p>

<p align="center">
  <a href="https://oclif.io"><img src="https://img.shields.io/badge/cli-oclif-brightgreen.svg" alt="oclif" /></a>
  <a href="https://github.com/architect-team/architect-cli/actions?query=workflow%3A%22CLI+-+Cut+Release+Candidate%22"><img src="https://img.shields.io/github/workflow/status/architect-team/architect-cli/CLI%20-%20Cut%20Release%20Candidate" alt="Build" /></a>
  <a href="https://npmjs.org/package/@architect-io/cli"><img src="https://img.shields.io/npm/v/@architect-io/cli.svg" alt="Version" /></a>
  <a href="https://github.com/architect-team/architect-cli/blob/master/package.json"><img src="https://img.shields.io/npm/l/@architect-io/cli.svg" alt="License" /></a>
</p>

<p align="center">
  Self-service cloud environments for everyone. Achieve deployment, networking, and security automation all at once with Architect.
</p>

---

Architect is the world's first [DevOps-as-a-Service](//architect.io/product) toolset designed to help democratize environment provisioning for engineers. With Architect, anyone can deploy any service, anywhere, for any reason with the push of a button.

Our unique approach to continuous delivery is powered by an embedded dependency resolver. By simply asserting your microservice dependenies, Architect is able to build a graph of your application and deploy the entire stack to your favorite cloud provider.

Architect's CLI, which provides the full developer experience needed to create [components](//docs.architect.io) and operate local [environments](//docs.architect.io/deployments/local-environments), is fully open-source. The CLI can deploy components locally using docker-compose, enrich the deployments with components found in Architect's Cloud registry, and allows developers to publish their own components to the registry both publicly and privately for free.

## Requirements
* [**Docker**](//docs.docker.com/get-docker/) must be installed
* [**Node.js** `v12`](//nodejs.org/en/download/) or higher must be installed

## Usage

<!-- usage -->
```sh-session
$ npm install -g @architect-io/cli
$ architect COMMAND
running command...
$ architect (--version)
@architect-io/cli/1.27.0-rc.6 linux-x64 node-v16.17.1
$ architect --help [COMMAND]
USAGE
  $ architect COMMAND
...
```
<!-- usagestop -->

## Commands

<!-- commands -->
* [`architect autocomplete [SHELL]`](#architect-autocomplete-shell)
* [`architect c:register [COMPONENT]`](#architect-cregister-component)
* [`architect c:validate [CONFIGS_OR_COMPONENTS]`](#architect-cvalidate-configs_or_components)
* [`architect cluster [QUERY]`](#architect-cluster-query)
* [`architect cluster:create [CLUSTER]`](#architect-clustercreate-cluster)
* [`architect cluster:destroy [CLUSTER]`](#architect-clusterdestroy-cluster)
* [`architect cluster:search [QUERY]`](#architect-clustersearch-query)
* [`architect clusters [QUERY]`](#architect-clusters-query)
* [`architect clusters:create [CLUSTER]`](#architect-clusterscreate-cluster)
* [`architect clusters:deregister [CLUSTER]`](#architect-clustersderegister-cluster)
* [`architect clusters:destroy [CLUSTER]`](#architect-clustersdestroy-cluster)
* [`architect clusters:register [CLUSTER]`](#architect-clustersregister-cluster)
* [`architect clusters:search [QUERY]`](#architect-clusterssearch-query)
* [`architect comp:register [COMPONENT]`](#architect-compregister-component)
* [`architect comp:validate [CONFIGS_OR_COMPONENTS]`](#architect-compvalidate-configs_or_components)
* [`architect component:register [COMPONENT]`](#architect-componentregister-component)
* [`architect component:search [QUERY]`](#architect-componentsearch-query)
* [`architect component:validate [CONFIGS_OR_COMPONENTS]`](#architect-componentvalidate-configs_or_components)
* [`architect component:version [COMPONENT_NAME]`](#architect-componentversion-component_name)
* [`architect component:versions [COMPONENT_NAME]`](#architect-componentversions-component_name)
* [`architect components [QUERY]`](#architect-components-query)
* [`architect components:register [COMPONENT]`](#architect-componentsregister-component)
* [`architect components:search [QUERY]`](#architect-componentssearch-query)
* [`architect components:validate [CONFIGS_OR_COMPONENTS]`](#architect-componentsvalidate-configs_or_components)
* [`architect components:versions [COMPONENT_NAME]`](#architect-componentsversions-component_name)
* [`architect config`](#architect-config)
* [`architect config:get OPTION`](#architect-configget-option)
* [`architect config:set OPTION VALUE`](#architect-configset-option-value)
* [`architect config:view`](#architect-configview)
* [`architect deploy [CONFIGS_OR_COMPONENTS]`](#architect-deploy-configs_or_components)
* [`architect destroy`](#architect-destroy)
* [`architect dev [CONFIGS_OR_COMPONENTS]`](#architect-dev-configs_or_components)
* [`architect dev:list`](#architect-devlist)
* [`architect dev:stop [NAME]`](#architect-devstop-name)
* [`architect doctor`](#architect-doctor)
* [`architect env [QUERY]`](#architect-env-query)
* [`architect env:create [ENVIRONMENT]`](#architect-envcreate-environment)
* [`architect env:deregister [ENVIRONMENT]`](#architect-envderegister-environment)
* [`architect env:destroy [ENVIRONMENT]`](#architect-envdestroy-environment)
* [`architect env:search [QUERY]`](#architect-envsearch-query)
* [`architect environment:create [ENVIRONMENT]`](#architect-environmentcreate-environment)
* [`architect environment:deregister [ENVIRONMENT]`](#architect-environmentderegister-environment)
* [`architect environment:destroy [ENVIRONMENT]`](#architect-environmentdestroy-environment)
* [`architect environments [QUERY]`](#architect-environments-query)
* [`architect environments:create [ENVIRONMENT]`](#architect-environmentscreate-environment)
* [`architect environments:destroy [ENVIRONMENT]`](#architect-environmentsdestroy-environment)
* [`architect environments:search [QUERY]`](#architect-environmentssearch-query)
* [`architect envs [QUERY]`](#architect-envs-query)
* [`architect envs:create [ENVIRONMENT]`](#architect-envscreate-environment)
* [`architect envs:destroy [ENVIRONMENT]`](#architect-envsdestroy-environment)
* [`architect envs:search [QUERY]`](#architect-envssearch-query)
* [`architect exec [RESOURCE] [FLAGS] -- [COMMAND]`](#architect-exec-resource-flags----command)
* [`architect help [COMMAND]`](#architect-help-command)
* [`architect init`](#architect-init)
* [`architect link [COMPONENTPATH]`](#architect-link-componentpath)
* [`architect link:list`](#architect-linklist)
* [`architect login`](#architect-login)
* [`architect logout`](#architect-logout)
* [`architect logs [RESOURCE]`](#architect-logs-resource)
* [`architect platform [QUERY]`](#architect-platform-query)
* [`architect platform:create [CLUSTER]`](#architect-platformcreate-cluster)
* [`architect platform:destroy [CLUSTER]`](#architect-platformdestroy-cluster)
* [`architect platform:search [QUERY]`](#architect-platformsearch-query)
* [`architect platforms [QUERY]`](#architect-platforms-query)
* [`architect platforms:create [CLUSTER]`](#architect-platformscreate-cluster)
* [`architect platforms:deregister [CLUSTER]`](#architect-platformsderegister-cluster)
* [`architect platforms:destroy [CLUSTER]`](#architect-platformsdestroy-cluster)
* [`architect platforms:register [CLUSTER]`](#architect-platformsregister-cluster)
* [`architect platforms:search [QUERY]`](#architect-platformssearch-query)
* [`architect register [COMPONENT]`](#architect-register-component)
* [`architect scale [SERVICE]`](#architect-scale-service)
* [`architect secrets SECRETS_FILE`](#architect-secrets-secrets_file)
* [`architect secrets/get SECRETS_FILE`](#architect-secretsget-secrets_file)
* [`architect secrets:download SECRETS_FILE`](#architect-secretsdownload-secrets_file)
* [`architect secrets:set SECRETS_FILE`](#architect-secretsset-secrets_file)
* [`architect secrets:upload SECRETS_FILE`](#architect-secretsupload-secrets_file)
* [`architect task COMPONENT TASK`](#architect-task-component-task)
* [`architect task:exec COMPONENT TASK`](#architect-taskexec-component-task)
* [`architect unlink [COMPONENTPATHORNAME]`](#architect-unlink-componentpathorname)
* [`architect validate [CONFIGS_OR_COMPONENTS]`](#architect-validate-configs_or_components)
* [`architect whoami`](#architect-whoami)

## `architect autocomplete [SHELL]`

display autocomplete installation instructions

```
USAGE
  $ architect autocomplete [SHELL] [-r]

ARGUMENTS
  SHELL  shell type

FLAGS
  -r, --refresh-cache  Refresh cache (ignores displaying instructions)

DESCRIPTION
  display autocomplete installation instructions

EXAMPLES
  $ architect autocomplete

  $ architect autocomplete bash

  $ architect autocomplete zsh

  $ architect autocomplete --refresh-cache
```

_See code: [@oclif/plugin-autocomplete](https://github.com/oclif/plugin-autocomplete/blob/v1.2.0/src/commands/autocomplete/index.ts)_

## `architect c:register [COMPONENT]`

Register a new Component with Architect Cloud. Multiple components are accepted. If multiple components are specified, the same command arg(s) and flag(s) will be applied to each component.

```
USAGE
  $ architect c:register [COMPONENT] [-a <value>] [--arg <value>] [-t <value> | ] [--architecture <value>]
    [--cache-directory <value>]

ARGUMENTS
  COMPONENT  [default: ./] Path to the component(s) to register

FLAGS
  -a, --account=<value>      Architect account
  -t, --tag=<value>          [default: latest] Tag to give to the new component
  --architecture=<value>...  [default: amd64] Architecture(s) to target for Docker image builds
  --arg=<value>...           Build arg(s) to pass to docker build
  --cache-directory=<value>  Directory to write build cache to. Do not use in Github Actions:
                             https://docs.architect.io/deployments/automated-previews/#caching-between-workflow-runs

DESCRIPTION
  Register a new Component with Architect Cloud. Multiple components are accepted. If multiple components are specified,
  the same command arg(s) and flag(s) will be applied to each component.

ALIASES
  $ architect component:register
  $ architect components:register
  $ architect c:register
  $ architect comp:register

EXAMPLES
  $ architect register

  $ architect register -t latest

  $ architect register -a myaccount -t latest ./architect.yml ../myothercomponent/architect.yml

  $ architect register -a myaccount -t latest --arg NODE_ENV=dev ./architect.yml
```

## `architect c:validate [CONFIGS_OR_COMPONENTS]`

Validate that an architect.yml is syntactically correct.

```
USAGE
  $ architect c:validate [CONFIGS_OR_COMPONENTS]

ARGUMENTS
  CONFIGS_OR_COMPONENTS  Path to an architect.yml file or component `account/component:latest`. Multiple components are
                         accepted.

DESCRIPTION
  Validate that an architect.yml is syntactically correct.

ALIASES
  $ architect component:validate
  $ architect components:validate
  $ architect c:validate
  $ architect comp:validate
  $ architect validate

EXAMPLES
  $ architect validate .

  $ architect validate ../mycomponent/architect.yml ../myothercomponent/architect.yml
```

## `architect cluster [QUERY]`

Search for clusters on Architect Cloud

```
USAGE
  $ architect cluster [QUERY] [-a <value>]

ARGUMENTS
  QUERY  Search query used to filter results

FLAGS
  -a, --account=<value>  Architect account

DESCRIPTION
  Search for clusters on Architect Cloud

ALIASES
  $ architect cluster
  $ architect cluster:search
  $ architect clusters
  $ architect clusters:search

EXAMPLES
  $ architect clusters

  $ architect clusters --account=myaccount mycluster
```

## `architect cluster:create [CLUSTER]`

Register a new cluster with Architect Cloud

```
USAGE
  $ architect cluster:create [CLUSTER] [-a <value>] [--auto-approve <value>] [-t KUBERNETES|kubernetes] [-k <value>
    | -h <value>] [--flag <value>]

ARGUMENTS
  CLUSTER  Name to give the cluster

FLAGS
  -a, --account=<value>     Architect account
  -h, --host=<value>
  -k, --kubeconfig=<value>  [default: ~/.kube/config]
  -t, --type=<option>       <options: KUBERNETES|kubernetes>
  --auto-approve=<value>
  --flag=<value>...         [default: ]

DESCRIPTION
  Register a new cluster with Architect Cloud

ALIASES
  $ architect clusters:register
  $ architect cluster:create
  $ architect clusters:create

EXAMPLES
  $ architect clusters:create --account=myaccount

  $ architect clusters:register --account=myaccount --type=kubernetes --kubeconfig=~/.kube/config --auto-approve
```

## `architect cluster:destroy [CLUSTER]`

Deregister a cluster from Architect

```
USAGE
  $ architect cluster:destroy [CLUSTER] [-a <value>] [--auto-approve <value>] [-f <value>]

ARGUMENTS
  CLUSTER  Name of the cluster to deregister

FLAGS
  -a, --account=<value>   Architect account
  -f, --force=<value>     Force the deletion even if the cluster is not empty
  --auto-approve=<value>  Automatically apply the changes

DESCRIPTION
  Deregister a cluster from Architect

ALIASES
  $ architect clusters:deregister
  $ architect cluster:destroy
  $ architect clusters:destroy

EXAMPLES
  $ architect cluster:destroy --account=myaccount architect

  $ architect clusters:deregister --account=myaccount --auto-approve --force architect
```

## `architect cluster:search [QUERY]`

Search for clusters on Architect Cloud

```
USAGE
  $ architect cluster:search [QUERY] [-a <value>]

ARGUMENTS
  QUERY  Search query used to filter results

FLAGS
  -a, --account=<value>  Architect account

DESCRIPTION
  Search for clusters on Architect Cloud

ALIASES
  $ architect cluster
  $ architect cluster:search
  $ architect clusters
  $ architect clusters:search

EXAMPLES
  $ architect clusters

  $ architect clusters --account=myaccount mycluster
```

## `architect clusters [QUERY]`

Search for clusters on Architect Cloud

```
USAGE
  $ architect clusters [QUERY] [-a <value>]

ARGUMENTS
  QUERY  Search query used to filter results

FLAGS
  -a, --account=<value>  Architect account

DESCRIPTION
  Search for clusters on Architect Cloud

ALIASES
  $ architect cluster
  $ architect cluster:search
  $ architect clusters
  $ architect clusters:search

EXAMPLES
  $ architect clusters

  $ architect clusters --account=myaccount mycluster
```

_See code: [src/commands/clusters/index.ts](https://github.com/architect-team/architect-cli/blob/v1.27.0-rc.6/src/commands/clusters/index.ts)_

## `architect clusters:create [CLUSTER]`

Register a new cluster with Architect Cloud

```
USAGE
  $ architect clusters:create [CLUSTER] [-a <value>] [--auto-approve <value>] [-t KUBERNETES|kubernetes] [-k <value>
    | -h <value>] [--flag <value>]

ARGUMENTS
  CLUSTER  Name to give the cluster

FLAGS
  -a, --account=<value>     Architect account
  -h, --host=<value>
  -k, --kubeconfig=<value>  [default: ~/.kube/config]
  -t, --type=<option>       <options: KUBERNETES|kubernetes>
  --auto-approve=<value>
  --flag=<value>...         [default: ]

DESCRIPTION
  Register a new cluster with Architect Cloud

ALIASES
  $ architect clusters:register
  $ architect cluster:create
  $ architect clusters:create

EXAMPLES
  $ architect clusters:create --account=myaccount

  $ architect clusters:register --account=myaccount --type=kubernetes --kubeconfig=~/.kube/config --auto-approve
```

_See code: [src/commands/clusters/create.ts](https://github.com/architect-team/architect-cli/blob/v1.27.0-rc.6/src/commands/clusters/create.ts)_

## `architect clusters:deregister [CLUSTER]`

Deregister a cluster from Architect

```
USAGE
  $ architect clusters:deregister [CLUSTER] [-a <value>] [--auto-approve <value>] [-f <value>]

ARGUMENTS
  CLUSTER  Name of the cluster to deregister

FLAGS
  -a, --account=<value>   Architect account
  -f, --force=<value>     Force the deletion even if the cluster is not empty
  --auto-approve=<value>  Automatically apply the changes

DESCRIPTION
  Deregister a cluster from Architect

ALIASES
  $ architect clusters:deregister
  $ architect cluster:destroy
  $ architect clusters:destroy

EXAMPLES
  $ architect cluster:destroy --account=myaccount architect

  $ architect clusters:deregister --account=myaccount --auto-approve --force architect
```

## `architect clusters:destroy [CLUSTER]`

Deregister a cluster from Architect

```
USAGE
  $ architect clusters:destroy [CLUSTER] [-a <value>] [--auto-approve <value>] [-f <value>]

ARGUMENTS
  CLUSTER  Name of the cluster to deregister

FLAGS
  -a, --account=<value>   Architect account
  -f, --force=<value>     Force the deletion even if the cluster is not empty
  --auto-approve=<value>  Automatically apply the changes

DESCRIPTION
  Deregister a cluster from Architect

ALIASES
  $ architect clusters:deregister
  $ architect cluster:destroy
  $ architect clusters:destroy

EXAMPLES
  $ architect cluster:destroy --account=myaccount architect

  $ architect clusters:deregister --account=myaccount --auto-approve --force architect
```

_See code: [src/commands/clusters/destroy.ts](https://github.com/architect-team/architect-cli/blob/v1.27.0-rc.6/src/commands/clusters/destroy.ts)_

## `architect clusters:register [CLUSTER]`

Register a new cluster with Architect Cloud

```
USAGE
  $ architect clusters:register [CLUSTER] [-a <value>] [--auto-approve <value>] [-t KUBERNETES|kubernetes] [-k <value>
    | -h <value>] [--flag <value>]

ARGUMENTS
  CLUSTER  Name to give the cluster

FLAGS
  -a, --account=<value>     Architect account
  -h, --host=<value>
  -k, --kubeconfig=<value>  [default: ~/.kube/config]
  -t, --type=<option>       <options: KUBERNETES|kubernetes>
  --auto-approve=<value>
  --flag=<value>...         [default: ]

DESCRIPTION
  Register a new cluster with Architect Cloud

ALIASES
  $ architect clusters:register
  $ architect cluster:create
  $ architect clusters:create

EXAMPLES
  $ architect clusters:create --account=myaccount

  $ architect clusters:register --account=myaccount --type=kubernetes --kubeconfig=~/.kube/config --auto-approve
```

## `architect clusters:search [QUERY]`

Search for clusters on Architect Cloud

```
USAGE
  $ architect clusters:search [QUERY] [-a <value>]

ARGUMENTS
  QUERY  Search query used to filter results

FLAGS
  -a, --account=<value>  Architect account

DESCRIPTION
  Search for clusters on Architect Cloud

ALIASES
  $ architect cluster
  $ architect cluster:search
  $ architect clusters
  $ architect clusters:search

EXAMPLES
  $ architect clusters

  $ architect clusters --account=myaccount mycluster
```

## `architect comp:register [COMPONENT]`

Register a new Component with Architect Cloud. Multiple components are accepted. If multiple components are specified, the same command arg(s) and flag(s) will be applied to each component.

```
USAGE
  $ architect comp:register [COMPONENT] [-a <value>] [--arg <value>] [-t <value> | ] [--architecture <value>]
    [--cache-directory <value>]

ARGUMENTS
  COMPONENT  [default: ./] Path to the component(s) to register

FLAGS
  -a, --account=<value>      Architect account
  -t, --tag=<value>          [default: latest] Tag to give to the new component
  --architecture=<value>...  [default: amd64] Architecture(s) to target for Docker image builds
  --arg=<value>...           Build arg(s) to pass to docker build
  --cache-directory=<value>  Directory to write build cache to. Do not use in Github Actions:
                             https://docs.architect.io/deployments/automated-previews/#caching-between-workflow-runs

DESCRIPTION
  Register a new Component with Architect Cloud. Multiple components are accepted. If multiple components are specified,
  the same command arg(s) and flag(s) will be applied to each component.

ALIASES
  $ architect component:register
  $ architect components:register
  $ architect c:register
  $ architect comp:register

EXAMPLES
  $ architect register

  $ architect register -t latest

  $ architect register -a myaccount -t latest ./architect.yml ../myothercomponent/architect.yml

  $ architect register -a myaccount -t latest --arg NODE_ENV=dev ./architect.yml
```

## `architect comp:validate [CONFIGS_OR_COMPONENTS]`

Validate that an architect.yml is syntactically correct.

```
USAGE
  $ architect comp:validate [CONFIGS_OR_COMPONENTS]

ARGUMENTS
  CONFIGS_OR_COMPONENTS  Path to an architect.yml file or component `account/component:latest`. Multiple components are
                         accepted.

DESCRIPTION
  Validate that an architect.yml is syntactically correct.

ALIASES
  $ architect component:validate
  $ architect components:validate
  $ architect c:validate
  $ architect comp:validate
  $ architect validate

EXAMPLES
  $ architect validate .

  $ architect validate ../mycomponent/architect.yml ../myothercomponent/architect.yml
```

## `architect component:register [COMPONENT]`

Register a new Component with Architect Cloud. Multiple components are accepted. If multiple components are specified, the same command arg(s) and flag(s) will be applied to each component.

```
USAGE
  $ architect component:register [COMPONENT] [-a <value>] [--arg <value>] [-t <value> | ] [--architecture <value>]
    [--cache-directory <value>]

ARGUMENTS
  COMPONENT  [default: ./] Path to the component(s) to register

FLAGS
  -a, --account=<value>      Architect account
  -t, --tag=<value>          [default: latest] Tag to give to the new component
  --architecture=<value>...  [default: amd64] Architecture(s) to target for Docker image builds
  --arg=<value>...           Build arg(s) to pass to docker build
  --cache-directory=<value>  Directory to write build cache to. Do not use in Github Actions:
                             https://docs.architect.io/deployments/automated-previews/#caching-between-workflow-runs

DESCRIPTION
  Register a new Component with Architect Cloud. Multiple components are accepted. If multiple components are specified,
  the same command arg(s) and flag(s) will be applied to each component.

ALIASES
  $ architect component:register
  $ architect components:register
  $ architect c:register
  $ architect comp:register

EXAMPLES
  $ architect register

  $ architect register -t latest

  $ architect register -a myaccount -t latest ./architect.yml ../myothercomponent/architect.yml

  $ architect register -a myaccount -t latest --arg NODE_ENV=dev ./architect.yml
```

## `architect component:search [QUERY]`

Search components you have access to

```
USAGE
  $ architect component:search [QUERY] [-a <value>]

ARGUMENTS
  QUERY  Search term used to filter the results

FLAGS
  -a, --account=<value>  Architect account

DESCRIPTION
  Search components you have access to

ALIASES
  $ architect components
  $ architect components:search
  $ architect component:search
  $ architect component:search

EXAMPLES
  $ architect components

  $ architect components --account=myaccount

  $ architect components mycomponent
```

## `architect component:validate [CONFIGS_OR_COMPONENTS]`

Validate that an architect.yml is syntactically correct.

```
USAGE
  $ architect component:validate [CONFIGS_OR_COMPONENTS]

ARGUMENTS
  CONFIGS_OR_COMPONENTS  Path to an architect.yml file or component `account/component:latest`. Multiple components are
                         accepted.

DESCRIPTION
  Validate that an architect.yml is syntactically correct.

ALIASES
  $ architect component:validate
  $ architect components:validate
  $ architect c:validate
  $ architect comp:validate
  $ architect validate

EXAMPLES
  $ architect validate .

  $ architect validate ../mycomponent/architect.yml ../myothercomponent/architect.yml
```

## `architect component:version [COMPONENT_NAME]`

Search component versions of a particular component

```
USAGE
  $ architect component:version [COMPONENT_NAME] [-a <value>]

FLAGS
  -a, --account=<value>  Architect account

DESCRIPTION
  Search component versions of a particular component

ALIASES
  $ architect component:versions
  $ architect component:version

EXAMPLES
  $ architect component:versions mycomponent

  $ architect component:versions --account=myaccount mycomponent
```

## `architect component:versions [COMPONENT_NAME]`

Search component versions of a particular component

```
USAGE
  $ architect component:versions [COMPONENT_NAME] [-a <value>]

FLAGS
  -a, --account=<value>  Architect account

DESCRIPTION
  Search component versions of a particular component

ALIASES
  $ architect component:versions
  $ architect component:version

EXAMPLES
  $ architect component:versions mycomponent

  $ architect component:versions --account=myaccount mycomponent
```

## `architect components [QUERY]`

Search components you have access to

```
USAGE
  $ architect components [QUERY] [-a <value>]

ARGUMENTS
  QUERY  Search term used to filter the results

FLAGS
  -a, --account=<value>  Architect account

DESCRIPTION
  Search components you have access to

ALIASES
  $ architect components
  $ architect components:search
  $ architect component:search
  $ architect component:search

EXAMPLES
  $ architect components

  $ architect components --account=myaccount

  $ architect components mycomponent
```

_See code: [src/commands/components/index.ts](https://github.com/architect-team/architect-cli/blob/v1.27.0-rc.6/src/commands/components/index.ts)_

## `architect components:register [COMPONENT]`

Register a new Component with Architect Cloud. Multiple components are accepted. If multiple components are specified, the same command arg(s) and flag(s) will be applied to each component.

```
USAGE
  $ architect components:register [COMPONENT] [-a <value>] [--arg <value>] [-t <value> | ] [--architecture <value>]
    [--cache-directory <value>]

ARGUMENTS
  COMPONENT  [default: ./] Path to the component(s) to register

FLAGS
  -a, --account=<value>      Architect account
  -t, --tag=<value>          [default: latest] Tag to give to the new component
  --architecture=<value>...  [default: amd64] Architecture(s) to target for Docker image builds
  --arg=<value>...           Build arg(s) to pass to docker build
  --cache-directory=<value>  Directory to write build cache to. Do not use in Github Actions:
                             https://docs.architect.io/deployments/automated-previews/#caching-between-workflow-runs

DESCRIPTION
  Register a new Component with Architect Cloud. Multiple components are accepted. If multiple components are specified,
  the same command arg(s) and flag(s) will be applied to each component.

ALIASES
  $ architect component:register
  $ architect components:register
  $ architect c:register
  $ architect comp:register

EXAMPLES
  $ architect register

  $ architect register -t latest

  $ architect register -a myaccount -t latest ./architect.yml ../myothercomponent/architect.yml

  $ architect register -a myaccount -t latest --arg NODE_ENV=dev ./architect.yml
```

## `architect components:search [QUERY]`

Search components you have access to

```
USAGE
  $ architect components:search [QUERY] [-a <value>]

ARGUMENTS
  QUERY  Search term used to filter the results

FLAGS
  -a, --account=<value>  Architect account

DESCRIPTION
  Search components you have access to

ALIASES
  $ architect components
  $ architect components:search
  $ architect component:search
  $ architect component:search

EXAMPLES
  $ architect components

  $ architect components --account=myaccount

  $ architect components mycomponent
```

## `architect components:validate [CONFIGS_OR_COMPONENTS]`

Validate that an architect.yml is syntactically correct.

```
USAGE
  $ architect components:validate [CONFIGS_OR_COMPONENTS]

ARGUMENTS
  CONFIGS_OR_COMPONENTS  Path to an architect.yml file or component `account/component:latest`. Multiple components are
                         accepted.

DESCRIPTION
  Validate that an architect.yml is syntactically correct.

ALIASES
  $ architect component:validate
  $ architect components:validate
  $ architect c:validate
  $ architect comp:validate
  $ architect validate

EXAMPLES
  $ architect validate .

  $ architect validate ../mycomponent/architect.yml ../myothercomponent/architect.yml
```

## `architect components:versions [COMPONENT_NAME]`

Search component versions of a particular component

```
USAGE
  $ architect components:versions [COMPONENT_NAME] [-a <value>]

FLAGS
  -a, --account=<value>  Architect account

DESCRIPTION
  Search component versions of a particular component

ALIASES
  $ architect component:versions
  $ architect component:version

EXAMPLES
  $ architect component:versions mycomponent

  $ architect component:versions --account=myaccount mycomponent
```

_See code: [src/commands/components/versions.ts](https://github.com/architect-team/architect-cli/blob/v1.27.0-rc.6/src/commands/components/versions.ts)_

## `architect config`

View all the CLI configuration settings

```
USAGE
  $ architect config

DESCRIPTION
  View all the CLI configuration settings

ALIASES
  $ architect config

EXAMPLES
  $ architect config
```

## `architect config:get OPTION`

Get the value of a CLI config option

```
USAGE
  $ architect config:get [OPTION]

ARGUMENTS
  OPTION  Name of a config option

DESCRIPTION
  Get the value of a CLI config option

EXAMPLES
  $ architect config:get log_level
```

_See code: [src/commands/config/get.ts](https://github.com/architect-team/architect-cli/blob/v1.27.0-rc.6/src/commands/config/get.ts)_

## `architect config:set OPTION VALUE`

Set a new value for a CLI configuration option

```
USAGE
  $ architect config:set [OPTION] [VALUE]

ARGUMENTS
  OPTION  Name of a config option
  VALUE   New value to assign to a config option

DESCRIPTION
  Set a new value for a CLI configuration option

EXAMPLES
  $ architect config:set log_level info
```

_See code: [src/commands/config/set.ts](https://github.com/architect-team/architect-cli/blob/v1.27.0-rc.6/src/commands/config/set.ts)_

## `architect config:view`

View all the CLI configuration settings

```
USAGE
  $ architect config:view

DESCRIPTION
  View all the CLI configuration settings

ALIASES
  $ architect config

EXAMPLES
  $ architect config
```

_See code: [src/commands/config/view.ts](https://github.com/architect-team/architect-cli/blob/v1.27.0-rc.6/src/commands/config/view.ts)_

## `architect deploy [CONFIGS_OR_COMPONENTS]`

Create a deploy job on Architect Cloud

```
USAGE
  $ architect deploy [CONFIGS_OR_COMPONENTS] [--auto-approve <value> | -o <value> | ] [-a <value>] [-e
    <value>] [--production <value> ] [-d <value> ] [-i <value>] [--secret-file <value>] [-s <value>]
    [--deletion-protection <value> | ] [-r <value>] [--browser <value>]

ARGUMENTS
  CONFIGS_OR_COMPONENTS  Path to an architect.yml file or component `account/component:latest`. Multiple components are
                         accepted.

FLAGS
  -a, --account=<value>          Architect account
  -d, --detached=<value>         Run in detached mode
  -e, --environment=<value>      Architect environment
  -i, --interface=<value>...     [default: ] Component interfaces
  -o, --compose-file=<value>     Path where the compose file should be written to
  -r, --recursive=<value>        [default: true] [default: true] Toggle to automatically deploy all dependencies
  -s, --secret=<value>...        [default: ] An individual secret key and value in the form SECRET_KEY=SECRET_VALUE
  --auto-approve=<value>         Automatically approve the deployment without a review step. Used for debugging and CI
                                 flows.
  --browser=<value>              [default: true] [default: true] Automatically open urls in the browser for local
                                 deployments
  --deletion-protection=<value>  [default: true] [default: true] Toggle for deletion protection on deployments
  --production=<value>           Please use --environment.
  --secret-file=<value>...       [default: ] Path of secrets file

DESCRIPTION
  Create a deploy job on Architect Cloud

EXAMPLES
  $ architect deploy myaccount/mycomponent:latest

  $ architect deploy ./myfolder/architect.yml --secret-file=./mysecrets.yml --environment=myenvironment --account=myaccount --auto-approve
```

_See code: [src/commands/deploy.ts](https://github.com/architect-team/architect-cli/blob/v1.27.0-rc.6/src/commands/deploy.ts)_

## `architect destroy`

Destroy components from an environment

```
USAGE
  $ architect destroy [--auto-approve <value> |  | ] [-a <value>] [-e <value>] [-c <value>]

FLAGS
  -a, --account=<value>        Architect account
  -c, --components=<value>...  Component(s) to destroy
  -e, --environment=<value>    Architect environment
  --auto-approve=<value>       Automatically approve the deployment without a review step. Used for debugging and CI
                               flows.

DESCRIPTION
  Destroy components from an environment

EXAMPLES
  $ architect destroy --account=myaccount --auto-approve

  $ architect destroy --account=myaccount --environment=myenvironment --auto-approve
```

_See code: [src/commands/destroy.ts](https://github.com/architect-team/architect-cli/blob/v1.27.0-rc.6/src/commands/destroy.ts)_

## `architect dev [CONFIGS_OR_COMPONENTS]`

Run your stack locally

```
USAGE
  $ architect dev [CONFIGS_OR_COMPONENTS] [-a <value>] [-o <value> | -e <value>] [-i <value>]
    [--secret-file <value>] [-s <value>] [-r <value>] [--browser <value>] [--port <value>] [-d <value>] [--debug
    <value>] [--arg <value>] [--ssl <value>]

ARGUMENTS
  CONFIGS_OR_COMPONENTS  Path to an architect.yml file or component `account/component:latest`. Multiple components are
                         accepted.

FLAGS
  -a, --account=<value>       Architect account
  -d, --detached=<value>      Run in detached mode
  -e, --environment=<value>   Architect environment
  -i, --interface=<value>...  [default: ] Component interfaces
  -o, --compose-file=<value>  Path where the compose file should be written to
  -r, --recursive=<value>     [default: true] [default: true] Toggle to automatically deploy all dependencies
  -s, --secret=<value>...     [default: ] An individual secret key and value in the form SECRET_KEY=SECRET_VALUE
  --arg=<value>...            Build arg(s) to pass to docker build
  --browser=<value>           [default: true] [default: true] Automatically open urls in the browser for local
                              deployments
  --debug=<value>             [default: true] [default: true] Turn debug mode on (true) or off (false)
  --port=<value>              [default: 443] Port for the gateway
  --secret-file=<value>...    [default: ] Path of secrets file
  --ssl=<value>               [default: true] Use https for all ingresses

DESCRIPTION
  Run your stack locally

EXAMPLES
  $ architect dev ./mycomponent/architect.yml

  $ architect dev --port=81 --browser=false --debug=true --secret-file=./mycomponent/mysecrets.yml ./mycomponent/architect.yml
```

_See code: [src/commands/dev/index.ts](https://github.com/architect-team/architect-cli/blob/v1.27.0-rc.6/src/commands/dev/index.ts)_

## `architect dev:list`

List all running dev instances.

```
USAGE
  $ architect dev:list [-f TABLE|table|JSON|json]

FLAGS
  -f, --format=<option>  [default: table] Format to output data in. Table or JSON
                         <options: TABLE|table|JSON|json>

DESCRIPTION
  List all running dev instances.

EXAMPLES
  $ architect dev:list
```

_See code: [src/commands/dev/list.ts](https://github.com/architect-team/architect-cli/blob/v1.27.0-rc.6/src/commands/dev/list.ts)_

## `architect dev:stop [NAME]`

Stop a local deployment

```
USAGE
  $ architect dev:stop [NAME]

ARGUMENTS
  NAME  Name of local environment

DESCRIPTION
  Stop a local deployment

EXAMPLES
  $ architect dev:stop <local-environment-name>
```

_See code: [src/commands/dev/stop.ts](https://github.com/architect-team/architect-cli/blob/v1.27.0-rc.6/src/commands/dev/stop.ts)_

## `architect doctor`

Get debugging information for troubleshooting

```
USAGE
  $ architect doctor

FLAGS
  -o, --output=<value>  Choose a file to output the debug information to

DESCRIPTION
  Get debugging information for troubleshooting

EXAMPLES
  $ architect doctor

  $ architect doctor -o ./myoutput.yml
```

_See code: [src/commands/doctor.ts](https://github.com/architect-team/architect-cli/blob/v1.27.0-rc.6/src/commands/doctor.ts)_

## `architect env [QUERY]`

Search environments you have access to

```
USAGE
  $ architect env [QUERY] [-a <value>]

ARGUMENTS
  QUERY  Search term used to filter the results

FLAGS
  -a, --account=<value>  Architect account

DESCRIPTION
  Search environments you have access to

ALIASES
  $ architect environments
  $ architect envs
  $ architect env
  $ architect environments:search
  $ architect envs:search
  $ architect env:search

EXAMPLES
  $ architect environments

  $ architect environments --account=myaccount

  $ architect environments myenvironment
```

## `architect env:create [ENVIRONMENT]`

Register a new environment with Architect Cloud

```
USAGE
  $ architect env:create [ENVIRONMENT] [-a <value>] [--cluster <value>] [--description <value>] [--ttl <value>]

ARGUMENTS
  ENVIRONMENT  Name to give the environment

FLAGS
  -a, --account=<value>  Architect account
  --cluster=<value>      Architect cluster
  --description=<value>  Environment Description
  --ttl=<value>          The TTL of the environment in a duration of time, ex. 30d, 12h, or 30m

DESCRIPTION
  Register a new environment with Architect Cloud

ALIASES
  $ architect environment:create
  $ architect envs:create
  $ architect env:create

EXAMPLES
  environment:create --account=myaccount myenvironment

  environment:create --account=myaccount --ttl=5days --description="My new temporary Architect environment" myenvironment
```

## `architect env:deregister [ENVIRONMENT]`

Deregister an environment

```
USAGE
  $ architect env:deregister [ENVIRONMENT] [-a <value>] [--auto-approve <value>] [-f <value>]

ARGUMENTS
  ENVIRONMENT  Name of the environment to deregister

FLAGS
  -a, --account=<value>   Architect account
  -f, --force=<value>     Force the deletion even if the environment is not empty
  --auto-approve=<value>  Automatically apply the changes

DESCRIPTION
  Deregister an environment

ALIASES
  $ architect environment:destroy
  $ architect envs:destroy
  $ architect env:destroy
  $ architect env:deregister
  $ architect environment:deregister

EXAMPLES
  $ architect environment:destroy --account=myaccount myenvironment

  $ architect environment:deregister --account=myaccount --auto-approve --force myenvironment
```

## `architect env:destroy [ENVIRONMENT]`

Deregister an environment

```
USAGE
  $ architect env:destroy [ENVIRONMENT] [-a <value>] [--auto-approve <value>] [-f <value>]

ARGUMENTS
  ENVIRONMENT  Name of the environment to deregister

FLAGS
  -a, --account=<value>   Architect account
  -f, --force=<value>     Force the deletion even if the environment is not empty
  --auto-approve=<value>  Automatically apply the changes

DESCRIPTION
  Deregister an environment

ALIASES
  $ architect environment:destroy
  $ architect envs:destroy
  $ architect env:destroy
  $ architect env:deregister
  $ architect environment:deregister

EXAMPLES
  $ architect environment:destroy --account=myaccount myenvironment

  $ architect environment:deregister --account=myaccount --auto-approve --force myenvironment
```

## `architect env:search [QUERY]`

Search environments you have access to

```
USAGE
  $ architect env:search [QUERY] [-a <value>]

ARGUMENTS
  QUERY  Search term used to filter the results

FLAGS
  -a, --account=<value>  Architect account

DESCRIPTION
  Search environments you have access to

ALIASES
  $ architect environments
  $ architect envs
  $ architect env
  $ architect environments:search
  $ architect envs:search
  $ architect env:search

EXAMPLES
  $ architect environments

  $ architect environments --account=myaccount

  $ architect environments myenvironment
```

## `architect environment:create [ENVIRONMENT]`

Register a new environment with Architect Cloud

```
USAGE
  $ architect environment:create [ENVIRONMENT] [-a <value>] [--cluster <value>] [--description <value>] [--ttl <value>]

ARGUMENTS
  ENVIRONMENT  Name to give the environment

FLAGS
  -a, --account=<value>  Architect account
  --cluster=<value>      Architect cluster
  --description=<value>  Environment Description
  --ttl=<value>          The TTL of the environment in a duration of time, ex. 30d, 12h, or 30m

DESCRIPTION
  Register a new environment with Architect Cloud

ALIASES
  $ architect environment:create
  $ architect envs:create
  $ architect env:create

EXAMPLES
  environment:create --account=myaccount myenvironment

  environment:create --account=myaccount --ttl=5days --description="My new temporary Architect environment" myenvironment
```

## `architect environment:deregister [ENVIRONMENT]`

Deregister an environment

```
USAGE
  $ architect environment:deregister [ENVIRONMENT] [-a <value>] [--auto-approve <value>] [-f <value>]

ARGUMENTS
  ENVIRONMENT  Name of the environment to deregister

FLAGS
  -a, --account=<value>   Architect account
  -f, --force=<value>     Force the deletion even if the environment is not empty
  --auto-approve=<value>  Automatically apply the changes

DESCRIPTION
  Deregister an environment

ALIASES
  $ architect environment:destroy
  $ architect envs:destroy
  $ architect env:destroy
  $ architect env:deregister
  $ architect environment:deregister

EXAMPLES
  $ architect environment:destroy --account=myaccount myenvironment

  $ architect environment:deregister --account=myaccount --auto-approve --force myenvironment
```

## `architect environment:destroy [ENVIRONMENT]`

Deregister an environment

```
USAGE
  $ architect environment:destroy [ENVIRONMENT] [-a <value>] [--auto-approve <value>] [-f <value>]

ARGUMENTS
  ENVIRONMENT  Name of the environment to deregister

FLAGS
  -a, --account=<value>   Architect account
  -f, --force=<value>     Force the deletion even if the environment is not empty
  --auto-approve=<value>  Automatically apply the changes

DESCRIPTION
  Deregister an environment

ALIASES
  $ architect environment:destroy
  $ architect envs:destroy
  $ architect env:destroy
  $ architect env:deregister
  $ architect environment:deregister

EXAMPLES
  $ architect environment:destroy --account=myaccount myenvironment

  $ architect environment:deregister --account=myaccount --auto-approve --force myenvironment
```

## `architect environments [QUERY]`

Search environments you have access to

```
USAGE
  $ architect environments [QUERY] [-a <value>]

ARGUMENTS
  QUERY  Search term used to filter the results

FLAGS
  -a, --account=<value>  Architect account

DESCRIPTION
  Search environments you have access to

ALIASES
  $ architect environments
  $ architect envs
  $ architect env
  $ architect environments:search
  $ architect envs:search
  $ architect env:search

EXAMPLES
  $ architect environments

  $ architect environments --account=myaccount

  $ architect environments myenvironment
```

_See code: [src/commands/environments/index.ts](https://github.com/architect-team/architect-cli/blob/v1.27.0-rc.6/src/commands/environments/index.ts)_

## `architect environments:create [ENVIRONMENT]`

Register a new environment with Architect Cloud

```
USAGE
  $ architect environments:create [ENVIRONMENT] [-a <value>] [--cluster <value>] [--description <value>] [--ttl <value>]

ARGUMENTS
  ENVIRONMENT  Name to give the environment

FLAGS
  -a, --account=<value>  Architect account
  --cluster=<value>      Architect cluster
  --description=<value>  Environment Description
  --ttl=<value>          The TTL of the environment in a duration of time, ex. 30d, 12h, or 30m

DESCRIPTION
  Register a new environment with Architect Cloud

ALIASES
  $ architect environment:create
  $ architect envs:create
  $ architect env:create

EXAMPLES
  environment:create --account=myaccount myenvironment

  environment:create --account=myaccount --ttl=5days --description="My new temporary Architect environment" myenvironment
```

_See code: [src/commands/environments/create.ts](https://github.com/architect-team/architect-cli/blob/v1.27.0-rc.6/src/commands/environments/create.ts)_

## `architect environments:destroy [ENVIRONMENT]`

Deregister an environment

```
USAGE
  $ architect environments:destroy [ENVIRONMENT] [-a <value>] [--auto-approve <value>] [-f <value>]

ARGUMENTS
  ENVIRONMENT  Name of the environment to deregister

FLAGS
  -a, --account=<value>   Architect account
  -f, --force=<value>     Force the deletion even if the environment is not empty
  --auto-approve=<value>  Automatically apply the changes

DESCRIPTION
  Deregister an environment

ALIASES
  $ architect environment:destroy
  $ architect envs:destroy
  $ architect env:destroy
  $ architect env:deregister
  $ architect environment:deregister

EXAMPLES
  $ architect environment:destroy --account=myaccount myenvironment

  $ architect environment:deregister --account=myaccount --auto-approve --force myenvironment
```

_See code: [src/commands/environments/destroy.ts](https://github.com/architect-team/architect-cli/blob/v1.27.0-rc.6/src/commands/environments/destroy.ts)_

## `architect environments:search [QUERY]`

Search environments you have access to

```
USAGE
  $ architect environments:search [QUERY] [-a <value>]

ARGUMENTS
  QUERY  Search term used to filter the results

FLAGS
  -a, --account=<value>  Architect account

DESCRIPTION
  Search environments you have access to

ALIASES
  $ architect environments
  $ architect envs
  $ architect env
  $ architect environments:search
  $ architect envs:search
  $ architect env:search

EXAMPLES
  $ architect environments

  $ architect environments --account=myaccount

  $ architect environments myenvironment
```

## `architect envs [QUERY]`

Search environments you have access to

```
USAGE
  $ architect envs [QUERY] [-a <value>]

ARGUMENTS
  QUERY  Search term used to filter the results

FLAGS
  -a, --account=<value>  Architect account

DESCRIPTION
  Search environments you have access to

ALIASES
  $ architect environments
  $ architect envs
  $ architect env
  $ architect environments:search
  $ architect envs:search
  $ architect env:search

EXAMPLES
  $ architect environments

  $ architect environments --account=myaccount

  $ architect environments myenvironment
```

## `architect envs:create [ENVIRONMENT]`

Register a new environment with Architect Cloud

```
USAGE
  $ architect envs:create [ENVIRONMENT] [-a <value>] [--cluster <value>] [--description <value>] [--ttl <value>]

ARGUMENTS
  ENVIRONMENT  Name to give the environment

FLAGS
  -a, --account=<value>  Architect account
  --cluster=<value>      Architect cluster
  --description=<value>  Environment Description
  --ttl=<value>          The TTL of the environment in a duration of time, ex. 30d, 12h, or 30m

DESCRIPTION
  Register a new environment with Architect Cloud

ALIASES
  $ architect environment:create
  $ architect envs:create
  $ architect env:create

EXAMPLES
  environment:create --account=myaccount myenvironment

  environment:create --account=myaccount --ttl=5days --description="My new temporary Architect environment" myenvironment
```

## `architect envs:destroy [ENVIRONMENT]`

Deregister an environment

```
USAGE
  $ architect envs:destroy [ENVIRONMENT] [-a <value>] [--auto-approve <value>] [-f <value>]

ARGUMENTS
  ENVIRONMENT  Name of the environment to deregister

FLAGS
  -a, --account=<value>   Architect account
  -f, --force=<value>     Force the deletion even if the environment is not empty
  --auto-approve=<value>  Automatically apply the changes

DESCRIPTION
  Deregister an environment

ALIASES
  $ architect environment:destroy
  $ architect envs:destroy
  $ architect env:destroy
  $ architect env:deregister
  $ architect environment:deregister

EXAMPLES
  $ architect environment:destroy --account=myaccount myenvironment

  $ architect environment:deregister --account=myaccount --auto-approve --force myenvironment
```

## `architect envs:search [QUERY]`

Search environments you have access to

```
USAGE
  $ architect envs:search [QUERY] [-a <value>]

ARGUMENTS
  QUERY  Search term used to filter the results

FLAGS
  -a, --account=<value>  Architect account

DESCRIPTION
  Search environments you have access to

ALIASES
  $ architect environments
  $ architect envs
  $ architect env
  $ architect environments:search
  $ architect envs:search
  $ architect env:search

EXAMPLES
  $ architect environments

  $ architect environments --account=myaccount

  $ architect environments myenvironment
```

## `architect exec [RESOURCE] [FLAGS] -- [COMMAND]`

Exec into service instances

```
USAGE
  $ architect exec [RESOURCE] [FLAGS] -- [COMMAND]

ARGUMENTS
  RESOURCE  Name of resource

FLAGS
  -a, --account=<value>      Architect account
  -e, --environment=<value>  Architect environment
  -i, --stdin=<value>        [default: true] Pass stdin to the container. Only works on remote deploys.
  -r, --replica=<value>      Pass replica by <service-name>:<replica-index> or <replica-index> if only 1 service is
                             deployed. Only works on remote deploys.
  -t, --tty=<value>          Stdin is a TTY. If the flag isn't supplied, tty or no-tty is automatically detected.

DESCRIPTION
  Exec into service instances

EXAMPLES
  $ architect exec -- ls

  $ architect exec -- /bin/sh

  $ architect exec --account myaccount --environment myenvironment mycomponent.services.app -- /bin/sh

  $ architect exec --account myaccount --environment myenvironment --replica servicename:0 -- /bin/sh

  $ architect exec --account myaccount --environment myenvironment --replica 0 -- /bin/sh
```

_See code: [src/commands/exec.ts](https://github.com/architect-team/architect-cli/blob/v1.27.0-rc.6/src/commands/exec.ts)_

## `architect help [COMMAND]`

Display help for architect.

```
USAGE
  $ architect help [COMMAND] [-n]

ARGUMENTS
  COMMAND  Command to show help for.

FLAGS
  -n, --nested-commands  Include all nested commands in the output.

DESCRIPTION
  Display help for architect.
```

_See code: [@oclif/plugin-help](https://github.com/oclif/plugin-help/blob/v5.1.11/src/commands/help.ts)_

## `architect init`

Initialize an architect component from an existing docker-compose file

```
USAGE
  $ architect init [-o <value>] [-n <value>] [--from-compose <value>]

FLAGS
  -n, --name=<value>
  -o, --component-file=<value>  [default: architect.yml] Path where the component file should be written to
  --from-compose=<value>

DESCRIPTION
  Initialize an architect component from an existing docker-compose file

EXAMPLES
  $ architect init

  $ architect init --name=mycomponent

  $ architect init --from-compose=mycompose.yml --component-file=architect.yml
```

_See code: [src/commands/init.ts](https://github.com/architect-team/architect-cli/blob/v1.27.0-rc.6/src/commands/init.ts)_

## `architect link [COMPONENTPATH]`

Link a local component to the host to be used to power local deployments.

```
USAGE
  $ architect link [COMPONENTPATH]

ARGUMENTS
  COMPONENTPATH  [default: .] The path of the component to link

DESCRIPTION
  Link a local component to the host to be used to power local deployments.

EXAMPLES
  $ architect link

  $ architect link -p ./mycomponent/architect.yml
```

_See code: [src/commands/link/index.ts](https://github.com/architect-team/architect-cli/blob/v1.27.0-rc.6/src/commands/link/index.ts)_

## `architect link:list`

List all linked components.

```
USAGE
  $ architect link:list

DESCRIPTION
  List all linked components.

EXAMPLES
  $ architect link:list
```

_See code: [src/commands/link/list.ts](https://github.com/architect-team/architect-cli/blob/v1.27.0-rc.6/src/commands/link/list.ts)_

## `architect login`

Login to the Architect Cloud platform

```
USAGE
  $ architect login [-e <value>] [-p <value>]

FLAGS
  -e, --email=<value>     Email
  -p, --password=<value>  Password

DESCRIPTION
  Login to the Architect Cloud platform

EXAMPLES
  $ architect login

  $ architect login -e my-email-address@my-email-domain.com
```

_See code: [src/commands/login.ts](https://github.com/architect-team/architect-cli/blob/v1.27.0-rc.6/src/commands/login.ts)_

## `architect logout`

Logout from the Architect registry

```
USAGE
  $ architect logout

DESCRIPTION
  Logout from the Architect registry

EXAMPLES
  $ architect logout
```

_See code: [src/commands/logout.ts](https://github.com/architect-team/architect-cli/blob/v1.27.0-rc.6/src/commands/logout.ts)_

## `architect logs [RESOURCE]`

Get logs from services both locally and remote

```
USAGE
  $ architect logs [RESOURCE] [-a <value>] [-e <value>] [-f <value>] [--since <value>] [--raw <value>]
    [--tail <value>] [--timestamps <value>]

ARGUMENTS
  RESOURCE  Name of resource

FLAGS
  -a, --account=<value>      Architect account
  -e, --environment=<value>  Architect environment
  -f, --follow=<value>       Specify if the logs should be streamed.
  --raw=<value>              Show the raw output of the logs.
  --since=<value>            Only return logs newer than a relative duration like 5s, 2m, or 3h. Defaults to all logs.
                             Only one of since-time / since may be used.
  --tail=<value>             [default: -1] Lines of recent log file to display. Defaults to -1 with no selector, showing
                             all log lines otherwise 10, if a selector is provided.
  --timestamps=<value>       Include timestamps on each line in the log output.

DESCRIPTION
  Get logs from services both locally and remote

EXAMPLES
  $ architect logs

  $ architect logs --follow --raw --timestamps
```

_See code: [src/commands/logs.ts](https://github.com/architect-team/architect-cli/blob/v1.27.0-rc.6/src/commands/logs.ts)_

## `architect platform [QUERY]`

Search for clusters on Architect Cloud

```
USAGE
  $ architect platform [QUERY] [-a <value>]

ARGUMENTS
  QUERY  Search query used to filter results

FLAGS
  -a, --account=<value>  Architect account

DESCRIPTION
  Search for clusters on Architect Cloud

ALIASES
  $ architect platform
  $ architect platform:search
  $ architect platforms
  $ architect platforms:search

EXAMPLES
  $ architect clusters

  $ architect clusters --account=myaccount mycluster
```

## `architect platform:create [CLUSTER]`

Register a new cluster with Architect Cloud

```
USAGE
  $ architect platform:create [CLUSTER] [-a <value>] [--auto-approve <value>] [-t KUBERNETES|kubernetes] [-k <value>
    | -h <value>] [--flag <value>]

ARGUMENTS
  CLUSTER  Name to give the cluster

FLAGS
  -a, --account=<value>     Architect account
  -h, --host=<value>
  -k, --kubeconfig=<value>  [default: ~/.kube/config]
  -t, --type=<option>       <options: KUBERNETES|kubernetes>
  --auto-approve=<value>
  --flag=<value>...         [default: ]

DESCRIPTION
  Register a new cluster with Architect Cloud

ALIASES
  $ architect platforms:register
  $ architect platform:create
  $ architect platforms:create

EXAMPLES
  $ architect clusters:create --account=myaccount

  $ architect clusters:register --account=myaccount --type=kubernetes --kubeconfig=~/.kube/config --auto-approve
```

## `architect platform:destroy [CLUSTER]`

Deregister a cluster from Architect

```
USAGE
  $ architect platform:destroy [CLUSTER] [-a <value>] [--auto-approve <value>] [-f <value>]

ARGUMENTS
  CLUSTER  Name of the cluster to deregister

FLAGS
  -a, --account=<value>   Architect account
  -f, --force=<value>     Force the deletion even if the cluster is not empty
  --auto-approve=<value>  Automatically apply the changes

DESCRIPTION
  Deregister a cluster from Architect

ALIASES
  $ architect platforms:deregister
  $ architect platform:destroy
  $ architect platforms:destroy

EXAMPLES
  $ architect cluster:destroy --account=myaccount architect

  $ architect clusters:deregister --account=myaccount --auto-approve --force architect
```

## `architect platform:search [QUERY]`

Search for clusters on Architect Cloud

```
USAGE
  $ architect platform:search [QUERY] [-a <value>]

ARGUMENTS
  QUERY  Search query used to filter results

FLAGS
  -a, --account=<value>  Architect account

DESCRIPTION
  Search for clusters on Architect Cloud

ALIASES
  $ architect platform
  $ architect platform:search
  $ architect platforms
  $ architect platforms:search

EXAMPLES
  $ architect clusters

  $ architect clusters --account=myaccount mycluster
```

## `architect platforms [QUERY]`

Search for clusters on Architect Cloud

```
USAGE
  $ architect platforms [QUERY] [-a <value>]

ARGUMENTS
  QUERY  Search query used to filter results

FLAGS
  -a, --account=<value>  Architect account

DESCRIPTION
  Search for clusters on Architect Cloud

ALIASES
  $ architect platform
  $ architect platform:search
  $ architect platforms
  $ architect platforms:search

EXAMPLES
  $ architect clusters

  $ architect clusters --account=myaccount mycluster
```

_See code: [src/commands/platforms/index.ts](https://github.com/architect-team/architect-cli/blob/v1.27.0-rc.6/src/commands/platforms/index.ts)_

## `architect platforms:create [CLUSTER]`

Register a new cluster with Architect Cloud

```
USAGE
  $ architect platforms:create [CLUSTER] [-a <value>] [--auto-approve <value>] [-t KUBERNETES|kubernetes] [-k <value>
    | -h <value>] [--flag <value>]

ARGUMENTS
  CLUSTER  Name to give the cluster

FLAGS
  -a, --account=<value>     Architect account
  -h, --host=<value>
  -k, --kubeconfig=<value>  [default: ~/.kube/config]
  -t, --type=<option>       <options: KUBERNETES|kubernetes>
  --auto-approve=<value>
  --flag=<value>...         [default: ]

DESCRIPTION
  Register a new cluster with Architect Cloud

ALIASES
  $ architect platforms:register
  $ architect platform:create
  $ architect platforms:create

EXAMPLES
  $ architect clusters:create --account=myaccount

  $ architect clusters:register --account=myaccount --type=kubernetes --kubeconfig=~/.kube/config --auto-approve
```

_See code: [src/commands/platforms/create.ts](https://github.com/architect-team/architect-cli/blob/v1.27.0-rc.6/src/commands/platforms/create.ts)_

## `architect platforms:deregister [CLUSTER]`

Deregister a cluster from Architect

```
USAGE
  $ architect platforms:deregister [CLUSTER] [-a <value>] [--auto-approve <value>] [-f <value>]

ARGUMENTS
  CLUSTER  Name of the cluster to deregister

FLAGS
  -a, --account=<value>   Architect account
  -f, --force=<value>     Force the deletion even if the cluster is not empty
  --auto-approve=<value>  Automatically apply the changes

DESCRIPTION
  Deregister a cluster from Architect

ALIASES
  $ architect platforms:deregister
  $ architect platform:destroy
  $ architect platforms:destroy

EXAMPLES
  $ architect cluster:destroy --account=myaccount architect

  $ architect clusters:deregister --account=myaccount --auto-approve --force architect
```

## `architect platforms:destroy [CLUSTER]`

Deregister a cluster from Architect

```
USAGE
  $ architect platforms:destroy [CLUSTER] [-a <value>] [--auto-approve <value>] [-f <value>]

ARGUMENTS
  CLUSTER  Name of the cluster to deregister

FLAGS
  -a, --account=<value>   Architect account
  -f, --force=<value>     Force the deletion even if the cluster is not empty
  --auto-approve=<value>  Automatically apply the changes

DESCRIPTION
  Deregister a cluster from Architect

ALIASES
  $ architect platforms:deregister
  $ architect platform:destroy
  $ architect platforms:destroy

EXAMPLES
  $ architect cluster:destroy --account=myaccount architect

  $ architect clusters:deregister --account=myaccount --auto-approve --force architect
```

_See code: [src/commands/platforms/destroy.ts](https://github.com/architect-team/architect-cli/blob/v1.27.0-rc.6/src/commands/platforms/destroy.ts)_

## `architect platforms:register [CLUSTER]`

Register a new cluster with Architect Cloud

```
USAGE
  $ architect platforms:register [CLUSTER] [-a <value>] [--auto-approve <value>] [-t KUBERNETES|kubernetes] [-k <value>
    | -h <value>] [--flag <value>]

ARGUMENTS
  CLUSTER  Name to give the cluster

FLAGS
  -a, --account=<value>     Architect account
  -h, --host=<value>
  -k, --kubeconfig=<value>  [default: ~/.kube/config]
  -t, --type=<option>       <options: KUBERNETES|kubernetes>
  --auto-approve=<value>
  --flag=<value>...         [default: ]

DESCRIPTION
  Register a new cluster with Architect Cloud

ALIASES
  $ architect platforms:register
  $ architect platform:create
  $ architect platforms:create

EXAMPLES
  $ architect clusters:create --account=myaccount

  $ architect clusters:register --account=myaccount --type=kubernetes --kubeconfig=~/.kube/config --auto-approve
```

## `architect platforms:search [QUERY]`

Search for clusters on Architect Cloud

```
USAGE
  $ architect platforms:search [QUERY] [-a <value>]

ARGUMENTS
  QUERY  Search query used to filter results

FLAGS
  -a, --account=<value>  Architect account

DESCRIPTION
  Search for clusters on Architect Cloud

ALIASES
  $ architect platform
  $ architect platform:search
  $ architect platforms
  $ architect platforms:search

EXAMPLES
  $ architect clusters

  $ architect clusters --account=myaccount mycluster
```

## `architect register [COMPONENT]`

Register a new Component with Architect Cloud. Multiple components are accepted. If multiple components are specified, the same command arg(s) and flag(s) will be applied to each component.

```
USAGE
  $ architect register [COMPONENT] [-a <value>] [--arg <value>] [-t <value> | ] [--architecture <value>]
    [--cache-directory <value>]

ARGUMENTS
  COMPONENT  [default: ./] Path to the component(s) to register

FLAGS
  -a, --account=<value>      Architect account
  -t, --tag=<value>          [default: latest] Tag to give to the new component
  --architecture=<value>...  [default: amd64] Architecture(s) to target for Docker image builds
  --arg=<value>...           Build arg(s) to pass to docker build
  --cache-directory=<value>  Directory to write build cache to. Do not use in Github Actions:
                             https://docs.architect.io/deployments/automated-previews/#caching-between-workflow-runs

DESCRIPTION
  Register a new Component with Architect Cloud. Multiple components are accepted. If multiple components are specified,
  the same command arg(s) and flag(s) will be applied to each component.

ALIASES
  $ architect component:register
  $ architect components:register
  $ architect c:register
  $ architect comp:register

EXAMPLES
  $ architect register

  $ architect register -t latest

  $ architect register -a myaccount -t latest ./architect.yml ../myothercomponent/architect.yml

  $ architect register -a myaccount -t latest --arg NODE_ENV=dev ./architect.yml
```

_See code: [src/commands/register.ts](https://github.com/architect-team/architect-cli/blob/v1.27.0-rc.6/src/commands/register.ts)_

## `architect scale [SERVICE]`

Scale a service to a specified number of replicas.

```
USAGE
  $ architect scale [SERVICE] [-a <value>] [-e <value>] [--component <value>] [--tag <value>] [--replicas
    <value>] [--clear]

ARGUMENTS
  SERVICE  Name of service

FLAGS
  -a, --account=<value>      Architect account
  -e, --environment=<value>  Architect environment
  --clear                    Use to clear scaling settings for the specified service in the specified environment
  --component=<value>        Name of the component with the service to scale
  --replicas=<value>         Number of desired service replicas
  --tag=<value>              Tag of the component to scale

DESCRIPTION
  Scale a service to a specified number of replicas.

EXAMPLES
  $ architect scale api --component my-component --replicas 4

  $ architect scale api --component my-component --clear
```

_See code: [src/commands/scale.ts](https://github.com/architect-team/architect-cli/blob/v1.27.0-rc.6/src/commands/scale.ts)_

## `architect secrets SECRETS_FILE`

Download secrets from an account or an environment

```
USAGE
  $ architect secrets [SECRETS_FILE] [-a <value>] [-e <value>] [--cluster <value>]

ARGUMENTS
  SECRETS_FILE  Secrets filename to download secrets

FLAGS
  -a, --account=<value>      Architect account
  -e, --environment=<value>  Architect environment
  --cluster=<value>          Architect cluster

DESCRIPTION
  Download secrets from an account or an environment

ALIASES
  $ architect secrets
  $ architect secrets/get

EXAMPLES
  $ architect secrets --account=myaccount ./mysecrets.yml

  $ architect secrets --account=myaccount --cluster=mycluster ./mysecrets.yml

  $ architect secrets --account=myaccount --environment=myenvironment ./mysecrets.yml
```

## `architect secrets/get SECRETS_FILE`

Download secrets from an account or an environment

```
USAGE
  $ architect secrets/get [SECRETS_FILE] [-a <value>] [-e <value>] [--cluster <value>]

ARGUMENTS
  SECRETS_FILE  Secrets filename to download secrets

FLAGS
  -a, --account=<value>      Architect account
  -e, --environment=<value>  Architect environment
  --cluster=<value>          Architect cluster

DESCRIPTION
  Download secrets from an account or an environment

ALIASES
  $ architect secrets
  $ architect secrets/get

EXAMPLES
  $ architect secrets --account=myaccount ./mysecrets.yml

  $ architect secrets --account=myaccount --cluster=mycluster ./mysecrets.yml

  $ architect secrets --account=myaccount --environment=myenvironment ./mysecrets.yml
```

## `architect secrets:download SECRETS_FILE`

Download secrets from an account or an environment

```
USAGE
  $ architect secrets:download [SECRETS_FILE] [-a <value>] [-e <value>] [--cluster <value>]

ARGUMENTS
  SECRETS_FILE  Secrets filename to download secrets

FLAGS
  -a, --account=<value>      Architect account
  -e, --environment=<value>  Architect environment
  --cluster=<value>          Architect cluster

DESCRIPTION
  Download secrets from an account or an environment

ALIASES
  $ architect secrets
  $ architect secrets/get

EXAMPLES
  $ architect secrets --account=myaccount ./mysecrets.yml

  $ architect secrets --account=myaccount --cluster=mycluster ./mysecrets.yml

  $ architect secrets --account=myaccount --environment=myenvironment ./mysecrets.yml
```

_See code: [src/commands/secrets/download.ts](https://github.com/architect-team/architect-cli/blob/v1.27.0-rc.6/src/commands/secrets/download.ts)_

## `architect secrets:set SECRETS_FILE`

Upload secrets from a file to an account or an environment

```
USAGE
  $ architect secrets:set [SECRETS_FILE] [-a <value>] [-e <value>] [--cluster <value>] [--override <value>]

ARGUMENTS
  SECRETS_FILE  Secrets file to be uploaded

FLAGS
  -a, --account=<value>      Architect account
  -e, --environment=<value>  Architect environment
  --cluster=<value>          Architect cluster
  --override=<value>         Allow override of existing secrets

DESCRIPTION
  Upload secrets from a file to an account or an environment

ALIASES
  $ architect secrets:set

EXAMPLES
  $ architect secrets:set --account=myaccount ./mysecrets.yml

  $ architect secrets:set --account=myaccount --override ./mysecrets.yml

  $ architect secrets:set --account=myaccount --cluster=mycluster ./mysecrets.yml

  $ architect secrets:set --account=myaccount --cluster=mycluster --override ./mysecrets.yml

  $ architect secrets:set --account=myaccount --environment=myenvironment ./mysecrets.yml

  $ architect secrets:set --account=myaccount --environment=myenvironment --override ./mysecrets.yml
```

## `architect secrets:upload SECRETS_FILE`

Upload secrets from a file to an account or an environment

```
USAGE
  $ architect secrets:upload [SECRETS_FILE] [-a <value>] [-e <value>] [--cluster <value>] [--override <value>]

ARGUMENTS
  SECRETS_FILE  Secrets file to be uploaded

FLAGS
  -a, --account=<value>      Architect account
  -e, --environment=<value>  Architect environment
  --cluster=<value>          Architect cluster
  --override=<value>         Allow override of existing secrets

DESCRIPTION
  Upload secrets from a file to an account or an environment

ALIASES
  $ architect secrets:set

EXAMPLES
  $ architect secrets:set --account=myaccount ./mysecrets.yml

  $ architect secrets:set --account=myaccount --override ./mysecrets.yml

  $ architect secrets:set --account=myaccount --cluster=mycluster ./mysecrets.yml

  $ architect secrets:set --account=myaccount --cluster=mycluster --override ./mysecrets.yml

  $ architect secrets:set --account=myaccount --environment=myenvironment ./mysecrets.yml

  $ architect secrets:set --account=myaccount --environment=myenvironment --override ./mysecrets.yml
```

_See code: [src/commands/secrets/upload.ts](https://github.com/architect-team/architect-cli/blob/v1.27.0-rc.6/src/commands/secrets/upload.ts)_

## `architect task COMPONENT TASK`

Execute a task in the given environment

```
USAGE
<<<<<<< HEAD
  $ architect task [COMPONENT] [TASK] [-l <value> | -a <value> |  |  | ] [-o <value> |  | -e <value> |  |
    | ]
=======
  $ architect task [COMPONENT] [TASK] [-l <value> | -a <value>] [-o <value> |  | -e <value>]
>>>>>>> b15d50df

ARGUMENTS
  COMPONENT  The name of the component that contains the task to execute
  TASK       The name of the task to execute

FLAGS
  -a, --account=<value>       Architect account
  -e, --environment=<value>   Architect environment
  -l, --local=<value>         Deploy the stack locally instead of via Architect Cloud
  -o, --compose-file=<value>  Path where the compose file should be written to

DESCRIPTION
  Execute a task in the given environment

ALIASES
  $ architect task:exec

EXAMPLES
  $ architect task --account=myaccount --environment=myenvironment mycomponent:latest mytask
```

_See code: [src/commands/task.ts](https://github.com/architect-team/architect-cli/blob/v1.27.0-rc.6/src/commands/task.ts)_

## `architect task:exec COMPONENT TASK`

Execute a task in the given environment

```
USAGE
<<<<<<< HEAD
  $ architect task:exec [COMPONENT] [TASK] [-l <value> | -a <value> |  |  | ] [-o <value> |  | -e <value> |  |
    | ]
=======
  $ architect task:exec [COMPONENT] [TASK] [-l <value> | -a <value>] [-o <value> |  | -e <value>]
>>>>>>> b15d50df

ARGUMENTS
  COMPONENT  The name of the component that contains the task to execute
  TASK       The name of the task to execute

FLAGS
  -a, --account=<value>       Architect account
  -e, --environment=<value>   Architect environment
  -l, --local=<value>         Deploy the stack locally instead of via Architect Cloud
  -o, --compose-file=<value>  Path where the compose file should be written to

DESCRIPTION
  Execute a task in the given environment

ALIASES
  $ architect task:exec

EXAMPLES
  $ architect task --account=myaccount --environment=myenvironment mycomponent:latest mytask
```

## `architect unlink [COMPONENTPATHORNAME]`

Unlink a component from the host by path or name

```
USAGE
  $ architect unlink [COMPONENTPATHORNAME] [--all <value>]

FLAGS
  --all=<value>  Unlink all components registered locally

DESCRIPTION
  Unlink a component from the host by path or name

EXAMPLES
  $ architect unlink

  $ architect unlink -p ../architect.yml

  $ architect unlink -p mycomponent
```

_See code: [src/commands/unlink.ts](https://github.com/architect-team/architect-cli/blob/v1.27.0-rc.6/src/commands/unlink.ts)_

## `architect validate [CONFIGS_OR_COMPONENTS]`

Validate that an architect.yml is syntactically correct.

```
USAGE
  $ architect validate [CONFIGS_OR_COMPONENTS]

ARGUMENTS
  CONFIGS_OR_COMPONENTS  Path to an architect.yml file or component `account/component:latest`. Multiple components are
                         accepted.

DESCRIPTION
  Validate that an architect.yml is syntactically correct.

ALIASES
  $ architect component:validate
  $ architect components:validate
  $ architect c:validate
  $ architect comp:validate
  $ architect validate

EXAMPLES
  $ architect validate .

  $ architect validate ../mycomponent/architect.yml ../myothercomponent/architect.yml
```

_See code: [src/commands/validate.ts](https://github.com/architect-team/architect-cli/blob/v1.27.0-rc.6/src/commands/validate.ts)_

## `architect whoami`

Get the logged in user

```
USAGE
  $ architect whoami

DESCRIPTION
  Get the logged in user

ALIASES
  $ architect whoami

EXAMPLES
  $ architect whoami
```

_See code: [src/commands/whoami.ts](https://github.com/architect-team/architect-cli/blob/v1.27.0-rc.6/src/commands/whoami.ts)_
<!-- commandsstop --><|MERGE_RESOLUTION|>--- conflicted
+++ resolved
@@ -2445,12 +2445,7 @@
 
 ```
 USAGE
-<<<<<<< HEAD
-  $ architect task [COMPONENT] [TASK] [-l <value> | -a <value> |  |  | ] [-o <value> |  | -e <value> |  |
-    | ]
-=======
   $ architect task [COMPONENT] [TASK] [-l <value> | -a <value>] [-o <value> |  | -e <value>]
->>>>>>> b15d50df
 
 ARGUMENTS
   COMPONENT  The name of the component that contains the task to execute
@@ -2480,12 +2475,7 @@
 
 ```
 USAGE
-<<<<<<< HEAD
-  $ architect task:exec [COMPONENT] [TASK] [-l <value> | -a <value> |  |  | ] [-o <value> |  | -e <value> |  |
-    | ]
-=======
   $ architect task:exec [COMPONENT] [TASK] [-l <value> | -a <value>] [-o <value> |  | -e <value>]
->>>>>>> b15d50df
 
 ARGUMENTS
   COMPONENT  The name of the component that contains the task to execute
