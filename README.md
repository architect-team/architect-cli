<!-- docs -->

<p align="center">
  <a href="//architect.io" target="blank"><img src="https://docs.architect.io/img/logo.svg" width="480" alt="Architect Logo" /></a>
</p>

<p align="center">
  <a href="https://oclif.io"><img src="https://img.shields.io/badge/cli-oclif-brightgreen.svg" alt="oclif" /></a>
  <a href="https://github.com/architect-team/architect-cli/actions?query=workflow%3A%22CLI+-+Cut+Release+Candidate%22"><img src="https://img.shields.io/github/workflow/status/architect-team/architect-cli/CLI%20-%20Cut%20Release%20Candidate" alt="Build" /></a>
  <a href="https://npmjs.org/package/@architect-io/cli"><img src="https://img.shields.io/npm/v/@architect-io/cli.svg" alt="Version" /></a>
  <a href="https://github.com/architect-team/architect-cli/blob/master/package.json"><img src="https://img.shields.io/npm/l/@architect-io/cli.svg" alt="License" /></a>
</p>

<p align="center">
  Self-service cloud environments for everyone. Achieve deployment, networking, and security automation all at once with Architect.
</p>

---

Architect is the world's first [DevOps-as-a-Service](//architect.io/product) toolset designed to help democratize environment provisioning for engineers. With Architect, anyone can deploy any service, anywhere, for any reason with the push of a button.

Our unique approach to continuous delivery is powered by an embedded dependency resolver. By simply asserting your microservice dependenies, Architect is able to build a graph of your application and deploy the entire stack to your favorite cloud provider.

Architect's CLI, which provides the full developer experience needed to create [components](//docs.architect.io) and operate local [environments](//docs.architect.io/deployments/local-environments), is fully open-source. The CLI can deploy components locally using docker-compose, enrich the deployments with components found in Architect's Cloud registry, and allows developers to publish their own components to the registry both publicly and privately for free.

## Requirements
* [**Docker**](//docs.docker.com/get-docker/) must be installed
* [**Node.js** `v12`](//nodejs.org/en/download/) or higher must be installed

## Usage

<!-- usage -->
```sh-session
$ npm install -g @architect-io/cli
$ architect COMMAND
running command...
$ architect (--version)
<<<<<<< HEAD
@architect-io/cli/1.18.0-rc.4 linux-x64 node-v16.15.1
=======
@architect-io/cli/1.17.1 linux-x64 node-v16.15.1
>>>>>>> 17463243
$ architect --help [COMMAND]
USAGE
  $ architect COMMAND
...
```
<!-- usagestop -->

## Commands

<!-- commands -->
* [`architect autocomplete [SHELL]`](#architect-autocomplete-shell)
* [`architect c:register [COMPONENT]`](#architect-cregister-component)
* [`architect c:validate [CONFIGS_OR_COMPONENTS]`](#architect-cvalidate-configs_or_components)
* [`architect comp:register [COMPONENT]`](#architect-compregister-component)
* [`architect comp:validate [CONFIGS_OR_COMPONENTS]`](#architect-compvalidate-configs_or_components)
* [`architect component:register [COMPONENT]`](#architect-componentregister-component)
* [`architect component:search [QUERY]`](#architect-componentsearch-query)
* [`architect component:validate [CONFIGS_OR_COMPONENTS]`](#architect-componentvalidate-configs_or_components)
* [`architect component:version [COMPONENT_NAME]`](#architect-componentversion-component_name)
* [`architect component:versions [COMPONENT_NAME]`](#architect-componentversions-component_name)
* [`architect components [QUERY]`](#architect-components-query)
* [`architect components:register [COMPONENT]`](#architect-componentsregister-component)
* [`architect components:search [QUERY]`](#architect-componentssearch-query)
* [`architect components:validate [CONFIGS_OR_COMPONENTS]`](#architect-componentsvalidate-configs_or_components)
* [`architect components:versions [COMPONENT_NAME]`](#architect-componentsversions-component_name)
* [`architect config`](#architect-config)
* [`architect config:get OPTION`](#architect-configget-option)
* [`architect config:set OPTION VALUE`](#architect-configset-option-value)
* [`architect config:view`](#architect-configview)
* [`architect deploy [CONFIGS_OR_COMPONENTS]`](#architect-deploy-configs_or_components)
* [`architect destroy`](#architect-destroy)
* [`architect dev [CONFIGS_OR_COMPONENTS]`](#architect-dev-configs_or_components)
* [`architect env [QUERY]`](#architect-env-query)
* [`architect env:create [ENVIRONMENT]`](#architect-envcreate-environment)
* [`architect env:deregister [ENVIRONMENT]`](#architect-envderegister-environment)
* [`architect env:destroy [ENVIRONMENT]`](#architect-envdestroy-environment)
* [`architect env:search [QUERY]`](#architect-envsearch-query)
* [`architect environment:create [ENVIRONMENT]`](#architect-environmentcreate-environment)
* [`architect environment:deregister [ENVIRONMENT]`](#architect-environmentderegister-environment)
* [`architect environment:destroy [ENVIRONMENT]`](#architect-environmentdestroy-environment)
* [`architect environments [QUERY]`](#architect-environments-query)
* [`architect environments:create [ENVIRONMENT]`](#architect-environmentscreate-environment)
* [`architect environments:destroy [ENVIRONMENT]`](#architect-environmentsdestroy-environment)
* [`architect environments:search [QUERY]`](#architect-environmentssearch-query)
* [`architect envs [QUERY]`](#architect-envs-query)
* [`architect envs:create [ENVIRONMENT]`](#architect-envscreate-environment)
* [`architect envs:destroy [ENVIRONMENT]`](#architect-envsdestroy-environment)
* [`architect envs:search [QUERY]`](#architect-envssearch-query)
* [`architect exec [RESOURCE] [FLAGS] -- [COMMAND]`](#architect-exec-resource-flags----command)
* [`architect help [COMMAND]`](#architect-help-command)
* [`architect init`](#architect-init)
* [`architect link [COMPONENTPATH]`](#architect-link-componentpath)
* [`architect login`](#architect-login)
* [`architect logout`](#architect-logout)
* [`architect logs [RESOURCE]`](#architect-logs-resource)
* [`architect platform [QUERY]`](#architect-platform-query)
* [`architect platform:create [PLATFORM]`](#architect-platformcreate-platform)
* [`architect platform:destroy [PLATFORM]`](#architect-platformdestroy-platform)
* [`architect platform:search [QUERY]`](#architect-platformsearch-query)
* [`architect platforms [QUERY]`](#architect-platforms-query)
* [`architect platforms:create [PLATFORM]`](#architect-platformscreate-platform)
* [`architect platforms:deregister [PLATFORM]`](#architect-platformsderegister-platform)
* [`architect platforms:destroy [PLATFORM]`](#architect-platformsdestroy-platform)
* [`architect platforms:register [PLATFORM]`](#architect-platformsregister-platform)
* [`architect platforms:search [QUERY]`](#architect-platformssearch-query)
* [`architect register [COMPONENT]`](#architect-register-component)
* [`architect secrets SECRETS_FILE`](#architect-secrets-secrets_file)
* [`architect secrets/get SECRETS_FILE`](#architect-secretsget-secrets_file)
* [`architect secrets:download SECRETS_FILE`](#architect-secretsdownload-secrets_file)
* [`architect secrets:set SECRETS_FILE`](#architect-secretsset-secrets_file)
* [`architect secrets:upload SECRETS_FILE`](#architect-secretsupload-secrets_file)
* [`architect task COMPONENT TASK`](#architect-task-component-task)
* [`architect task:exec COMPONENT TASK`](#architect-taskexec-component-task)
* [`architect unlink [COMPONENTPATHORNAME]`](#architect-unlink-componentpathorname)
* [`architect validate [CONFIGS_OR_COMPONENTS]`](#architect-validate-configs_or_components)
* [`architect whoami`](#architect-whoami)

## `architect autocomplete [SHELL]`

display autocomplete installation instructions

```
USAGE
  $ architect autocomplete [SHELL] [-r]

ARGUMENTS
  SHELL  shell type

FLAGS
  -r, --refresh-cache  Refresh cache (ignores displaying instructions)

DESCRIPTION
  display autocomplete installation instructions

EXAMPLES
  $ architect autocomplete

  $ architect autocomplete bash

  $ architect autocomplete zsh

  $ architect autocomplete --refresh-cache
```

_See code: [@oclif/plugin-autocomplete](https://github.com/oclif/plugin-autocomplete/blob/v1.2.0/src/commands/autocomplete/index.ts)_

## `architect c:register [COMPONENT]`

Register a new Component with Architect Cloud

```
USAGE
  $ architect c:register [COMPONENT] [-a <value>] [--arg <value>] [-t <value>] [--architecture <value>]
    [--cache-directory <value>]

ARGUMENTS
  COMPONENT  [default: ./] Path to a component to register

FLAGS
  -a, --account=<value>      Architect account
  -t, --tag=<value>          [default: latest] Tag to give to the new component
  --architecture=<value>...  [default: amd64] Architecture(s) to target for Docker image builds
  --arg=<value>...           Build arg(s) to pass to docker build
  --cache-directory=<value>  [default: /tmp/architect-build-cache] Directory to write build cache to

DESCRIPTION
  Register a new Component with Architect Cloud

ALIASES
  $ architect component:register
  $ architect components:register
  $ architect c:register
  $ architect comp:register
```

## `architect c:validate [CONFIGS_OR_COMPONENTS]`

Validate that an architect.yml is syntactically correct.

```
USAGE
  $ architect c:validate [CONFIGS_OR_COMPONENTS]

ARGUMENTS
  CONFIGS_OR_COMPONENTS  Path to an architect.yml file or component `account/component:latest`. Multiple components are
                         accepted.

DESCRIPTION
  Validate that an architect.yml is syntactically correct.

ALIASES
  $ architect component:validate
  $ architect components:validate
  $ architect c:validate
  $ architect comp:validate
  $ architect validate
```

## `architect comp:register [COMPONENT]`

Register a new Component with Architect Cloud

```
USAGE
  $ architect comp:register [COMPONENT] [-a <value>] [--arg <value>] [-t <value>] [--architecture <value>]
    [--cache-directory <value>]

ARGUMENTS
  COMPONENT  [default: ./] Path to a component to register

FLAGS
  -a, --account=<value>      Architect account
  -t, --tag=<value>          [default: latest] Tag to give to the new component
  --architecture=<value>...  [default: amd64] Architecture(s) to target for Docker image builds
  --arg=<value>...           Build arg(s) to pass to docker build
  --cache-directory=<value>  [default: /tmp/architect-build-cache] Directory to write build cache to

DESCRIPTION
  Register a new Component with Architect Cloud

ALIASES
  $ architect component:register
  $ architect components:register
  $ architect c:register
  $ architect comp:register
```

## `architect comp:validate [CONFIGS_OR_COMPONENTS]`

Validate that an architect.yml is syntactically correct.

```
USAGE
  $ architect comp:validate [CONFIGS_OR_COMPONENTS]

ARGUMENTS
  CONFIGS_OR_COMPONENTS  Path to an architect.yml file or component `account/component:latest`. Multiple components are
                         accepted.

DESCRIPTION
  Validate that an architect.yml is syntactically correct.

ALIASES
  $ architect component:validate
  $ architect components:validate
  $ architect c:validate
  $ architect comp:validate
  $ architect validate
```

## `architect component:register [COMPONENT]`

Register a new Component with Architect Cloud

```
USAGE
  $ architect component:register [COMPONENT] [-a <value>] [--arg <value>] [-t <value>] [--architecture <value>]
    [--cache-directory <value>]

ARGUMENTS
  COMPONENT  [default: ./] Path to a component to register

FLAGS
  -a, --account=<value>      Architect account
  -t, --tag=<value>          [default: latest] Tag to give to the new component
  --architecture=<value>...  [default: amd64] Architecture(s) to target for Docker image builds
  --arg=<value>...           Build arg(s) to pass to docker build
  --cache-directory=<value>  [default: /tmp/architect-build-cache] Directory to write build cache to

DESCRIPTION
  Register a new Component with Architect Cloud

ALIASES
  $ architect component:register
  $ architect components:register
  $ architect c:register
  $ architect comp:register
```

## `architect component:search [QUERY]`

Search components you have access to

```
USAGE
  $ architect component:search [QUERY] [-a <value>]

ARGUMENTS
  QUERY  Search term used to filter the results

FLAGS
  -a, --account=<value>  Architect account

DESCRIPTION
  Search components you have access to

ALIASES
  $ architect components
  $ architect components:search
  $ architect component:search
  $ architect component:search
```

## `architect component:validate [CONFIGS_OR_COMPONENTS]`

Validate that an architect.yml is syntactically correct.

```
USAGE
  $ architect component:validate [CONFIGS_OR_COMPONENTS]

ARGUMENTS
  CONFIGS_OR_COMPONENTS  Path to an architect.yml file or component `account/component:latest`. Multiple components are
                         accepted.

DESCRIPTION
  Validate that an architect.yml is syntactically correct.

ALIASES
  $ architect component:validate
  $ architect components:validate
  $ architect c:validate
  $ architect comp:validate
  $ architect validate
```

## `architect component:version [COMPONENT_NAME]`

Search component versions of a particular component

```
USAGE
  $ architect component:version [COMPONENT_NAME] [-a <value>]

FLAGS
  -a, --account=<value>  Architect account

DESCRIPTION
  Search component versions of a particular component

ALIASES
  $ architect component:versions
  $ architect component:version
```

## `architect component:versions [COMPONENT_NAME]`

Search component versions of a particular component

```
USAGE
  $ architect component:versions [COMPONENT_NAME] [-a <value>]

FLAGS
  -a, --account=<value>  Architect account

DESCRIPTION
  Search component versions of a particular component

ALIASES
  $ architect component:versions
  $ architect component:version
```

## `architect components [QUERY]`

Search components you have access to

```
USAGE
  $ architect components [QUERY] [-a <value>]

ARGUMENTS
  QUERY  Search term used to filter the results

FLAGS
  -a, --account=<value>  Architect account

DESCRIPTION
  Search components you have access to

ALIASES
  $ architect components
  $ architect components:search
  $ architect component:search
  $ architect component:search
```

<<<<<<< HEAD
_See code: [src/commands/components/index.ts](https://github.com/architect-team/architect-cli/blob/v1.18.0-rc.4/src/commands/components/index.ts)_
=======
_See code: [src/commands/components/index.ts](https://github.com/architect-team/architect-cli/blob/v1.17.1/src/commands/components/index.ts)_
>>>>>>> 17463243

## `architect components:register [COMPONENT]`

Register a new Component with Architect Cloud

```
USAGE
  $ architect components:register [COMPONENT] [-a <value>] [--arg <value>] [-t <value>] [--architecture <value>]
    [--cache-directory <value>]

ARGUMENTS
  COMPONENT  [default: ./] Path to a component to register

FLAGS
  -a, --account=<value>      Architect account
  -t, --tag=<value>          [default: latest] Tag to give to the new component
  --architecture=<value>...  [default: amd64] Architecture(s) to target for Docker image builds
  --arg=<value>...           Build arg(s) to pass to docker build
  --cache-directory=<value>  [default: /tmp/architect-build-cache] Directory to write build cache to

DESCRIPTION
  Register a new Component with Architect Cloud

ALIASES
  $ architect component:register
  $ architect components:register
  $ architect c:register
  $ architect comp:register
```

## `architect components:search [QUERY]`

Search components you have access to

```
USAGE
  $ architect components:search [QUERY] [-a <value>]

ARGUMENTS
  QUERY  Search term used to filter the results

FLAGS
  -a, --account=<value>  Architect account

DESCRIPTION
  Search components you have access to

ALIASES
  $ architect components
  $ architect components:search
  $ architect component:search
  $ architect component:search
```

## `architect components:validate [CONFIGS_OR_COMPONENTS]`

Validate that an architect.yml is syntactically correct.

```
USAGE
  $ architect components:validate [CONFIGS_OR_COMPONENTS]

ARGUMENTS
  CONFIGS_OR_COMPONENTS  Path to an architect.yml file or component `account/component:latest`. Multiple components are
                         accepted.

DESCRIPTION
  Validate that an architect.yml is syntactically correct.

ALIASES
  $ architect component:validate
  $ architect components:validate
  $ architect c:validate
  $ architect comp:validate
  $ architect validate
```

## `architect components:versions [COMPONENT_NAME]`

Search component versions of a particular component

```
USAGE
  $ architect components:versions [COMPONENT_NAME] [-a <value>]

FLAGS
  -a, --account=<value>  Architect account

DESCRIPTION
  Search component versions of a particular component

ALIASES
  $ architect component:versions
  $ architect component:version
```

<<<<<<< HEAD
_See code: [src/commands/components/versions.ts](https://github.com/architect-team/architect-cli/blob/v1.18.0-rc.4/src/commands/components/versions.ts)_
=======
_See code: [src/commands/components/versions.ts](https://github.com/architect-team/architect-cli/blob/v1.17.1/src/commands/components/versions.ts)_
>>>>>>> 17463243

## `architect config`

View all the CLI configuration settings

```
USAGE
  $ architect config

DESCRIPTION
  View all the CLI configuration settings

ALIASES
  $ architect config
```

## `architect config:get OPTION`

Get the value of a CLI config option

```
USAGE
  $ architect config:get [OPTION]

ARGUMENTS
  OPTION  Name of a config option

DESCRIPTION
  Get the value of a CLI config option
```

<<<<<<< HEAD
_See code: [src/commands/config/get.ts](https://github.com/architect-team/architect-cli/blob/v1.18.0-rc.4/src/commands/config/get.ts)_
=======
_See code: [src/commands/config/get.ts](https://github.com/architect-team/architect-cli/blob/v1.17.1/src/commands/config/get.ts)_
>>>>>>> 17463243

## `architect config:set OPTION VALUE`

Set a new value for a CLI configuration option

```
USAGE
  $ architect config:set [OPTION] [VALUE]

ARGUMENTS
  OPTION  Name of a config option
  VALUE   New value to assign to a config option

DESCRIPTION
  Set a new value for a CLI configuration option
```

<<<<<<< HEAD
_See code: [src/commands/config/set.ts](https://github.com/architect-team/architect-cli/blob/v1.18.0-rc.4/src/commands/config/set.ts)_
=======
_See code: [src/commands/config/set.ts](https://github.com/architect-team/architect-cli/blob/v1.17.1/src/commands/config/set.ts)_
>>>>>>> 17463243

## `architect config:view`

View all the CLI configuration settings

```
USAGE
  $ architect config:view

DESCRIPTION
  View all the CLI configuration settings

ALIASES
  $ architect config
```

<<<<<<< HEAD
_See code: [src/commands/config/view.ts](https://github.com/architect-team/architect-cli/blob/v1.18.0-rc.4/src/commands/config/view.ts)_
=======
_See code: [src/commands/config/view.ts](https://github.com/architect-team/architect-cli/blob/v1.17.1/src/commands/config/view.ts)_
>>>>>>> 17463243

## `architect deploy [CONFIGS_OR_COMPONENTS]`

Create a deploy job on Architect Cloud

```
USAGE
  $ architect deploy [CONFIGS_OR_COMPONENTS] [--auto-approve | -o <value> | ] [-a <value>] [-e <value>]
    [--production ] [-d ] [-i <value>] [--secret-file <value>] [-s <value>] [--deletion-protection | ] [-r] [--browser]

ARGUMENTS
  CONFIGS_OR_COMPONENTS  Path to an architect.yml file or component `account/component:latest`. Multiple components are
                         accepted.

FLAGS
  -a, --account=<value>       Architect account
  -d, --detached              Run in detached mode
  -e, --environment=<value>   Architect environment
  -i, --interface=<value>...  [default: ] Component interfaces
  -o, --compose-file=<value>  Path where the compose file should be written to
  -r, --[no-]recursive        [default: true] Toggle to automatically deploy all dependencies
  -s, --secret=<value>...     [default: ] An individual secret key and value in the form SECRET_KEY=SECRET_VALUE
  --auto-approve              Automatically approve the deployment without a review step. Used for debugging and CI
                              flows.
  --[no-]browser              [default: true] Automatically open urls in the browser for local deployments
  --[no-]deletion-protection  [default: true] Toggle for deletion protection on deployments
  --production                [deprecated] Please use --environment.
  --secret-file=<value>...    [default: ] Path of secrets file

DESCRIPTION
  Create a deploy job on Architect Cloud
```

<<<<<<< HEAD
_See code: [src/commands/deploy.ts](https://github.com/architect-team/architect-cli/blob/v1.18.0-rc.4/src/commands/deploy.ts)_
=======
_See code: [src/commands/deploy.ts](https://github.com/architect-team/architect-cli/blob/v1.17.1/src/commands/deploy.ts)_
>>>>>>> 17463243

## `architect destroy`

Destroy components from an environment

```
USAGE
  $ architect destroy [--auto-approve |  | ] [-a <value>] [-e <value>] [-c <value>]

FLAGS
  -a, --account=<value>        Architect account
  -c, --components=<value>...  Component(s) to destroy
  -e, --environment=<value>    Architect environment
  --auto-approve               Automatically approve the deployment without a review step. Used for debugging and CI
                               flows.

DESCRIPTION
  Destroy components from an environment
```

<<<<<<< HEAD
_See code: [src/commands/destroy.ts](https://github.com/architect-team/architect-cli/blob/v1.18.0-rc.4/src/commands/destroy.ts)_
=======
_See code: [src/commands/destroy.ts](https://github.com/architect-team/architect-cli/blob/v1.17.1/src/commands/destroy.ts)_
>>>>>>> 17463243

## `architect dev [CONFIGS_OR_COMPONENTS]`

Run your stack locally

```
USAGE
  $ architect dev [CONFIGS_OR_COMPONENTS] [-a <value>] [-o <value> | -e <value> |  |  | ] [-i <value>]
    [--secret-file <value>] [-s <value>] [-r] [--browser] [--port <value>] [-d]

ARGUMENTS
  CONFIGS_OR_COMPONENTS  Path to an architect.yml file or component `account/component:latest`. Multiple components are
                         accepted.

FLAGS
  -a, --account=<value>       Architect account
  -d, --detached              Run in detached mode
  -e, --environment=<value>   Architect environment
  -i, --interface=<value>...  [default: ] Component interfaces
  -o, --compose-file=<value>  Path where the compose file should be written to
  -r, --[no-]recursive        [default: true] Toggle to automatically deploy all dependencies
  -s, --secret=<value>...     [default: ] An individual secret key and value in the form SECRET_KEY=SECRET_VALUE
  --[no-]browser              [default: true] Automatically open urls in the browser for local deployments
  --port=<value>              [default: 80] [default: 80] Port for the gateway
  --secret-file=<value>...    [default: ] Path of secrets file

DESCRIPTION
  Run your stack locally
```

<<<<<<< HEAD
_See code: [src/commands/dev.ts](https://github.com/architect-team/architect-cli/blob/v1.18.0-rc.4/src/commands/dev.ts)_
=======
_See code: [src/commands/dev.ts](https://github.com/architect-team/architect-cli/blob/v1.17.1/src/commands/dev.ts)_
>>>>>>> 17463243

## `architect env [QUERY]`

Search environments you have access to

```
USAGE
  $ architect env [QUERY] [-a <value>]

ARGUMENTS
  QUERY  Search term used to filter the results

FLAGS
  -a, --account=<value>  Architect account

DESCRIPTION
  Search environments you have access to

ALIASES
  $ architect environments
  $ architect envs
  $ architect env
  $ architect environments:search
  $ architect envs:search
  $ architect env:search
```

## `architect env:create [ENVIRONMENT]`

Register a new environment with Architect Cloud

```
USAGE
  $ architect env:create [ENVIRONMENT] [-a <value>] [--platform <value>] [--description <value>] [--ttl <value>]

ARGUMENTS
  ENVIRONMENT  Name to give the environment

FLAGS
  -a, --account=<value>  Architect account
  --description=<value>  Environment Description
  --platform=<value>     Architect platform
  --ttl=<value>          The TTL of the environment in a duration of time, ex. 30d, 12h, or 30m

DESCRIPTION
  Register a new environment with Architect Cloud

ALIASES
  $ architect environment:create
  $ architect envs:create
  $ architect env:create
```

## `architect env:deregister [ENVIRONMENT]`

Deregister an environment

```
USAGE
  $ architect env:deregister [ENVIRONMENT] [-a <value>] [--auto-approve] [-f]

ARGUMENTS
  ENVIRONMENT  Name of the environment to deregister

FLAGS
  -a, --account=<value>  Architect account
  -f, --force            Force the deletion even if the environment is not empty
  --auto-approve         Automatically apply the changes

DESCRIPTION
  Deregister an environment

ALIASES
  $ architect environment:destroy
  $ architect envs:destroy
  $ architect env:destroy
  $ architect env:deregister
  $ architect environment:deregister
```

## `architect env:destroy [ENVIRONMENT]`

Deregister an environment

```
USAGE
  $ architect env:destroy [ENVIRONMENT] [-a <value>] [--auto-approve] [-f]

ARGUMENTS
  ENVIRONMENT  Name of the environment to deregister

FLAGS
  -a, --account=<value>  Architect account
  -f, --force            Force the deletion even if the environment is not empty
  --auto-approve         Automatically apply the changes

DESCRIPTION
  Deregister an environment

ALIASES
  $ architect environment:destroy
  $ architect envs:destroy
  $ architect env:destroy
  $ architect env:deregister
  $ architect environment:deregister
```

## `architect env:search [QUERY]`

Search environments you have access to

```
USAGE
  $ architect env:search [QUERY] [-a <value>]

ARGUMENTS
  QUERY  Search term used to filter the results

FLAGS
  -a, --account=<value>  Architect account

DESCRIPTION
  Search environments you have access to

ALIASES
  $ architect environments
  $ architect envs
  $ architect env
  $ architect environments:search
  $ architect envs:search
  $ architect env:search
```

## `architect environment:create [ENVIRONMENT]`

Register a new environment with Architect Cloud

```
USAGE
  $ architect environment:create [ENVIRONMENT] [-a <value>] [--platform <value>] [--description <value>] [--ttl <value>]

ARGUMENTS
  ENVIRONMENT  Name to give the environment

FLAGS
  -a, --account=<value>  Architect account
  --description=<value>  Environment Description
  --platform=<value>     Architect platform
  --ttl=<value>          The TTL of the environment in a duration of time, ex. 30d, 12h, or 30m

DESCRIPTION
  Register a new environment with Architect Cloud

ALIASES
  $ architect environment:create
  $ architect envs:create
  $ architect env:create
```

## `architect environment:deregister [ENVIRONMENT]`

Deregister an environment

```
USAGE
  $ architect environment:deregister [ENVIRONMENT] [-a <value>] [--auto-approve] [-f]

ARGUMENTS
  ENVIRONMENT  Name of the environment to deregister

FLAGS
  -a, --account=<value>  Architect account
  -f, --force            Force the deletion even if the environment is not empty
  --auto-approve         Automatically apply the changes

DESCRIPTION
  Deregister an environment

ALIASES
  $ architect environment:destroy
  $ architect envs:destroy
  $ architect env:destroy
  $ architect env:deregister
  $ architect environment:deregister
```

## `architect environment:destroy [ENVIRONMENT]`

Deregister an environment

```
USAGE
  $ architect environment:destroy [ENVIRONMENT] [-a <value>] [--auto-approve] [-f]

ARGUMENTS
  ENVIRONMENT  Name of the environment to deregister

FLAGS
  -a, --account=<value>  Architect account
  -f, --force            Force the deletion even if the environment is not empty
  --auto-approve         Automatically apply the changes

DESCRIPTION
  Deregister an environment

ALIASES
  $ architect environment:destroy
  $ architect envs:destroy
  $ architect env:destroy
  $ architect env:deregister
  $ architect environment:deregister
```

## `architect environments [QUERY]`

Search environments you have access to

```
USAGE
  $ architect environments [QUERY] [-a <value>]

ARGUMENTS
  QUERY  Search term used to filter the results

FLAGS
  -a, --account=<value>  Architect account

DESCRIPTION
  Search environments you have access to

ALIASES
  $ architect environments
  $ architect envs
  $ architect env
  $ architect environments:search
  $ architect envs:search
  $ architect env:search
```

<<<<<<< HEAD
_See code: [src/commands/environments/index.ts](https://github.com/architect-team/architect-cli/blob/v1.18.0-rc.4/src/commands/environments/index.ts)_
=======
_See code: [src/commands/environments/index.ts](https://github.com/architect-team/architect-cli/blob/v1.17.1/src/commands/environments/index.ts)_
>>>>>>> 17463243

## `architect environments:create [ENVIRONMENT]`

Register a new environment with Architect Cloud

```
USAGE
  $ architect environments:create [ENVIRONMENT] [-a <value>] [--platform <value>] [--description <value>] [--ttl
  <value>]

ARGUMENTS
  ENVIRONMENT  Name to give the environment

FLAGS
  -a, --account=<value>  Architect account
  --description=<value>  Environment Description
  --platform=<value>     Architect platform
  --ttl=<value>          The TTL of the environment in a duration of time, ex. 30d, 12h, or 30m

DESCRIPTION
  Register a new environment with Architect Cloud

ALIASES
  $ architect environment:create
  $ architect envs:create
  $ architect env:create
```

<<<<<<< HEAD
_See code: [src/commands/environments/create.ts](https://github.com/architect-team/architect-cli/blob/v1.18.0-rc.4/src/commands/environments/create.ts)_
=======
_See code: [src/commands/environments/create.ts](https://github.com/architect-team/architect-cli/blob/v1.17.1/src/commands/environments/create.ts)_
>>>>>>> 17463243

## `architect environments:destroy [ENVIRONMENT]`

Deregister an environment

```
USAGE
  $ architect environments:destroy [ENVIRONMENT] [-a <value>] [--auto-approve] [-f]

ARGUMENTS
  ENVIRONMENT  Name of the environment to deregister

FLAGS
  -a, --account=<value>  Architect account
  -f, --force            Force the deletion even if the environment is not empty
  --auto-approve         Automatically apply the changes

DESCRIPTION
  Deregister an environment

ALIASES
  $ architect environment:destroy
  $ architect envs:destroy
  $ architect env:destroy
  $ architect env:deregister
  $ architect environment:deregister
```

<<<<<<< HEAD
_See code: [src/commands/environments/destroy.ts](https://github.com/architect-team/architect-cli/blob/v1.18.0-rc.4/src/commands/environments/destroy.ts)_
=======
_See code: [src/commands/environments/destroy.ts](https://github.com/architect-team/architect-cli/blob/v1.17.1/src/commands/environments/destroy.ts)_
>>>>>>> 17463243

## `architect environments:search [QUERY]`

Search environments you have access to

```
USAGE
  $ architect environments:search [QUERY] [-a <value>]

ARGUMENTS
  QUERY  Search term used to filter the results

FLAGS
  -a, --account=<value>  Architect account

DESCRIPTION
  Search environments you have access to

ALIASES
  $ architect environments
  $ architect envs
  $ architect env
  $ architect environments:search
  $ architect envs:search
  $ architect env:search
```

## `architect envs [QUERY]`

Search environments you have access to

```
USAGE
  $ architect envs [QUERY] [-a <value>]

ARGUMENTS
  QUERY  Search term used to filter the results

FLAGS
  -a, --account=<value>  Architect account

DESCRIPTION
  Search environments you have access to

ALIASES
  $ architect environments
  $ architect envs
  $ architect env
  $ architect environments:search
  $ architect envs:search
  $ architect env:search
```

## `architect envs:create [ENVIRONMENT]`

Register a new environment with Architect Cloud

```
USAGE
  $ architect envs:create [ENVIRONMENT] [-a <value>] [--platform <value>] [--description <value>] [--ttl <value>]

ARGUMENTS
  ENVIRONMENT  Name to give the environment

FLAGS
  -a, --account=<value>  Architect account
  --description=<value>  Environment Description
  --platform=<value>     Architect platform
  --ttl=<value>          The TTL of the environment in a duration of time, ex. 30d, 12h, or 30m

DESCRIPTION
  Register a new environment with Architect Cloud

ALIASES
  $ architect environment:create
  $ architect envs:create
  $ architect env:create
```

## `architect envs:destroy [ENVIRONMENT]`

Deregister an environment

```
USAGE
  $ architect envs:destroy [ENVIRONMENT] [-a <value>] [--auto-approve] [-f]

ARGUMENTS
  ENVIRONMENT  Name of the environment to deregister

FLAGS
  -a, --account=<value>  Architect account
  -f, --force            Force the deletion even if the environment is not empty
  --auto-approve         Automatically apply the changes

DESCRIPTION
  Deregister an environment

ALIASES
  $ architect environment:destroy
  $ architect envs:destroy
  $ architect env:destroy
  $ architect env:deregister
  $ architect environment:deregister
```

## `architect envs:search [QUERY]`

Search environments you have access to

```
USAGE
  $ architect envs:search [QUERY] [-a <value>]

ARGUMENTS
  QUERY  Search term used to filter the results

FLAGS
  -a, --account=<value>  Architect account

DESCRIPTION
  Search environments you have access to

ALIASES
  $ architect environments
  $ architect envs
  $ architect env
  $ architect environments:search
  $ architect envs:search
  $ architect env:search
```

## `architect exec [RESOURCE] [FLAGS] -- [COMMAND]`

Exec into service instances

```
USAGE
  $ architect exec [RESOURCE] [FLAGS] -- [COMMAND]

ARGUMENTS
  COMMAND   Command to run
  RESOURCE  Name of resource

FLAGS
  -a, --account=<value>      Architect account
  -e, --environment=<value>  Architect environment
  -i, --[no-]stdin           Pass stdin to the container. Only works on remote deploys.
  -t, --[no-]tty             Stdin is a TTY.

DESCRIPTION
  Exec into service instances
```

<<<<<<< HEAD
_See code: [src/commands/exec.ts](https://github.com/architect-team/architect-cli/blob/v1.18.0-rc.4/src/commands/exec.ts)_
=======
_See code: [src/commands/exec.ts](https://github.com/architect-team/architect-cli/blob/v1.17.1/src/commands/exec.ts)_
>>>>>>> 17463243

## `architect help [COMMAND]`

Display help for architect.

```
USAGE
  $ architect help [COMMAND] [-n]

ARGUMENTS
  COMMAND  Command to show help for.

FLAGS
  -n, --nested-commands  Include all nested commands in the output.

DESCRIPTION
  Display help for architect.
```

_See code: [@oclif/plugin-help](https://github.com/oclif/plugin-help/blob/v5.1.11/src/commands/help.ts)_

## `architect init`

Initialize an architect component from an existing docker-compose file

```
USAGE
  $ architect init [-o <value>] [-n <value>] [--from-compose <value>]

FLAGS
  -n, --name=<value>
  -o, --component-file=<value>  [default: architect.yml] Path where the component file should be written to
  --from-compose=<value>

DESCRIPTION
  Initialize an architect component from an existing docker-compose file
```

<<<<<<< HEAD
_See code: [src/commands/init.ts](https://github.com/architect-team/architect-cli/blob/v1.18.0-rc.4/src/commands/init.ts)_
=======
_See code: [src/commands/init.ts](https://github.com/architect-team/architect-cli/blob/v1.17.1/src/commands/init.ts)_
>>>>>>> 17463243

## `architect link [COMPONENTPATH]`

Link a local component to the host to be used to power local deployments.

```
USAGE
  $ architect link [COMPONENTPATH]

DESCRIPTION
  Link a local component to the host to be used to power local deployments.
```

<<<<<<< HEAD
_See code: [src/commands/link.ts](https://github.com/architect-team/architect-cli/blob/v1.18.0-rc.4/src/commands/link.ts)_
=======
_See code: [src/commands/link.ts](https://github.com/architect-team/architect-cli/blob/v1.17.1/src/commands/link.ts)_
>>>>>>> 17463243

## `architect login`

Login to the Architect Cloud platform

```
USAGE
  $ architect login [-e <value>] [-p <value>]

FLAGS
  -e, --email=<value>     Email
  -p, --password=<value>  Password

DESCRIPTION
  Login to the Architect Cloud platform
```

<<<<<<< HEAD
_See code: [src/commands/login.ts](https://github.com/architect-team/architect-cli/blob/v1.18.0-rc.4/src/commands/login.ts)_
=======
_See code: [src/commands/login.ts](https://github.com/architect-team/architect-cli/blob/v1.17.1/src/commands/login.ts)_
>>>>>>> 17463243

## `architect logout`

Logout from the Architect registry

```
USAGE
  $ architect logout

DESCRIPTION
  Logout from the Architect registry
```

<<<<<<< HEAD
_See code: [src/commands/logout.ts](https://github.com/architect-team/architect-cli/blob/v1.18.0-rc.4/src/commands/logout.ts)_
=======
_See code: [src/commands/logout.ts](https://github.com/architect-team/architect-cli/blob/v1.17.1/src/commands/logout.ts)_
>>>>>>> 17463243

## `architect logs [RESOURCE]`

Get logs from services both locally and remote

```
USAGE
  $ architect logs [RESOURCE] [-a <value>] [-e <value>] [-f] [--since <value>] [--raw] [--tail <value>]
    [--timestamps]

ARGUMENTS
  RESOURCE  Name of resource

FLAGS
  -a, --account=<value>      Architect account
  -e, --environment=<value>  Architect environment
  -f, --follow               Specify if the logs should be streamed.
  --raw                      Show the raw output of the logs.
  --since=<value>            Only return logs newer than a relative duration like 5s, 2m, or 3h. Defaults to all logs.
                             Only one of since-time / since may be used.
  --tail=<value>             [default: -1] Lines of recent log file to display. Defaults to -1 with no selector, showing
                             all log lines otherwise 10, if a selector is provided.
  --timestamps               Include timestamps on each line in the log output.

DESCRIPTION
  Get logs from services both locally and remote
```

<<<<<<< HEAD
_See code: [src/commands/logs.ts](https://github.com/architect-team/architect-cli/blob/v1.18.0-rc.4/src/commands/logs.ts)_
=======
_See code: [src/commands/logs.ts](https://github.com/architect-team/architect-cli/blob/v1.17.1/src/commands/logs.ts)_
>>>>>>> 17463243

## `architect platform [QUERY]`

Search for platforms on Architect Cloud

```
USAGE
  $ architect platform [QUERY] [-a <value>]

ARGUMENTS
  QUERY  Search query used to filter results

FLAGS
  -a, --account=<value>  Architect account

DESCRIPTION
  Search for platforms on Architect Cloud

ALIASES
  $ architect platform
  $ architect platform:search
  $ architect platforms
  $ architect platforms:search
```

## `architect platform:create [PLATFORM]`

Register a new platform with Architect Cloud

```
USAGE
  $ architect platform:create [PLATFORM] [-a <value>] [--auto-approve] [-t KUBERNETES|kubernetes] [-k <value> | -h
    <value>] [--flag <value>]

ARGUMENTS
  PLATFORM  Name to give the platform

FLAGS
  -a, --account=<value>     Architect account
  -h, --host=<value>
  -k, --kubeconfig=<value>  [default: ~/.kube/config]
  -t, --type=<option>       <options: KUBERNETES|kubernetes>
  --auto-approve
  --flag=<value>...         [default: ]

DESCRIPTION
  Register a new platform with Architect Cloud

ALIASES
  $ architect platforms:register
  $ architect platform:create
  $ architect platforms:create
```

## `architect platform:destroy [PLATFORM]`

Deregister a platform from Architect

```
USAGE
  $ architect platform:destroy [PLATFORM] [-a <value>] [--auto-approve] [-f]

ARGUMENTS
  PLATFORM  Name of the platform to deregister

FLAGS
  -a, --account=<value>  Architect account
  -f, --force            Force the deletion even if the platform is not empty
  --auto-approve         Automatically apply the changes

DESCRIPTION
  Deregister a platform from Architect

ALIASES
  $ architect platforms:deregister
  $ architect platform:destroy
  $ architect platforms:destroy
```

## `architect platform:search [QUERY]`

Search for platforms on Architect Cloud

```
USAGE
  $ architect platform:search [QUERY] [-a <value>]

ARGUMENTS
  QUERY  Search query used to filter results

FLAGS
  -a, --account=<value>  Architect account

DESCRIPTION
  Search for platforms on Architect Cloud

ALIASES
  $ architect platform
  $ architect platform:search
  $ architect platforms
  $ architect platforms:search
```

## `architect platforms [QUERY]`

Search for platforms on Architect Cloud

```
USAGE
  $ architect platforms [QUERY] [-a <value>]

ARGUMENTS
  QUERY  Search query used to filter results

FLAGS
  -a, --account=<value>  Architect account

DESCRIPTION
  Search for platforms on Architect Cloud

ALIASES
  $ architect platform
  $ architect platform:search
  $ architect platforms
  $ architect platforms:search
```

<<<<<<< HEAD
_See code: [src/commands/platforms/index.ts](https://github.com/architect-team/architect-cli/blob/v1.18.0-rc.4/src/commands/platforms/index.ts)_
=======
_See code: [src/commands/platforms/index.ts](https://github.com/architect-team/architect-cli/blob/v1.17.1/src/commands/platforms/index.ts)_
>>>>>>> 17463243

## `architect platforms:create [PLATFORM]`

Register a new platform with Architect Cloud

```
USAGE
  $ architect platforms:create [PLATFORM] [-a <value>] [--auto-approve] [-t KUBERNETES|kubernetes] [-k <value> | -h
    <value>] [--flag <value>]

ARGUMENTS
  PLATFORM  Name to give the platform

FLAGS
  -a, --account=<value>     Architect account
  -h, --host=<value>
  -k, --kubeconfig=<value>  [default: ~/.kube/config]
  -t, --type=<option>       <options: KUBERNETES|kubernetes>
  --auto-approve
  --flag=<value>...         [default: ]

DESCRIPTION
  Register a new platform with Architect Cloud

ALIASES
  $ architect platforms:register
  $ architect platform:create
  $ architect platforms:create
```

<<<<<<< HEAD
_See code: [src/commands/platforms/create.ts](https://github.com/architect-team/architect-cli/blob/v1.18.0-rc.4/src/commands/platforms/create.ts)_
=======
_See code: [src/commands/platforms/create.ts](https://github.com/architect-team/architect-cli/blob/v1.17.1/src/commands/platforms/create.ts)_
>>>>>>> 17463243

## `architect platforms:deregister [PLATFORM]`

Deregister a platform from Architect

```
USAGE
  $ architect platforms:deregister [PLATFORM] [-a <value>] [--auto-approve] [-f]

ARGUMENTS
  PLATFORM  Name of the platform to deregister

FLAGS
  -a, --account=<value>  Architect account
  -f, --force            Force the deletion even if the platform is not empty
  --auto-approve         Automatically apply the changes

DESCRIPTION
  Deregister a platform from Architect

ALIASES
  $ architect platforms:deregister
  $ architect platform:destroy
  $ architect platforms:destroy
```

## `architect platforms:destroy [PLATFORM]`

Deregister a platform from Architect

```
USAGE
  $ architect platforms:destroy [PLATFORM] [-a <value>] [--auto-approve] [-f]

ARGUMENTS
  PLATFORM  Name of the platform to deregister

FLAGS
  -a, --account=<value>  Architect account
  -f, --force            Force the deletion even if the platform is not empty
  --auto-approve         Automatically apply the changes

DESCRIPTION
  Deregister a platform from Architect

ALIASES
  $ architect platforms:deregister
  $ architect platform:destroy
  $ architect platforms:destroy
```

<<<<<<< HEAD
_See code: [src/commands/platforms/destroy.ts](https://github.com/architect-team/architect-cli/blob/v1.18.0-rc.4/src/commands/platforms/destroy.ts)_
=======
_See code: [src/commands/platforms/destroy.ts](https://github.com/architect-team/architect-cli/blob/v1.17.1/src/commands/platforms/destroy.ts)_
>>>>>>> 17463243

## `architect platforms:register [PLATFORM]`

Register a new platform with Architect Cloud

```
USAGE
  $ architect platforms:register [PLATFORM] [-a <value>] [--auto-approve] [-t KUBERNETES|kubernetes] [-k <value> | -h
    <value>] [--flag <value>]

ARGUMENTS
  PLATFORM  Name to give the platform

FLAGS
  -a, --account=<value>     Architect account
  -h, --host=<value>
  -k, --kubeconfig=<value>  [default: ~/.kube/config]
  -t, --type=<option>       <options: KUBERNETES|kubernetes>
  --auto-approve
  --flag=<value>...         [default: ]

DESCRIPTION
  Register a new platform with Architect Cloud

ALIASES
  $ architect platforms:register
  $ architect platform:create
  $ architect platforms:create
```

## `architect platforms:search [QUERY]`

Search for platforms on Architect Cloud

```
USAGE
  $ architect platforms:search [QUERY] [-a <value>]

ARGUMENTS
  QUERY  Search query used to filter results

FLAGS
  -a, --account=<value>  Architect account

DESCRIPTION
  Search for platforms on Architect Cloud

ALIASES
  $ architect platform
  $ architect platform:search
  $ architect platforms
  $ architect platforms:search
```

## `architect register [COMPONENT]`

Register a new Component with Architect Cloud

```
USAGE
  $ architect register [COMPONENT] [-a <value>] [--arg <value>] [-t <value>] [--architecture <value>]
    [--cache-directory <value>]

ARGUMENTS
  COMPONENT  [default: ./] Path to a component to register

FLAGS
  -a, --account=<value>      Architect account
  -t, --tag=<value>          [default: latest] Tag to give to the new component
  --architecture=<value>...  [default: amd64] Architecture(s) to target for Docker image builds
  --arg=<value>...           Build arg(s) to pass to docker build
  --cache-directory=<value>  [default: /tmp/architect-build-cache] Directory to write build cache to

DESCRIPTION
  Register a new Component with Architect Cloud

ALIASES
  $ architect component:register
  $ architect components:register
  $ architect c:register
  $ architect comp:register
```

<<<<<<< HEAD
_See code: [src/commands/register.ts](https://github.com/architect-team/architect-cli/blob/v1.18.0-rc.4/src/commands/register.ts)_

## `architect secrets SECRETS_FILE`

Download secrets from an account or an environment

```
USAGE
  $ architect secrets [SECRETS_FILE] [-a <value>] [-e <value>]

ARGUMENTS
  SECRETS_FILE  Secrets filename to download secrets

FLAGS
  -a, --account=<value>      Architect account
  -e, --environment=<value>  Architect environment

DESCRIPTION
  Download secrets from an account or an environment

ALIASES
  $ architect secrets
  $ architect secrets/get
```

## `architect secrets/get SECRETS_FILE`

Download secrets from an account or an environment

```
USAGE
  $ architect secrets/get [SECRETS_FILE] [-a <value>] [-e <value>]

ARGUMENTS
  SECRETS_FILE  Secrets filename to download secrets

FLAGS
  -a, --account=<value>      Architect account
  -e, --environment=<value>  Architect environment

DESCRIPTION
  Download secrets from an account or an environment

ALIASES
  $ architect secrets
  $ architect secrets/get
```

## `architect secrets:download SECRETS_FILE`

Download secrets from an account or an environment

```
USAGE
  $ architect secrets:download [SECRETS_FILE] [-a <value>] [-e <value>]

ARGUMENTS
  SECRETS_FILE  Secrets filename to download secrets

FLAGS
  -a, --account=<value>      Architect account
  -e, --environment=<value>  Architect environment

DESCRIPTION
  Download secrets from an account or an environment

ALIASES
  $ architect secrets
  $ architect secrets/get
```

_See code: [src/commands/secrets/download.ts](https://github.com/architect-team/architect-cli/blob/v1.18.0-rc.4/src/commands/secrets/download.ts)_

## `architect secrets:set SECRETS_FILE`

Upload secrets from a file to an account or an environment

```
USAGE
  $ architect secrets:set [SECRETS_FILE] [-a <value>] [-e <value>] [--override]

ARGUMENTS
  SECRETS_FILE  Secrets file to be uploaded

FLAGS
  -a, --account=<value>      Architect account
  -e, --environment=<value>  Architect environment
  --override                 Allow override of existing secrets

DESCRIPTION
  Upload secrets from a file to an account or an environment

ALIASES
  $ architect secrets:set
```

## `architect secrets:upload SECRETS_FILE`

Upload secrets from a file to an account or an environment

```
USAGE
  $ architect secrets:upload [SECRETS_FILE] [-a <value>] [-e <value>] [--override]

ARGUMENTS
  SECRETS_FILE  Secrets file to be uploaded

FLAGS
  -a, --account=<value>      Architect account
  -e, --environment=<value>  Architect environment
  --override                 Allow override of existing secrets

DESCRIPTION
  Upload secrets from a file to an account or an environment

ALIASES
  $ architect secrets:set
```

_See code: [src/commands/secrets/upload.ts](https://github.com/architect-team/architect-cli/blob/v1.18.0-rc.4/src/commands/secrets/upload.ts)_
=======
_See code: [src/commands/register.ts](https://github.com/architect-team/architect-cli/blob/v1.17.1/src/commands/register.ts)_
>>>>>>> 17463243

## `architect task COMPONENT TASK`

Execute a task in the given environment

```
USAGE
  $ architect task [COMPONENT] [TASK] [-l | -a <value> |  |  | ] [-o <value> |  | -e <value> |  |  | ]

ARGUMENTS
  COMPONENT  The name of the component that contains the task to execute
  TASK       The name of the task to execute

FLAGS
  -a, --account=<value>       Architect account
  -e, --environment=<value>   Architect environment
  -l, --local                 Deploy the stack locally instead of via Architect Cloud
  -o, --compose-file=<value>  Path where the compose file should be written to

DESCRIPTION
  Execute a task in the given environment

ALIASES
  $ architect task:exec
```

<<<<<<< HEAD
_See code: [src/commands/task.ts](https://github.com/architect-team/architect-cli/blob/v1.18.0-rc.4/src/commands/task.ts)_
=======
_See code: [src/commands/task.ts](https://github.com/architect-team/architect-cli/blob/v1.17.1/src/commands/task.ts)_
>>>>>>> 17463243

## `architect task:exec COMPONENT TASK`

Execute a task in the given environment

```
USAGE
  $ architect task:exec [COMPONENT] [TASK] [-l | -a <value> |  |  | ] [-o <value> |  | -e <value> |  |  | ]

ARGUMENTS
  COMPONENT  The name of the component that contains the task to execute
  TASK       The name of the task to execute

FLAGS
  -a, --account=<value>       Architect account
  -e, --environment=<value>   Architect environment
  -l, --local                 Deploy the stack locally instead of via Architect Cloud
  -o, --compose-file=<value>  Path where the compose file should be written to

DESCRIPTION
  Execute a task in the given environment

ALIASES
  $ architect task:exec
```

## `architect unlink [COMPONENTPATHORNAME]`

Unlink a component from the host by path or name

```
USAGE
  $ architect unlink [COMPONENTPATHORNAME] [--all]

FLAGS
  --all  Unlink all components registered locally

DESCRIPTION
  Unlink a component from the host by path or name
```

<<<<<<< HEAD
_See code: [src/commands/unlink.ts](https://github.com/architect-team/architect-cli/blob/v1.18.0-rc.4/src/commands/unlink.ts)_
=======
_See code: [src/commands/unlink.ts](https://github.com/architect-team/architect-cli/blob/v1.17.1/src/commands/unlink.ts)_
>>>>>>> 17463243

## `architect validate [CONFIGS_OR_COMPONENTS]`

Validate that an architect.yml is syntactically correct.

```
USAGE
  $ architect validate [CONFIGS_OR_COMPONENTS]

ARGUMENTS
  CONFIGS_OR_COMPONENTS  Path to an architect.yml file or component `account/component:latest`. Multiple components are
                         accepted.

DESCRIPTION
  Validate that an architect.yml is syntactically correct.

ALIASES
  $ architect component:validate
  $ architect components:validate
  $ architect c:validate
  $ architect comp:validate
  $ architect validate
```

<<<<<<< HEAD
_See code: [src/commands/validate.ts](https://github.com/architect-team/architect-cli/blob/v1.18.0-rc.4/src/commands/validate.ts)_
=======
_See code: [src/commands/validate.ts](https://github.com/architect-team/architect-cli/blob/v1.17.1/src/commands/validate.ts)_
>>>>>>> 17463243

## `architect whoami`

Get the logged in user

```
USAGE
  $ architect whoami

DESCRIPTION
  Get the logged in user

ALIASES
  $ architect whoami
```

<<<<<<< HEAD
_See code: [src/commands/whoami.ts](https://github.com/architect-team/architect-cli/blob/v1.18.0-rc.4/src/commands/whoami.ts)_
=======
_See code: [src/commands/whoami.ts](https://github.com/architect-team/architect-cli/blob/v1.17.1/src/commands/whoami.ts)_
>>>>>>> 17463243
<!-- commandsstop --><|MERGE_RESOLUTION|>--- conflicted
+++ resolved
@@ -35,11 +35,7 @@
 $ architect COMMAND
 running command...
 $ architect (--version)
-<<<<<<< HEAD
-@architect-io/cli/1.18.0-rc.4 linux-x64 node-v16.15.1
-=======
 @architect-io/cli/1.17.1 linux-x64 node-v16.15.1
->>>>>>> 17463243
 $ architect --help [COMMAND]
 USAGE
   $ architect COMMAND
@@ -106,11 +102,6 @@
 * [`architect platforms:register [PLATFORM]`](#architect-platformsregister-platform)
 * [`architect platforms:search [QUERY]`](#architect-platformssearch-query)
 * [`architect register [COMPONENT]`](#architect-register-component)
-* [`architect secrets SECRETS_FILE`](#architect-secrets-secrets_file)
-* [`architect secrets/get SECRETS_FILE`](#architect-secretsget-secrets_file)
-* [`architect secrets:download SECRETS_FILE`](#architect-secretsdownload-secrets_file)
-* [`architect secrets:set SECRETS_FILE`](#architect-secretsset-secrets_file)
-* [`architect secrets:upload SECRETS_FILE`](#architect-secretsupload-secrets_file)
 * [`architect task COMPONENT TASK`](#architect-task-component-task)
 * [`architect task:exec COMPONENT TASK`](#architect-taskexec-component-task)
 * [`architect unlink [COMPONENTPATHORNAME]`](#architect-unlink-componentpathorname)
@@ -152,8 +143,7 @@
 
 ```
 USAGE
-  $ architect c:register [COMPONENT] [-a <value>] [--arg <value>] [-t <value>] [--architecture <value>]
-    [--cache-directory <value>]
+  $ architect c:register [COMPONENT] [-a <value>] [--arg <value>] [-t <value>] [--cache-directory <value>]
 
 ARGUMENTS
   COMPONENT  [default: ./] Path to a component to register
@@ -161,7 +151,6 @@
 FLAGS
   -a, --account=<value>      Architect account
   -t, --tag=<value>          [default: latest] Tag to give to the new component
-  --architecture=<value>...  [default: amd64] Architecture(s) to target for Docker image builds
   --arg=<value>...           Build arg(s) to pass to docker build
   --cache-directory=<value>  [default: /tmp/architect-build-cache] Directory to write build cache to
 
@@ -204,8 +193,7 @@
 
 ```
 USAGE
-  $ architect comp:register [COMPONENT] [-a <value>] [--arg <value>] [-t <value>] [--architecture <value>]
-    [--cache-directory <value>]
+  $ architect comp:register [COMPONENT] [-a <value>] [--arg <value>] [-t <value>] [--cache-directory <value>]
 
 ARGUMENTS
   COMPONENT  [default: ./] Path to a component to register
@@ -213,7 +201,6 @@
 FLAGS
   -a, --account=<value>      Architect account
   -t, --tag=<value>          [default: latest] Tag to give to the new component
-  --architecture=<value>...  [default: amd64] Architecture(s) to target for Docker image builds
   --arg=<value>...           Build arg(s) to pass to docker build
   --cache-directory=<value>  [default: /tmp/architect-build-cache] Directory to write build cache to
 
@@ -256,8 +243,7 @@
 
 ```
 USAGE
-  $ architect component:register [COMPONENT] [-a <value>] [--arg <value>] [-t <value>] [--architecture <value>]
-    [--cache-directory <value>]
+  $ architect component:register [COMPONENT] [-a <value>] [--arg <value>] [-t <value>] [--cache-directory <value>]
 
 ARGUMENTS
   COMPONENT  [default: ./] Path to a component to register
@@ -265,7 +251,6 @@
 FLAGS
   -a, --account=<value>      Architect account
   -t, --tag=<value>          [default: latest] Tag to give to the new component
-  --architecture=<value>...  [default: amd64] Architecture(s) to target for Docker image builds
   --arg=<value>...           Build arg(s) to pass to docker build
   --cache-directory=<value>  [default: /tmp/architect-build-cache] Directory to write build cache to
 
@@ -388,11 +373,7 @@
   $ architect component:search
 ```
 
-<<<<<<< HEAD
-_See code: [src/commands/components/index.ts](https://github.com/architect-team/architect-cli/blob/v1.18.0-rc.4/src/commands/components/index.ts)_
-=======
 _See code: [src/commands/components/index.ts](https://github.com/architect-team/architect-cli/blob/v1.17.1/src/commands/components/index.ts)_
->>>>>>> 17463243
 
 ## `architect components:register [COMPONENT]`
 
@@ -400,8 +381,7 @@
 
 ```
 USAGE
-  $ architect components:register [COMPONENT] [-a <value>] [--arg <value>] [-t <value>] [--architecture <value>]
-    [--cache-directory <value>]
+  $ architect components:register [COMPONENT] [-a <value>] [--arg <value>] [-t <value>] [--cache-directory <value>]
 
 ARGUMENTS
   COMPONENT  [default: ./] Path to a component to register
@@ -409,7 +389,6 @@
 FLAGS
   -a, --account=<value>      Architect account
   -t, --tag=<value>          [default: latest] Tag to give to the new component
-  --architecture=<value>...  [default: amd64] Architecture(s) to target for Docker image builds
   --arg=<value>...           Build arg(s) to pass to docker build
   --cache-directory=<value>  [default: /tmp/architect-build-cache] Directory to write build cache to
 
@@ -489,11 +468,7 @@
   $ architect component:version
 ```
 
-<<<<<<< HEAD
-_See code: [src/commands/components/versions.ts](https://github.com/architect-team/architect-cli/blob/v1.18.0-rc.4/src/commands/components/versions.ts)_
-=======
 _See code: [src/commands/components/versions.ts](https://github.com/architect-team/architect-cli/blob/v1.17.1/src/commands/components/versions.ts)_
->>>>>>> 17463243
 
 ## `architect config`
 
@@ -525,11 +500,7 @@
   Get the value of a CLI config option
 ```
 
-<<<<<<< HEAD
-_See code: [src/commands/config/get.ts](https://github.com/architect-team/architect-cli/blob/v1.18.0-rc.4/src/commands/config/get.ts)_
-=======
 _See code: [src/commands/config/get.ts](https://github.com/architect-team/architect-cli/blob/v1.17.1/src/commands/config/get.ts)_
->>>>>>> 17463243
 
 ## `architect config:set OPTION VALUE`
 
@@ -547,11 +518,7 @@
   Set a new value for a CLI configuration option
 ```
 
-<<<<<<< HEAD
-_See code: [src/commands/config/set.ts](https://github.com/architect-team/architect-cli/blob/v1.18.0-rc.4/src/commands/config/set.ts)_
-=======
 _See code: [src/commands/config/set.ts](https://github.com/architect-team/architect-cli/blob/v1.17.1/src/commands/config/set.ts)_
->>>>>>> 17463243
 
 ## `architect config:view`
 
@@ -568,11 +535,7 @@
   $ architect config
 ```
 
-<<<<<<< HEAD
-_See code: [src/commands/config/view.ts](https://github.com/architect-team/architect-cli/blob/v1.18.0-rc.4/src/commands/config/view.ts)_
-=======
 _See code: [src/commands/config/view.ts](https://github.com/architect-team/architect-cli/blob/v1.17.1/src/commands/config/view.ts)_
->>>>>>> 17463243
 
 ## `architect deploy [CONFIGS_OR_COMPONENTS]`
 
@@ -606,11 +569,7 @@
   Create a deploy job on Architect Cloud
 ```
 
-<<<<<<< HEAD
-_See code: [src/commands/deploy.ts](https://github.com/architect-team/architect-cli/blob/v1.18.0-rc.4/src/commands/deploy.ts)_
-=======
 _See code: [src/commands/deploy.ts](https://github.com/architect-team/architect-cli/blob/v1.17.1/src/commands/deploy.ts)_
->>>>>>> 17463243
 
 ## `architect destroy`
 
@@ -631,11 +590,7 @@
   Destroy components from an environment
 ```
 
-<<<<<<< HEAD
-_See code: [src/commands/destroy.ts](https://github.com/architect-team/architect-cli/blob/v1.18.0-rc.4/src/commands/destroy.ts)_
-=======
 _See code: [src/commands/destroy.ts](https://github.com/architect-team/architect-cli/blob/v1.17.1/src/commands/destroy.ts)_
->>>>>>> 17463243
 
 ## `architect dev [CONFIGS_OR_COMPONENTS]`
 
@@ -666,11 +621,7 @@
   Run your stack locally
 ```
 
-<<<<<<< HEAD
-_See code: [src/commands/dev.ts](https://github.com/architect-team/architect-cli/blob/v1.18.0-rc.4/src/commands/dev.ts)_
-=======
 _See code: [src/commands/dev.ts](https://github.com/architect-team/architect-cli/blob/v1.17.1/src/commands/dev.ts)_
->>>>>>> 17463243
 
 ## `architect env [QUERY]`
 
@@ -910,11 +861,7 @@
   $ architect env:search
 ```
 
-<<<<<<< HEAD
-_See code: [src/commands/environments/index.ts](https://github.com/architect-team/architect-cli/blob/v1.18.0-rc.4/src/commands/environments/index.ts)_
-=======
 _See code: [src/commands/environments/index.ts](https://github.com/architect-team/architect-cli/blob/v1.17.1/src/commands/environments/index.ts)_
->>>>>>> 17463243
 
 ## `architect environments:create [ENVIRONMENT]`
 
@@ -943,11 +890,7 @@
   $ architect env:create
 ```
 
-<<<<<<< HEAD
-_See code: [src/commands/environments/create.ts](https://github.com/architect-team/architect-cli/blob/v1.18.0-rc.4/src/commands/environments/create.ts)_
-=======
 _See code: [src/commands/environments/create.ts](https://github.com/architect-team/architect-cli/blob/v1.17.1/src/commands/environments/create.ts)_
->>>>>>> 17463243
 
 ## `architect environments:destroy [ENVIRONMENT]`
 
@@ -976,11 +919,7 @@
   $ architect environment:deregister
 ```
 
-<<<<<<< HEAD
-_See code: [src/commands/environments/destroy.ts](https://github.com/architect-team/architect-cli/blob/v1.18.0-rc.4/src/commands/environments/destroy.ts)_
-=======
 _See code: [src/commands/environments/destroy.ts](https://github.com/architect-team/architect-cli/blob/v1.17.1/src/commands/environments/destroy.ts)_
->>>>>>> 17463243
 
 ## `architect environments:search [QUERY]`
 
@@ -1135,11 +1074,7 @@
   Exec into service instances
 ```
 
-<<<<<<< HEAD
-_See code: [src/commands/exec.ts](https://github.com/architect-team/architect-cli/blob/v1.18.0-rc.4/src/commands/exec.ts)_
-=======
 _See code: [src/commands/exec.ts](https://github.com/architect-team/architect-cli/blob/v1.17.1/src/commands/exec.ts)_
->>>>>>> 17463243
 
 ## `architect help [COMMAND]`
 
@@ -1178,11 +1113,7 @@
   Initialize an architect component from an existing docker-compose file
 ```
 
-<<<<<<< HEAD
-_See code: [src/commands/init.ts](https://github.com/architect-team/architect-cli/blob/v1.18.0-rc.4/src/commands/init.ts)_
-=======
 _See code: [src/commands/init.ts](https://github.com/architect-team/architect-cli/blob/v1.17.1/src/commands/init.ts)_
->>>>>>> 17463243
 
 ## `architect link [COMPONENTPATH]`
 
@@ -1196,11 +1127,7 @@
   Link a local component to the host to be used to power local deployments.
 ```
 
-<<<<<<< HEAD
-_See code: [src/commands/link.ts](https://github.com/architect-team/architect-cli/blob/v1.18.0-rc.4/src/commands/link.ts)_
-=======
 _See code: [src/commands/link.ts](https://github.com/architect-team/architect-cli/blob/v1.17.1/src/commands/link.ts)_
->>>>>>> 17463243
 
 ## `architect login`
 
@@ -1218,11 +1145,7 @@
   Login to the Architect Cloud platform
 ```
 
-<<<<<<< HEAD
-_See code: [src/commands/login.ts](https://github.com/architect-team/architect-cli/blob/v1.18.0-rc.4/src/commands/login.ts)_
-=======
 _See code: [src/commands/login.ts](https://github.com/architect-team/architect-cli/blob/v1.17.1/src/commands/login.ts)_
->>>>>>> 17463243
 
 ## `architect logout`
 
@@ -1236,11 +1159,7 @@
   Logout from the Architect registry
 ```
 
-<<<<<<< HEAD
-_See code: [src/commands/logout.ts](https://github.com/architect-team/architect-cli/blob/v1.18.0-rc.4/src/commands/logout.ts)_
-=======
 _See code: [src/commands/logout.ts](https://github.com/architect-team/architect-cli/blob/v1.17.1/src/commands/logout.ts)_
->>>>>>> 17463243
 
 ## `architect logs [RESOURCE]`
 
@@ -1269,11 +1188,7 @@
   Get logs from services both locally and remote
 ```
 
-<<<<<<< HEAD
-_See code: [src/commands/logs.ts](https://github.com/architect-team/architect-cli/blob/v1.18.0-rc.4/src/commands/logs.ts)_
-=======
 _See code: [src/commands/logs.ts](https://github.com/architect-team/architect-cli/blob/v1.17.1/src/commands/logs.ts)_
->>>>>>> 17463243
 
 ## `architect platform [QUERY]`
 
@@ -1401,11 +1316,7 @@
   $ architect platforms:search
 ```
 
-<<<<<<< HEAD
-_See code: [src/commands/platforms/index.ts](https://github.com/architect-team/architect-cli/blob/v1.18.0-rc.4/src/commands/platforms/index.ts)_
-=======
 _See code: [src/commands/platforms/index.ts](https://github.com/architect-team/architect-cli/blob/v1.17.1/src/commands/platforms/index.ts)_
->>>>>>> 17463243
 
 ## `architect platforms:create [PLATFORM]`
 
@@ -1436,11 +1347,7 @@
   $ architect platforms:create
 ```
 
-<<<<<<< HEAD
-_See code: [src/commands/platforms/create.ts](https://github.com/architect-team/architect-cli/blob/v1.18.0-rc.4/src/commands/platforms/create.ts)_
-=======
 _See code: [src/commands/platforms/create.ts](https://github.com/architect-team/architect-cli/blob/v1.17.1/src/commands/platforms/create.ts)_
->>>>>>> 17463243
 
 ## `architect platforms:deregister [PLATFORM]`
 
@@ -1492,11 +1399,7 @@
   $ architect platforms:destroy
 ```
 
-<<<<<<< HEAD
-_See code: [src/commands/platforms/destroy.ts](https://github.com/architect-team/architect-cli/blob/v1.18.0-rc.4/src/commands/platforms/destroy.ts)_
-=======
 _See code: [src/commands/platforms/destroy.ts](https://github.com/architect-team/architect-cli/blob/v1.17.1/src/commands/platforms/destroy.ts)_
->>>>>>> 17463243
 
 ## `architect platforms:register [PLATFORM]`
 
@@ -1557,8 +1460,7 @@
 
 ```
 USAGE
-  $ architect register [COMPONENT] [-a <value>] [--arg <value>] [-t <value>] [--architecture <value>]
-    [--cache-directory <value>]
+  $ architect register [COMPONENT] [-a <value>] [--arg <value>] [-t <value>] [--cache-directory <value>]
 
 ARGUMENTS
   COMPONENT  [default: ./] Path to a component to register
@@ -1566,7 +1468,6 @@
 FLAGS
   -a, --account=<value>      Architect account
   -t, --tag=<value>          [default: latest] Tag to give to the new component
-  --architecture=<value>...  [default: amd64] Architecture(s) to target for Docker image builds
   --arg=<value>...           Build arg(s) to pass to docker build
   --cache-directory=<value>  [default: /tmp/architect-build-cache] Directory to write build cache to
 
@@ -1580,130 +1481,7 @@
   $ architect comp:register
 ```
 
-<<<<<<< HEAD
-_See code: [src/commands/register.ts](https://github.com/architect-team/architect-cli/blob/v1.18.0-rc.4/src/commands/register.ts)_
-
-## `architect secrets SECRETS_FILE`
-
-Download secrets from an account or an environment
-
-```
-USAGE
-  $ architect secrets [SECRETS_FILE] [-a <value>] [-e <value>]
-
-ARGUMENTS
-  SECRETS_FILE  Secrets filename to download secrets
-
-FLAGS
-  -a, --account=<value>      Architect account
-  -e, --environment=<value>  Architect environment
-
-DESCRIPTION
-  Download secrets from an account or an environment
-
-ALIASES
-  $ architect secrets
-  $ architect secrets/get
-```
-
-## `architect secrets/get SECRETS_FILE`
-
-Download secrets from an account or an environment
-
-```
-USAGE
-  $ architect secrets/get [SECRETS_FILE] [-a <value>] [-e <value>]
-
-ARGUMENTS
-  SECRETS_FILE  Secrets filename to download secrets
-
-FLAGS
-  -a, --account=<value>      Architect account
-  -e, --environment=<value>  Architect environment
-
-DESCRIPTION
-  Download secrets from an account or an environment
-
-ALIASES
-  $ architect secrets
-  $ architect secrets/get
-```
-
-## `architect secrets:download SECRETS_FILE`
-
-Download secrets from an account or an environment
-
-```
-USAGE
-  $ architect secrets:download [SECRETS_FILE] [-a <value>] [-e <value>]
-
-ARGUMENTS
-  SECRETS_FILE  Secrets filename to download secrets
-
-FLAGS
-  -a, --account=<value>      Architect account
-  -e, --environment=<value>  Architect environment
-
-DESCRIPTION
-  Download secrets from an account or an environment
-
-ALIASES
-  $ architect secrets
-  $ architect secrets/get
-```
-
-_See code: [src/commands/secrets/download.ts](https://github.com/architect-team/architect-cli/blob/v1.18.0-rc.4/src/commands/secrets/download.ts)_
-
-## `architect secrets:set SECRETS_FILE`
-
-Upload secrets from a file to an account or an environment
-
-```
-USAGE
-  $ architect secrets:set [SECRETS_FILE] [-a <value>] [-e <value>] [--override]
-
-ARGUMENTS
-  SECRETS_FILE  Secrets file to be uploaded
-
-FLAGS
-  -a, --account=<value>      Architect account
-  -e, --environment=<value>  Architect environment
-  --override                 Allow override of existing secrets
-
-DESCRIPTION
-  Upload secrets from a file to an account or an environment
-
-ALIASES
-  $ architect secrets:set
-```
-
-## `architect secrets:upload SECRETS_FILE`
-
-Upload secrets from a file to an account or an environment
-
-```
-USAGE
-  $ architect secrets:upload [SECRETS_FILE] [-a <value>] [-e <value>] [--override]
-
-ARGUMENTS
-  SECRETS_FILE  Secrets file to be uploaded
-
-FLAGS
-  -a, --account=<value>      Architect account
-  -e, --environment=<value>  Architect environment
-  --override                 Allow override of existing secrets
-
-DESCRIPTION
-  Upload secrets from a file to an account or an environment
-
-ALIASES
-  $ architect secrets:set
-```
-
-_See code: [src/commands/secrets/upload.ts](https://github.com/architect-team/architect-cli/blob/v1.18.0-rc.4/src/commands/secrets/upload.ts)_
-=======
 _See code: [src/commands/register.ts](https://github.com/architect-team/architect-cli/blob/v1.17.1/src/commands/register.ts)_
->>>>>>> 17463243
 
 ## `architect task COMPONENT TASK`
 
@@ -1730,11 +1508,7 @@
   $ architect task:exec
 ```
 
-<<<<<<< HEAD
-_See code: [src/commands/task.ts](https://github.com/architect-team/architect-cli/blob/v1.18.0-rc.4/src/commands/task.ts)_
-=======
 _See code: [src/commands/task.ts](https://github.com/architect-team/architect-cli/blob/v1.17.1/src/commands/task.ts)_
->>>>>>> 17463243
 
 ## `architect task:exec COMPONENT TASK`
 
@@ -1776,11 +1550,7 @@
   Unlink a component from the host by path or name
 ```
 
-<<<<<<< HEAD
-_See code: [src/commands/unlink.ts](https://github.com/architect-team/architect-cli/blob/v1.18.0-rc.4/src/commands/unlink.ts)_
-=======
 _See code: [src/commands/unlink.ts](https://github.com/architect-team/architect-cli/blob/v1.17.1/src/commands/unlink.ts)_
->>>>>>> 17463243
 
 ## `architect validate [CONFIGS_OR_COMPONENTS]`
 
@@ -1805,11 +1575,7 @@
   $ architect validate
 ```
 
-<<<<<<< HEAD
-_See code: [src/commands/validate.ts](https://github.com/architect-team/architect-cli/blob/v1.18.0-rc.4/src/commands/validate.ts)_
-=======
 _See code: [src/commands/validate.ts](https://github.com/architect-team/architect-cli/blob/v1.17.1/src/commands/validate.ts)_
->>>>>>> 17463243
 
 ## `architect whoami`
 
@@ -1826,9 +1592,5 @@
   $ architect whoami
 ```
 
-<<<<<<< HEAD
-_See code: [src/commands/whoami.ts](https://github.com/architect-team/architect-cli/blob/v1.18.0-rc.4/src/commands/whoami.ts)_
-=======
 _See code: [src/commands/whoami.ts](https://github.com/architect-team/architect-cli/blob/v1.17.1/src/commands/whoami.ts)_
->>>>>>> 17463243
 <!-- commandsstop -->