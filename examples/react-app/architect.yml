--- conflicted
+++ resolved
@@ -66,13 +66,10 @@
       main:
         host: ${{ secrets.api_host }}
         port: 8080
-<<<<<<< HEAD
-=======
     liveness_probe:
       command: curl --fail localhost:${{ services.api.interfaces.main.port }}/names
       interval: 10s
       failure_threshold: 3
->>>>>>> 22db1594
     environment:
       PORT: ${{ services.api.interfaces.main.port }}
       DB_USE_SSL: ${{ secrets.db_use_ssl }}
@@ -96,13 +93,10 @@
         NODE_ENV: production
     interfaces:
       main: &app-port 8080
-<<<<<<< HEAD
-=======
     liveness_probe:
       command: curl --fail localhost:8080/api/names
       interval: 10s
       failure_threshold: 3
->>>>>>> 22db1594
     replicas: ${{ secrets.app_replicas }}
     environment:
       PORT: *app-port
