--- conflicted
+++ resolved
@@ -64,7 +64,7 @@
         NODE_ENV: production
     interfaces:
       main:
-        host: ${{ parameters.api_host }}
+        host: ${{ secrets.api_host }}
         port: 8080
     liveness_probe:
       path: /names
@@ -72,15 +72,9 @@
       interval: 10s
       failure_threshold: 3
     environment:
-<<<<<<< HEAD
-      PORT: *api-port
+      PORT: ${{ services.api.interfaces.main.port }}
       DB_USE_SSL: ${{ secrets.db_use_ssl }}
       DB_ADDR: ${{ services.api-db.interfaces.postgres.url }}/${{ secrets.api_db_name }}
-=======
-      PORT: ${{ services.api.interfaces.main.port }}
-      DB_USE_SSL: ${{ parameters.db_use_ssl }}
-      DB_ADDR: ${{ services.api-db.interfaces.postgres.url }}/${{ parameters.api_db_name }}
->>>>>>> d4a1ab9a
     ${{ if architect.environment == 'local' }}:
       command: npm run start:dev
       volumes:
