name: superset
description: A spec with every field
keywords:
  - architect
  - spec
author: Architect.io
homepage: https://architect.io

secrets:
  param_string: architect
  param_number: 3000
  param_boolean: true
  param_required:
    required: true
    description: Root password to assign to the component's DB
    default: secret
  param_optional:
    required: false
    description: Name of the DB the component will store content in
    default: stateful
  param_default_undefined:
    required: false
    description: Default undefined
    default:
  param_default_boolean:
    required: false
    default: true
  param_unset:

services:
  api-db:
    description: api-db service description
    image: postgres:12
    command: 'postgres'
    entrypoint:
      - 'echo'
      - 'hello'
    language: postgresql
    environment:
      POSTGRES_USER: ${{ secrets.param_string }}
      POSTGRES_PASSWORD: ${{ secrets.param_required }}
      POSTGRES_DB: ${{ secrets.param_optional }}
      ENVIRONMENT_UNSET:
    volumes:
      volume-string: ./some-volume
      volume-object:
        mount_path: ./mount-path
        key: volume-key
        description: Volume description
        readonly: false
    build:
      context: .
      dockerfile: Dockerfile
      args:
        build_arg_string: arg_value
        build_arg_unset:
    cpu: 2
    memory: 4GB
    deploy:
      strategy: deploy-strategy
      modules:
        deploy-module:
          path: ./deploy/module
          inputs:
            deploy-input-string: some_deploy_input
            deploy-input-unset:
    depends_on:
      - stateful-api
    labels:
      label-string: some_label
    interfaces:
      postgres:
        port: 5432
        protocol: postgresql
    liveness_probe:
      success_threshold: 3
      failure_threshold: 3
      timeout: '12s'
      interval: '20s'
      initial_delay: '30s'
      path: /liveness
      port: 5432
    replicas: 2
    scaling:
      min_replicas: 1
      max_replicas: 3
      metrics:
        memory: 80
    ${{ if architect.environment == 'local' }}:
      description: api-db service debug
      image: postgres:12
      command: 'postgres'
      entrypoint:
        - 'echo'
        - 'hello'
      language: postgresql
      environment:
        POSTGRES_USER: ${{ secrets.param_string }}
        POSTGRES_PASSWORD: ${{ secrets.param_required }}
        POSTGRES_DB: ${{ secrets.param_optional }}
        ENVIRONMENT_UNSET:
      volumes:
        volume-string: ./some-volume
        volume-object:
          mount_path: ./mount-path
          key: volume-key
          description: Volume description
          readonly: false
        another-volume-object:
          mount_path: ./mount-path
          host_path: ./test
          description: Volume description
          readonly: false
      build:
        dockerfile: ./Dockerfile
        args:
          build_arg_string: arg_value
          build_arg_unset:
      cpu: 2
      memory: 4GB
      deploy:
        strategy: deploy-strategy
        modules:
          deploy-module:
            path: ./deploy/module
            inputs:
              deploy-input-string: some_deploy_input
              deploy-input-unset:
      depends_on:
        - stateful-api
      labels:
        label-string: some_label
      interfaces:
        postgres:
          port: 5432
          protocol: postgresql
      liveness_probe:
        success_threshold: 3
        failure_threshold: 3
        timeout: '12s'
        interval: '20s'
        initial_delay: '30s'
        path: /status
        port: 5432
      replicas: 2
      scaling:
        min_replicas: 1
        max_replicas: 3
        metrics:
          cpu: 80

  stateful-api:
    build:
      context: ./backend
      target: production
      ${{ if architect.environment == 'local' }}:
        target: dev
    interfaces:
      http: 8080
    environment:
      DB_ADDR: ${{ services.api-db.interfaces.postgres.url }}/${{ secrets.param_optional }}
      DB_USER: ${{ secrets.param_string }}
      DB_PASS: ${{ secrets.param_required }}
  frontend:
    build:
      context: ./frontend
    interfaces:
      web: 8081
    environment:
      API_ADDR: ${{ services.stateful-api.interfaces.http.url }}
    ${{ if architect.environment == 'local' }}:
      build:
        args:
          NODE_ENV: development
  ${{ if architect.environment == 'local' }}:
    local-cli:
      build:
        context: ./frontend
      interfaces:
        web: 8081
      environment:
        API_ADDR: ${{ services.stateful-api.interfaces.http.url }}
  stateless-api:
    image: heroku/nodejs-hello-world
    interfaces:
      main: ${{ secrets.param_number }}

tasks:
  curler:
    schedule: '*/5 * * * ?'
    image: ellerbrock/alpine-bash-curl-ssl
    command:
      - sh
      - -c
      - $RUN_CURL && $SERVER_URL

    environment:
      SERVER_URL: ${{ services.stateless-api.interfaces.main.url }}
      RUN_CURL: ${{ secrets.param_boolean }}

  curler-build:
    schedule: '*/5 * * * ?'
    build:
      context: ./task
    command:
      - sh
      - -c
      - $RUN_CURL && $SERVER_URL
    environment:
      SERVER_URL: ${{ services.stateless-api.interfaces.main.url }}
<<<<<<< HEAD
      RUN_CURL: ${{ secrets.param_boolean }}
=======
      RUN_CURL: ${{ parameters.param_boolean }}
  ${{ if architect.environment == 'local' }}:
    local-task:
      build:
        context: ./frontend
      environment:
        API_ADDR: ${{ services.stateful-api.interfaces.http.url }}
>>>>>>> dc4b0727

dependencies:
  examples/hello-world: latest

interfaces:
  api: ${{ services.stateless-api.interfaces.main.url }}
  frontend:
    description: Exposes the sign in webapp to upstreams
    url: ${{ services.frontend.interfaces.web.url }}

artifact_image: some-image<|MERGE_RESOLUTION|>--- conflicted
+++ resolved
@@ -208,17 +208,13 @@
       - $RUN_CURL && $SERVER_URL
     environment:
       SERVER_URL: ${{ services.stateless-api.interfaces.main.url }}
-<<<<<<< HEAD
       RUN_CURL: ${{ secrets.param_boolean }}
-=======
-      RUN_CURL: ${{ parameters.param_boolean }}
   ${{ if architect.environment == 'local' }}:
     local-task:
       build:
         context: ./frontend
       environment:
         API_ADDR: ${{ services.stateful-api.interfaces.http.url }}
->>>>>>> dc4b0727
 
 dependencies:
   examples/hello-world: latest
