import { expect, test } from '@oclif/test';
import fs from 'fs-extra';
import yaml from 'js-yaml';
import path from 'path';
import sinon from 'sinon';
import { buildSpecFromYml, ComponentConfig, resourceRefToNodeRef } from '../../../src';
import AppService from '../../../src/app-config/service';
import AccountUtils from '../../../src/architect/account/account.utils';
import SecretUtils from '../../../src/architect/secret/secret.utils';
import Dev from '../../../src/commands/dev';
import { DockerUtils } from '../../../src/common/docker';
import { DockerComposeUtils } from '../../../src/common/docker-compose';
import DockerComposeTemplate from '../../../src/common/docker-compose/template';
import { DockerHelper } from '../../../src/common/docker/helper';
import PluginManager from '../../../src/common/plugins/plugin-manager';
import DeployUtils from '../../../src/common/utils/deploy.utils';
import * as ComponentBuilder from '../../../src/dependency-manager/spec/utils/component-builder';
import { getMockComponentContextPath, getMockComponentFilePath, MockArchitectApi } from '../../utils/mocks';

// set to true while working on tests for easier debugging; otherwise oclif/test eats the stdout/stderr
const print = false;

const account = {
  id: 'test-account-id',
  name: 'examples',
};

describe('local dev environment', function () {
  function getHelloComponentConfig(): any {
    return `
    name: hello-world

    secrets:
      hello_ingress: hello

    services:
      api:
        image: heroku/nodejs-hello-world
        interfaces:
          main:
            port: 3000
        environment: {}
        liveness_probe:
          command: curl --fail localhost:3000

    interfaces:
      hello:
        ingress:
          subdomain: \${{ secrets.hello_ingress }}
        url: \${{ services.api.interfaces.main.url }}
    `;
  }

  function getHelloComponentConfigWithPortPathHealthcheck(): any {
    return `
    name: hello-world

    secrets:
      hello_ingress: hello

    services:
      api:
        image: heroku/nodejs-hello-world
        interfaces:
          main:
            port: 3000
        environment: {}
        liveness_probe:
          port: 3000
          path: /status

    interfaces:
      hello:
        ingress:
          subdomain: \${{ secrets.hello_ingress }}
        url: \${{ services.api.interfaces.main.url }}
    `;
  }

  const local_component_config_with_secrets = `
    name: hello-world

    secrets:
      a_required_key:
        required: true
      another_required_key:
        required: true
      one_more_required_secret:
        required: true
      compose_escaped_variable:
        required: false
      api_port:

    services:
      api:
        image: heroku/nodejs-hello-world
        interfaces:
          hello:
            port: \${{ secrets.api_port }}
            ingress:
              subdomain: hello
        environment:
          a_required_key: \${{ secrets.a_required_key }}
          another_required_key: \${{ secrets.another_required_key }}
          one_more_required_secret: \${{ secrets.one_more_required_secret }}
          compose_escaped_variable: \${{ secrets.compose_escaped_variable }}
    `;

  const local_component_config_with_environment_secret = `
    name: hello-world

    secrets:
      a_required_key:
        required: true

    services:
      api:
        image: heroku/nodejs-hello-world
        interfaces:
          main: 3000
        environment:
          a_required_key: \${{ secrets.a_required_key }}

    interfaces:
      hello:
        url: \${{ services.api.interfaces.main.url }}
    `;

  const basic_secrets = {
    'hello-world': {
      a_required_key: 'some_value',
      another_required_key: 'required_value',
      one_more_required_secret: 'one_more_value',
      compose_escaped_variable: 'variable_split_$_with_dollar$signs',
      api_port: 3000,
    },
  };
  const wildcard_secrets = {
    'hello-world': {
      a_required_key: 'some_value',
      api_port: 3000,
      one_more_required_secret: 'one_more_value',
    },
    '*': {
      another_required_key: 'required_value',
    },
  };
  const dotenv_wildcard_secrets = {
    '*': {
      a_required_key: 'some_value',
      another_required_key: 'required_value',
      one_more_required_secret: 'one_more_value',
      compose_escaped_variable: 'variable_split_$_with_dollar$signs',
      api_port: 3000,
    },
  };
  const stacked_secrets = {
    'hello-world': {
      a_required_key: 'some_value',
      another_required_key: 'required_value',
      one_more_required_secret: 'one_more_value',
      api_port: 3000,
    },
    '*': {
      a_required_key: 'a_value_which_will_be_overwritten',
      another_required_key: 'another_value_which_will_be_overwritten',
    },
  };

  const environment_secrets = [
    {
      key: 'a_required_key',
      value: 'env_value',
      scope: '*',
    },
  ];

  const local_component_config_with_dependency = {
    name: 'hello-world',

    services: {
      api: {
        image: 'heroku/nodejs-hello-world',
        interfaces: {
          main: {
            port: 3000,
            ingress: {
              subdomain: 'hello',
            },
          },
        },
        environment: {
          a_required_key: '${{ secrets.a_required_key }}',
          another_required_key: '${{ secrets.another_required_key }}',
          one_more_required_secret: '${{ secrets.one_more_required_secret }}',
        },
      },
    },

    secrets: {
      a_required_key: {
        required: true,
      },
      another_required_key: {
        required: true,
      },
      one_more_required_secret: {
        required: true,
      },
    },

    dependencies: {
      'react-app': 'latest',
    },
  };

  const local_component_config_dependency = {
    config: {
      name: 'react-app',
      secrets: {
        world_text: {
          default: 'world',
        },
      },
      services: {
        app: {
          build: {
            context: getMockComponentContextPath('react-app'),
          },
          interfaces: {
            main: {
              port: 8080,
              ingress: {
                subdomain: 'app'
              }
            }
          },
          environment: {
            PORT: '\${{ services.app.interfaces.main.port }}',
            WORLD_TEXT: '\${{ secrets.world_text }}',
          },
        },
      },
    },
    tag: 'latest',
    component: {
      name: 'react-app'
    },
  };

  const component_and_dependency_secrets = {
    'hello-world': {
      a_required_key: 'some_value',
      another_required_key: 'required_value',
      one_more_required_secret: 'one_more_value',
    },
    '*': {
      a_required_key: 'a_value_which_will_be_overwritten',
      another_required_key: 'another_value_which_will_be_overwritten',
      world_text: 'some other name',
      unused_secret: 'value_not_used_by_any_component',
    },
  };

  const local_database_seeding_component_config = {
    name: 'database-seeding',

    secrets: {
      AUTO_DDL: {
        default: 'none',
      },
      DB_USER: {
        default: 'postgres',
      },
      DB_PASS: {
        default: 'architect',
      },
      DB_NAME: {
        default: 'seeding_demo',
      },
    },

    services: {
      app: {
        build: {
          context: getMockComponentContextPath('database-seeding'),
          dockerfile: './Dockerfile',
          target: 'production',
        },
        interfaces: {
          main: {
            port: 3000,
            ingress: {
              subdomain: 'app',
            },
          },
        },
        depends_on: ['my-demo-db'],
        environment: {
          DATABASE_HOST: '${{ services.my-demo-db.interfaces.postgres.host }}',
          DATABASE_PORT: '${{ services.my-demo-db.interfaces.postgres.port }}',
          DATABASE_USER: '${{ services.my-demo-db.environment.POSTGRES_USER }}',
          DATABASE_PASSWORD: '${{ services.my-demo-db.environment.POSTGRES_PASSWORD }}',
          DATABASE_SCHEMA: '${{ services.my-demo-db.environment.POSTGRES_DB }}',
          AUTO_DDL: '${{ secrets.AUTO_DDL }}',
        },
      },

      'my-demo-db': {
        image: 'postgres:11',
        interfaces: {
          postgres: 5432,
        },
        environment: {
          POSTGRES_DB: '${{ secrets.DB_NAME }}',
          POSTGRES_USER: '${{ secrets.DB_USER }}',
          POSTGRES_PASSWORD: '${{ secrets.DB_PASS }}',
        },
      },
    },
  };

  const seed_app_resource_ref = 'database-seeding.services.app'
  const seed_app_ref = resourceRefToNodeRef(seed_app_resource_ref);
  const seed_db_ref = resourceRefToNodeRef('database-seeding.services.my-demo-db');

  const seeding_component_expected_compose: DockerComposeTemplate = {
    version: '3',
    services: {
      [seed_app_ref]: {
        ports: [
          '50000:3000',
        ],
        depends_on: {
          [seed_db_ref]: {
            condition: 'service_started'
          }
        },
        environment: {
          DATABASE_HOST: seed_db_ref,
          DATABASE_PORT: '5432',
          DATABASE_USER: 'postgres',
          DATABASE_PASSWORD: 'architect',
          DATABASE_SCHEMA: 'test-db',
          AUTO_DDL: 'seed',
        },
        labels: [
          `architect.ref=${seed_app_resource_ref}`,
          'traefik.enable=true',
          'traefik.port=80',
          `traefik.http.routers.${seed_app_ref}-main.rule=Host(\`app.arc.localhost\`)`,
          `traefik.http.routers.${seed_app_ref}-main.service=${seed_app_ref}-main-service`,
          `traefik.http.services.${seed_app_ref}-main-service.loadbalancer.server.port=3000`,
        ],
<<<<<<< HEAD
        'build': {
          'context': getMockComponentContextPath('database-seeding'),
          'dockerfile': './Dockerfile',
          'target': 'production',
          'labels': [
            'architect.io',
            'architect.component=database-seeding',
          ],
=======
        build: {
          context: getMockComponentContextPath('database-seeding'),
          dockerfile: './Dockerfile',
          target: 'production',
>>>>>>> 8408a8d7
        },
        image: seed_app_ref,
        external_links: [
          'gateway:app.arc.localhost',
        ],
      },
      [seed_db_ref]: {
        ports: [
          '50001:5432',
        ],
        environment: {
          POSTGRES_DB: 'test-db',
          POSTGRES_USER: 'postgres',
          POSTGRES_PASSWORD: 'architect',
        },
        image: 'postgres:11',
        external_links: [
          'gateway:app.arc.localhost',
        ],
        labels: ['architect.ref=database-seeding.services.my-demo-db'],
      },
      gateway: {
        image: 'traefik:v2.9.8',
        command: [
          '--api.insecure=true',
          '--pilot.dashboard=false',
          '--accesslog=true',
          '--accesslog.filters.minDuration=1s',
          '--accesslog.filters.statusCodes=400-599',
          '--entryPoints.web.address=:80',
          '--providers.docker=true',
          '--providers.docker.allowEmptyServices=true',
          '--providers.docker.exposedByDefault=false',
          '--providers.docker.constraints=Label(`traefik.port`,`80`)',
          '--entryPoints.web.forwardedHeaders.insecure=true',
          '--entryPoints.web.proxyProtocol.insecure=true'
        ],
        ports: [
          '80:80',
          '8080:8080',
        ],
        volumes: [
          '/var/run/docker.sock:/var/run/docker.sock:ro',
        ],
        stop_grace_period: '0s',
      },
    },
    volumes: {},
  };

  const resource_ref = 'hello-world.services.api';
  const hello_api_ref = resourceRefToNodeRef(resource_ref);
  const component_expected_compose: DockerComposeTemplate = {
    version: '3',
    services: {
      [hello_api_ref]: {
        ports: [
          '50000:3000',
        ],
        environment: {},
        labels: [
          `architect.ref=${resource_ref}`,
          'traefik.enable=true',
          'traefik.port=80',
          `traefik.http.routers.${hello_api_ref}-hello.rule=Host(\`hello.arc.localhost\`)`,
          `traefik.http.routers.${hello_api_ref}-hello.service=${hello_api_ref}-hello-service`,
          `traefik.http.services.${hello_api_ref}-hello-service.loadbalancer.server.port=3000`,
        ],
        external_links: [
          'gateway:hello.arc.localhost',
        ],
        image: 'heroku/nodejs-hello-world',
        healthcheck: {
          test: [
            'CMD', 'curl', '--fail', 'localhost:3000',
          ],
          interval: '30s',
          timeout: '5s',
          retries: 3,
          start_period: '0s',
        },
      },
      gateway: {
        image: 'traefik:v2.9.8',
        command: [
          '--api.insecure=true',
          '--pilot.dashboard=false',
          '--accesslog=true',
          '--accesslog.filters.minDuration=1s',
          '--accesslog.filters.statusCodes=400-599',
          '--entryPoints.web.address=:80',
          '--providers.docker=true',
          '--providers.docker.allowEmptyServices=true',
          '--providers.docker.exposedByDefault=false',
          '--providers.docker.constraints=Label(`traefik.port`,`80`)',
          '--entryPoints.web.forwardedHeaders.insecure=true',
          '--entryPoints.web.proxyProtocol.insecure=true'
        ],
        ports: [
          '80:80',
          '8080:8080',
        ],
        volumes: [
          '/var/run/docker.sock:/var/run/docker.sock:ro',
        ],
        stop_grace_period: '0s',
      },
    },
    volumes: {},
  };

  const ssl_component_expected_compose: DockerComposeTemplate = {
    version: '3',
    services: {
      [hello_api_ref]: {
        ports: [
          '50000:3000',
        ],
        environment: {},
        labels: [
          `architect.ref=${resource_ref}`,
          'traefik.enable=true',
          'traefik.port=443',
          `traefik.http.routers.${hello_api_ref}-hello.rule=Host(\`hello.localhost.architect.sh\`)`,
          `traefik.http.routers.${hello_api_ref}-hello.service=${hello_api_ref}-hello-service`,
          `traefik.http.services.${hello_api_ref}-hello-service.loadbalancer.server.port=3000`,
          'traefik.http.routers.hello-world--api-hello.entrypoints=web',
          'traefik.http.routers.hello-world--api-hello.tls=true',
        ],
        external_links: [
          'gateway:hello.localhost.architect.sh',
        ],
        image: 'heroku/nodejs-hello-world',
        healthcheck: {
          test: [
            'CMD', 'curl', '--fail', 'localhost:3000',
          ],
          interval: '30s',
          timeout: '5s',
          retries: 3,
          start_period: '0s',
        },
      },
      gateway: {
        image: 'traefik:v2.9.8',
        command: [
          '--api.insecure=true',
          '--pilot.dashboard=false',
          '--accesslog=true',
          '--accesslog.filters.minDuration=1s',
          '--accesslog.filters.statusCodes=400-599',
          '--entryPoints.web.address=:443',
          '--providers.docker=true',
          '--providers.docker.allowEmptyServices=true',
          '--providers.docker.exposedByDefault=false',
          '--providers.docker.constraints=Label(`traefik.port`,`443`)',
          '--entryPoints.web.forwardedHeaders.insecure=true',
          '--entryPoints.web.proxyProtocol.insecure=true',
          '--serversTransport.insecureSkipVerify=true',
          '--entryPoints.web.http.redirections.entryPoint.scheme=https',
          '--entryPoints.web.http.redirections.entryPoint.permanent=true',
          '--entryPoints.web.http.redirections.entryPoint.to=:443',
          '--providers.file.watch=false',
          '--providers.file.fileName=/etc/traefik.yaml',
        ],
        ports: [
          '443:443',
          '8080:8080',
        ],
        volumes: [
          '/var/run/docker.sock:/var/run/docker.sock:ro',
        ],
        stop_grace_period: '0s',
        environment: {
          TRAEFIK_CONFIG: DockerComposeUtils.generateTlsConfig(),
          TRAEFIK_CERT: 'fake-cert',
          TRAEFIK_KEY: 'fake-cert',
        },
      },
    },
    volumes: {},
  };

  const buildpack_component_expected_compose: DockerComposeTemplate = {
    version: "3",
    services: {
      [hello_api_ref]: {
        ports: [
          "50000:3000",
        ],
        environment: {
          WORLD_TEXT: "World"
        },
        labels: [
          `architect.ref=${resource_ref}`,
          "traefik.enable=true",
          "traefik.port=80",
          `traefik.http.routers.${hello_api_ref}-hello.rule=Host(\`hello.arc.localhost\`)`,
          `traefik.http.routers.${hello_api_ref}-hello.service=${hello_api_ref}-hello-service`,
          `traefik.http.services.${hello_api_ref}-hello-service.loadbalancer.server.port=3000`,
        ],
        external_links: [
          "gateway:hello.arc.localhost"
        ],
        image: "hello-world--api",
        healthcheck: {
          test: [
            "CMD", "curl", "--fail", "localhost:3000"
          ],
          interval: "30s",
          timeout: "5s",
          retries: 3,
          start_period: "0s"
        },
      },
      gateway: {
        image: "traefik:v2.9.8",
        command: [
          "--api.insecure=true",
          "--pilot.dashboard=false",
          "--accesslog=true",
          "--accesslog.filters.minDuration=1s",
          "--accesslog.filters.statusCodes=400-599",
          "--entryPoints.web.address=:80",
          "--providers.docker=true",
          "--providers.docker.allowEmptyServices=true",
          "--providers.docker.exposedByDefault=false",
          "--providers.docker.constraints=Label(`traefik.port`,`80`)",
          '--entryPoints.web.forwardedHeaders.insecure=true',
          '--entryPoints.web.proxyProtocol.insecure=true'
        ],
        ports: [
          "80:80",
          "8080:8080"
        ],
        volumes: [
          "/var/run/docker.sock:/var/run/docker.sock:ro"
        ],
        stop_grace_period: '0s',
      }
    },
    volumes: {}
  }

  const buildpack_dockerfile_component_expected_compose: DockerComposeTemplate = {
    version: "3",
    services: {
      "hello-world--buildpack-api": {
        ports: [
          "50000:3000",
        ],
        environment: {
          WORLD_TEXT: "World"
        },
        labels: [
          "architect.ref=hello-world.services.buildpack-api",
          "traefik.enable=true",
          "traefik.port=80",
          "traefik.http.routers.hello-world--buildpack-api-hello.rule=Host(`buildpack-api.arc.localhost`)",
          "traefik.http.routers.hello-world--buildpack-api-hello.service=hello-world--buildpack-api-hello-service",
          "traefik.http.services.hello-world--buildpack-api-hello-service.loadbalancer.server.port=3000",
        ],
        external_links: [
          "gateway:buildpack-api.arc.localhost",
          "gateway:dockerfile-api.arc.localhost"
        ],
        image: "hello-world--buildpack-api",
        healthcheck: {
          test: [
            "CMD", "curl", "--fail", "localhost:3000"
          ],
          interval: "30s",
          timeout: "5s",
          retries: 3,
          start_period: "0s"
        },
      },
      "hello-world--dockerfile-api": {
<<<<<<< HEAD
        "build": {
          "context": path.resolve("./test/integration/hello-world"),
          'labels': [
            'architect.io',
            'architect.component=hello-world',
          ],
          "tags": [
=======
        build: {
          context: path.resolve("./test/integration/hello-world"),
          tags: [
>>>>>>> 8408a8d7
            "hello-world--dockerfile-api",
            "hello-world--dockerfile-api2"
          ]
        },
        ports: [
          "50001:4000",
        ],
        environment: {
          WORLD_TEXT: "World"
        },
        labels: [
          "architect.ref=hello-world.services.dockerfile-api",
          "traefik.enable=true",
          "traefik.port=80",
          "traefik.http.routers.hello-world--dockerfile-api-hello.rule=Host(`dockerfile-api.arc.localhost`)",
          "traefik.http.routers.hello-world--dockerfile-api-hello.service=hello-world--dockerfile-api-hello-service",
          "traefik.http.services.hello-world--dockerfile-api-hello-service.loadbalancer.server.port=4000",
        ],
        external_links: [
          "gateway:buildpack-api.arc.localhost",
          "gateway:dockerfile-api.arc.localhost"
        ],
        image: "hello-world--dockerfile-api",
        healthcheck: {
          test: [
            "CMD", "curl", "--fail", "localhost:4000"
          ],
          interval: "30s",
          timeout: "5s",
          retries: 3,
          start_period: "0s"
        },
      },
      "hello-world--dockerfile-api2": {
        environment: {},
        external_links: [
          "gateway:buildpack-api.arc.localhost",
          "gateway:dockerfile-api.arc.localhost"
        ],
        image: "hello-world--dockerfile-api2",
        labels: [
          "architect.ref=hello-world.services.dockerfile-api2"
        ]
      },
      "hello-world--redis": {
        environment: {},
        external_links: [
          "gateway:buildpack-api.arc.localhost",
          "gateway:dockerfile-api.arc.localhost"
        ],
        image: "redis",
        labels: [
          "architect.ref=hello-world.services.redis"
        ]
      },
      gateway: {
        image: "traefik:v2.9.8",
        command: [
          "--api.insecure=true",
          "--pilot.dashboard=false",
          "--accesslog=true",
          "--accesslog.filters.minDuration=1s",
          "--accesslog.filters.statusCodes=400-599",
          "--entryPoints.web.address=:80",
          "--providers.docker=true",
          "--providers.docker.allowEmptyServices=true",
          "--providers.docker.exposedByDefault=false",
          "--providers.docker.constraints=Label(`traefik.port`,`80`)",
          '--entryPoints.web.forwardedHeaders.insecure=true',
          '--entryPoints.web.proxyProtocol.insecure=true'
        ],
        ports: [
          "80:80",
          "8080:8080"
        ],
        volumes: [
          "/var/run/docker.sock:/var/run/docker.sock:ro"
        ],
        stop_grace_period: '0s',
      }
    },
    volumes: {}
  }

  new MockArchitectApi({ timeout: 20000 })
    .getTests()
    .stub(ComponentBuilder, 'loadFile', () => {
      return getHelloComponentConfig();
    })
    .stub(Dev.prototype, 'failIfEnvironmentExists', sinon.stub().returns(undefined))
    .stub(Dev.prototype, 'runCompose', sinon.stub().returns(undefined))
    .stub(Dev.prototype, 'downloadSSLCerts', sinon.stub().returns(undefined))
    .command(['dev', getMockComponentFilePath('hello-world'), '--ssl=false'])
    .it('Create a local dev with a component and an interface', ctx => {
      const runCompose = Dev.prototype.runCompose as sinon.SinonStub;
      expect(runCompose.calledOnce).to.be.true;
      expect(runCompose.firstCall.args[0]).to.deep.equal(component_expected_compose);
    });

  new MockArchitectApi({ timeout: 20000 })
    .getTests()
    .stub(ComponentBuilder, 'loadFile', () => {
      return getHelloComponentConfig();
    })
    .stub(Dev.prototype, 'failIfEnvironmentExists', sinon.stub().returns(undefined))
    .stub(Dev.prototype, 'buildImage', sinon.stub().returns(['project_name', 'compose_file']))
    .stub(Dev.prototype, 'setupTraefikServiceMap', sinon.stub().returns({}))
    .stub(Dev.prototype, 'downloadSSLCerts', sinon.stub().returns(undefined))
    .stub(DockerComposeUtils, 'dockerCompose', sinon.stub().returns({
      on: sinon.stub().returns(undefined),
    }))
    .stub(fs, 'removeSync', sinon.stub().returns(null))
    .stub(process, 'exit', sinon.stub().returns(undefined))
    .command(['dev', getMockComponentFilePath('hello-world'), '-d', '--ssl=false'])
    .it(`Run a component locally in detached mode and check that the compose file doesn't get deleted`, ctx => {
      expect(ctx.stdout).to.contain('Starting containers...');

      const remove_sync = fs.removeSync as sinon.SinonStub;
      expect(remove_sync.calledOnce).false;
    });

  new MockArchitectApi({ timeout: 20000 })
    .getTests()
    .stub(ComponentBuilder, 'loadFile', () => {
      return getHelloComponentConfig();
    })
    .stub(DockerComposeUtils, 'getLocalEnvironments', sinon.stub().returns([DockerComposeUtils.DEFAULT_PROJECT]))
    .stub(Dev.prototype, 'runCompose', sinon.stub().returns(undefined))
    .stub(Dev.prototype, 'downloadSSLCerts', sinon.stub().returns(undefined))
    .stdout({ print })
    .stderr({ print })
    .command(['dev', getMockComponentFilePath('hello-world'), '--ssl=false'])
    .catch(err => {
      expect(err.message).to.include('Environment name already in use.');
    })
    .it('Provide error if env name exists', ctx => {
      expect(ctx.stdout).to.contain('The environment \`architect\` is already running.');
    });

  new MockArchitectApi({ timeout: 20000 })
    .getTests()
    .stub(ComponentBuilder, 'loadFile', () => {
      return getHelloComponentConfig();
    })
    .stub(Dev.prototype, 'failIfEnvironmentExists', sinon.stub().returns(undefined))
    .stub(Dev.prototype, 'runCompose', sinon.stub().returns(undefined))
    .stub(Dev.prototype, 'downloadSSLCerts', sinon.stub().returns(undefined))
    .stub(Dev.prototype, 'readSSLCert', sinon.stub().returns('fake-cert'))
    .command(['dev', getMockComponentFilePath('hello-world')])
    .it('Create a local dev with a component and an interface with ssl', ctx => {
      const runCompose = Dev.prototype.runCompose as sinon.SinonStub;
      expect(runCompose.calledOnce).to.be.true;
      delete runCompose.firstCall.args[0].services.gateway.entrypoint;
      expect(runCompose.firstCall.args[0]).to.deep.equal(ssl_component_expected_compose);
    });

  new MockArchitectApi({ timeout: 20000 })
    .getTests()
    .stub(ComponentBuilder, 'loadFile', () => {
      const hello_json = yaml.load(getHelloComponentConfig()) as any;
      hello_json.services.api.interfaces.main.sticky = true;
      return yaml.dump(hello_json);
    })
    .stub(Dev.prototype, 'failIfEnvironmentExists', sinon.stub().returns(undefined))
    .stub(Dev.prototype, 'runCompose', sinon.stub().returns(undefined))
    .stub(Dev.prototype, 'downloadSSLCerts', sinon.stub().returns(undefined))
    .command(['dev', getMockComponentFilePath('hello-world'), '--ssl=false'])
    .it('Sticky label added for sticky interfaces', ctx => {
      const runCompose = Dev.prototype.runCompose as sinon.SinonStub;
      expect(runCompose.calledOnce).to.be.true;
      const hello_api_ref = resourceRefToNodeRef('hello-world.services.api');
      expect(runCompose.firstCall.args[0].services[hello_api_ref].labels).to.contain(`traefik.http.services.${hello_api_ref}-hello-service.loadBalancer.sticky.cookie=true`);
    });

  new MockArchitectApi({ timeout: 20000 })
    .getTests()
    .stub(ComponentBuilder, 'buildSpecFromPath', () => {
      const spec = buildSpecFromYml(yaml.dump(local_database_seeding_component_config));
      const component_path = getMockComponentFilePath('database-seeding');
      spec.metadata.file = {
        path: component_path,
        folder: fs.lstatSync(component_path).isFile() ? path.dirname(component_path) : component_path,
        contents: ''
      };
      return spec;
    })
    .stub(Dev.prototype, 'failIfEnvironmentExists', sinon.stub().returns(undefined))
    .stub(Dev.prototype, 'runCompose', sinon.stub().returns(undefined))
    .stub(Dev.prototype, 'downloadSSLCerts', sinon.stub().returns(undefined))
    .command(['dev', getMockComponentFilePath('database-seeding'), '-s', 'AUTO_DDL=seed', '--secret', 'DB_NAME=test-db', '--ssl=false'])
    .it('Create a local dev with a component, secrets, and an interface', ctx => {
      const runCompose = Dev.prototype.runCompose as sinon.SinonStub;
      expect(runCompose.calledOnce).to.be.true;
      expect(runCompose.firstCall.args[0]).to.deep.equal(seeding_component_expected_compose);
    });

  new MockArchitectApi({ timeout: 20000 })
    .getTests()
    .stub(ComponentBuilder, 'buildSpecFromPath', () => {
      return buildSpecFromYml(local_component_config_with_secrets);
    })
    .stub(DeployUtils, 'readDotEnvSecretsFile', () => {
      return dotenv_wildcard_secrets;
    })
    .stub(Dev.prototype, 'failIfEnvironmentExists', sinon.stub().returns(undefined))
    .stub(Dev.prototype, 'runCompose', sinon.stub().returns(undefined))
    .stub(Dev.prototype, 'downloadSSLCerts', sinon.stub().returns(undefined))
    .command(['dev', getMockComponentFilePath('hello-world'), '--secret-file', './examples/hello-world/.env', '--ssl=false'])
    .it('Create a local dev with a basic component and a basic .env secrets file', ctx => {
      const runCompose = Dev.prototype.runCompose as sinon.SinonStub;
      expect(runCompose.calledOnce).to.be.true;
      const hello_world_service = runCompose.firstCall.args[0].services[hello_api_ref] as any;
      expect(hello_world_service.external_links).to.contain('gateway:hello.arc.localhost');
      expect(hello_world_service.environment.a_required_key).to.equal('some_value');
      expect(hello_world_service.environment.another_required_key).to.equal('required_value');
      expect(hello_world_service.environment.one_more_required_secret).to.equal('one_more_value');
    });

  new MockArchitectApi({ timeout: 20000 })
    .getTests()
    .stub(ComponentBuilder, 'buildSpecFromPath', () => {
      return buildSpecFromYml(local_component_config_with_secrets);
    })
    .stub(DeployUtils, 'readSecretsFile', () => {
      return basic_secrets;
    })
    .stub(Dev.prototype, 'failIfEnvironmentExists', sinon.stub().returns(undefined))
    .stub(Dev.prototype, 'runCompose', sinon.stub().returns(undefined))
    .stub(Dev.prototype, 'downloadSSLCerts', sinon.stub().returns(undefined))
    .command(['dev', getMockComponentFilePath('hello-world'), '--secret-file', './examples/hello-world/secrets.yml', '--ssl=false'])
    .it('Create a local dev with a basic component and a basic secrets file', ctx => {
      const runCompose = Dev.prototype.runCompose as sinon.SinonStub;
      expect(runCompose.calledOnce).to.be.true;
      const hello_world_service = runCompose.firstCall.args[0].services[hello_api_ref] as any;
      expect(hello_world_service.external_links).to.contain('gateway:hello.arc.localhost');
      expect(hello_world_service.environment.a_required_key).to.equal('some_value');
      expect(hello_world_service.environment.another_required_key).to.equal('required_value');
      expect(hello_world_service.environment.one_more_required_secret).to.equal('one_more_value');
    });

  // This test will be removed when the deprecated 'values' flag is removed
  new MockArchitectApi({ timeout: 20000 })
    .getTests()
    .stub(ComponentBuilder, 'buildSpecFromPath', () => {
      return buildSpecFromYml(local_component_config_with_secrets);
    })
    .stub(DeployUtils, 'readSecretsFile', () => {
      return basic_secrets;
    })
    .stub(Dev.prototype, 'failIfEnvironmentExists', sinon.stub().returns(undefined))
    .stub(Dev.prototype, 'runCompose', sinon.stub().returns(undefined))
    .stub(Dev.prototype, 'downloadSSLCerts', sinon.stub().returns(undefined))
    .command(['dev', getMockComponentFilePath('hello-world'), '-v', './examples/hello-world/secrets.yml', '--ssl=false'])
    .it('Create a local dev with a basic component and a basic secrets file using deprecated values flag', ctx => {
      const runCompose = Dev.prototype.runCompose as sinon.SinonStub;
      expect(runCompose.calledOnce).to.be.true;
      const hello_world_service = runCompose.firstCall.args[0].services[hello_api_ref] as any;
      expect(hello_world_service.external_links).to.contain('gateway:hello.arc.localhost');
      expect(hello_world_service.environment.a_required_key).to.equal('some_value');
      expect(hello_world_service.environment.another_required_key).to.equal('required_value');
      expect(hello_world_service.environment.one_more_required_secret).to.equal('one_more_value');
    });

  new MockArchitectApi({ timeout: 20000 })
    .getTests()
    .stub(ComponentBuilder, 'buildSpecFromPath', () => {
      return buildSpecFromYml(local_component_config_with_secrets);
    })
    .stub(DeployUtils, 'readSecretsFile', () => {
      return wildcard_secrets;
    })
    .stub(Dev.prototype, 'failIfEnvironmentExists', sinon.stub().returns(undefined))
    .stub(Dev.prototype, 'runCompose', sinon.stub().returns(undefined))
    .stub(Dev.prototype, 'downloadSSLCerts', sinon.stub().returns(undefined))
    .command(['dev', getMockComponentFilePath('hello-world'), '--secret-file', './examples/hello-world/secrets.yml', '--ssl=false'])
    .it('Create a local dev with a basic component and a wildcard secrets file', ctx => {
      const runCompose = Dev.prototype.runCompose as sinon.SinonStub;
      const hello_world_environment = (runCompose.firstCall.args[0].services[hello_api_ref] as any).environment;
      expect(hello_world_environment.a_required_key).to.equal('some_value');
      expect(hello_world_environment.another_required_key).to.equal('required_value');
      expect(hello_world_environment.one_more_required_secret).to.equal('one_more_value');
    });

  new MockArchitectApi({ timeout: 20000 })
    .getTests()
    .stub(ComponentBuilder, 'buildSpecFromPath', () => {
      return buildSpecFromYml(local_component_config_with_secrets);
    })
    .stub(DeployUtils, 'readSecretsFile', () => {
      return stacked_secrets;
    })
    .stub(Dev.prototype, 'failIfEnvironmentExists', sinon.stub().returns(undefined))
    .stub(Dev.prototype, 'runCompose', sinon.stub().returns(undefined))
    .stub(Dev.prototype, 'downloadSSLCerts', sinon.stub().returns(undefined))
    .command(['dev', getMockComponentFilePath('hello-world'), '--secret-file', './examples/hello-world/secrets.yml', '--ssl=false'])
    .it('Create a local dev with a basic component and a stacked secrets file', ctx => {
      const runCompose = Dev.prototype.runCompose as sinon.SinonStub;
      const hello_world_environment = (runCompose.firstCall.args[0].services[hello_api_ref] as any).environment;
      expect(hello_world_environment.a_required_key).to.equal('some_value');
      expect(hello_world_environment.another_required_key).to.equal('required_value');
      expect(hello_world_environment.one_more_required_secret).to.equal('one_more_value');
    });

  new MockArchitectApi({ timeout: 20000 })
    .getAccount(account)
    .getComponentVersionByTagAndAccountName(account, local_component_config_dependency)
    .getTests()
    .stub(ComponentBuilder, 'buildSpecFromPath', () => {
      return buildSpecFromYml(yaml.dump(local_component_config_with_dependency));
    })
    .stub(DeployUtils, 'readSecretsFile', () => {
      return component_and_dependency_secrets;
    })
    .stub(Dev.prototype, 'failIfEnvironmentExists', sinon.stub().returns(undefined))
    .stub(Dev.prototype, 'runCompose', sinon.stub().returns(undefined))
    .stub(Dev.prototype, 'downloadSSLCerts', sinon.stub().returns(undefined))
    .command(['dev', getMockComponentFilePath('hello-world'), '--secret-file', './examples/hello-world/secrets.yml', '-a', 'examples', '--ssl=false'])
    .it('Create a local dev with a basic component, a dependency, and a values file', ctx => {
      const runCompose = Dev.prototype.runCompose as sinon.SinonStub;
      const hello_world_environment = (runCompose.firstCall.args[0].services[hello_api_ref] as any).environment;
      expect(hello_world_environment.a_required_key).to.equal('some_value');
      expect(hello_world_environment.another_required_key).to.equal('required_value');
      expect(hello_world_environment.one_more_required_secret).to.equal('one_more_value');
    });

  new MockArchitectApi({ timeout: 20000 })
    .getAccount(account)
    .getComponentVersionByTagAndAccountName(account, local_component_config_dependency)
    .getTests()
    .stub(ComponentBuilder, 'buildSpecFromPath', () => {
      return buildSpecFromYml(yaml.dump(local_component_config_with_dependency));
    })
    .stub(DeployUtils, 'readSecretsFile', () => {
      return component_and_dependency_secrets;
    })
    .stub(Dev.prototype, 'failIfEnvironmentExists', sinon.stub().returns(undefined))
    .stub(Dev.prototype, 'runCompose', sinon.stub().returns(undefined))
    .stub(Dev.prototype, 'downloadSSLCerts', sinon.stub().returns(undefined))
    .command(['dev', getMockComponentFilePath('hello-world'), '--secret-file', './examples/hello-world/secrets.yml', '-r', '-a', 'examples', '--ssl=false'])
    .it('Create a local recursive dev with a basic component, a dependency, and a secrets file', ctx => {
      const runCompose = Dev.prototype.runCompose as sinon.SinonStub;
      const hello_world_environment = (runCompose.firstCall.args[0].services[hello_api_ref] as any).environment;
      const react_app_ref = resourceRefToNodeRef('react-app.services.app');
      const react_app_environment = (runCompose.firstCall.args[0].services[react_app_ref] as any).environment;
      expect(hello_world_environment.a_required_key).to.equal('some_value');
      expect(hello_world_environment.another_required_key).to.equal('required_value');
      expect(hello_world_environment.one_more_required_secret).to.equal('one_more_value');
      expect(react_app_environment.WORLD_TEXT).to.equal('some other name');
    });

  new MockArchitectApi({ timeout: 20000 })
    .getTests()
    .stub(ComponentBuilder, 'buildSpecFromPath', () => {
      return buildSpecFromYml(local_component_config_with_secrets);
    })
    .stub(DeployUtils, 'readSecretsFile', () => {
      return basic_secrets;
    })
    .stub(Dev.prototype, 'failIfEnvironmentExists', sinon.stub().returns(undefined))
    .stub(Dev.prototype, 'runCompose', sinon.stub().returns(undefined))
    .stub(Dev.prototype, 'downloadSSLCerts', sinon.stub().returns(undefined))
    .command(['dev', getMockComponentFilePath('hello-world'), '--secret-file', './examples/hello-world/secrets.yml', '--ssl=false'])
    .it('Dollar signs are escaped for environment variables in local compose devments', ctx => {
      const runCompose = Dev.prototype.runCompose as sinon.SinonStub;
      expect(runCompose.calledOnce).to.be.true;
      const hello_world_service = runCompose.firstCall.args[0].services[hello_api_ref] as any;
      expect(hello_world_service.environment.compose_escaped_variable).to.equal('variable_split_$$_with_dollar$$signs');
    });

  new MockArchitectApi({ timeout: 20000 })
    .getAccount(account, { times: 2 })
    .getTests()
    .stub(ComponentBuilder, 'buildSpecFromPath', () => {
      return buildSpecFromYml(local_component_config_with_environment_secret);
    })
    .stub(SecretUtils, 'getSecrets', () => {
      return environment_secrets;
    })
    .stub(Dev.prototype, 'failIfEnvironmentExists', sinon.stub().returns(undefined))
    .stub(Dev.prototype, 'runCompose', sinon.stub().returns(undefined))
    .stub(Dev.prototype, 'downloadSSLCerts', sinon.stub().returns(undefined))
    .command(['dev', getMockComponentFilePath('hello-world'), '-i', 'test:hello', '--secrets-env=env', '-a', 'examples', '--ssl=false'])
    .it('Create a local dev with a basic component and an environment secret', ctx => {
      const runCompose = Dev.prototype.runCompose as sinon.SinonStub;
      expect(runCompose.calledOnce).to.be.true;
      const hello_world_environment = (runCompose.firstCall.args[0].services[hello_api_ref] as any).environment;
      expect(hello_world_environment.a_required_key).to.equal('env_value');
    });

  new MockArchitectApi({ timeout: 20000 })
    .getAccount(account, { times: 2 })
    .getTests()
    .stub(ComponentBuilder, 'buildSpecFromPath', () => {
      return buildSpecFromYml(local_component_config_with_environment_secret);
    })
    .stub(DeployUtils, 'readSecretsFile', () => {
      return basic_secrets;
    })
    .stub(SecretUtils, 'getSecrets', () => {
      return environment_secrets;
    })
    .stub(Dev.prototype, 'failIfEnvironmentExists', sinon.stub().returns(undefined))
    .stub(Dev.prototype, 'runCompose', sinon.stub().returns(undefined))
    .stub(Dev.prototype, 'downloadSSLCerts', sinon.stub().returns(undefined))
    .command(['dev', getMockComponentFilePath('hello-world'), '-i', 'test:hello', '--secret-file', './examples/hello-world/secrets.yml', '--secrets-env=env', '-a', 'examples', '--ssl=false'])
    .it('Create a local dev with a basic component, a secret file, and an overwritten environment secret', ctx => {
      const runCompose = Dev.prototype.runCompose as sinon.SinonStub;
      expect(runCompose.calledOnce).to.be.true;
      const hello_world_environment = (runCompose.firstCall.args[0].services[hello_api_ref] as any).environment;
      expect(hello_world_environment.a_required_key).to.equal('some_value');
    });

  new MockArchitectApi({ timeout: 20000 })
    .getAccount(account)
    .getTests()
    .stub(ComponentBuilder, 'buildSpecFromPath', () => {
      return buildSpecFromYml(local_component_config_with_environment_secret);
    })
    .stub(SecretUtils, 'getSecrets', sinon.stub().throws(new Error(`Could not find entity of type "Environment"`)))
    .stub(Dev.prototype, 'failIfEnvironmentExists', sinon.stub().returns(undefined))
    .stub(Dev.prototype, 'runCompose', sinon.stub().returns(undefined))
    .stub(Dev.prototype, 'downloadSSLCerts', sinon.stub().returns(undefined))
    .command(['dev', getMockComponentFilePath('hello-world'), '-i', 'test:hello', '--secrets-env=non-existent-env', '-a', 'examples', '--ssl=false'])
    .catch(err => {
      expect(process.exitCode).eq(1);
      expect(`${err}`).to.contain(`Could not find entity of type "Environment"`);
    })
    .it('Throw an error when the environment to pull secrets from does not exist');

  test
    .timeout(20000)
    .stub(ComponentBuilder, 'buildSpecFromPath', () => {
      return buildSpecFromYml(local_component_config_with_environment_secret);
    })
    .stub(AccountUtils, 'getAccount', () => {
      return account;
    })
    .stub(SecretUtils, 'getSecrets', () => {
      return environment_secrets;
    })
    .stub(Dev.prototype, 'failIfEnvironmentExists', sinon.stub().returns(undefined))
    .stub(Dev.prototype, 'runCompose', sinon.stub().returns(undefined))
    .stub(Dev.prototype, 'downloadSSLCerts', sinon.stub().returns(undefined))
    .stdout({ print })
    .stderr({ print })
    .command(['dev', getMockComponentFilePath('hello-world'), '-i', 'test:hello', '--secrets-env=env', '--ssl=false'])
    .it('Get an account if not provided to pull secrets from an environment', ctx => {
      const runCompose = Dev.prototype.runCompose as sinon.SinonStub;
      expect(runCompose.calledOnce).to.be.true;
      const hello_world_environment = (runCompose.firstCall.args[0].services[hello_api_ref] as any).environment;
      expect(hello_world_environment.a_required_key).to.equal('env_value');
    });

  describe('linked dev', function () {
    new MockArchitectApi({ timeout: 20000 })
      .getTests()
      .stub(ComponentBuilder, 'buildSpecFromPath', () => {
        return buildSpecFromYml(getHelloComponentConfig());
      })
      .stub(Dev.prototype, 'failIfEnvironmentExists', sinon.stub().returns(undefined))
      .stub(Dev.prototype, 'runCompose', sinon.stub().returns(undefined))
      .stub(Dev.prototype, 'downloadSSLCerts', sinon.stub().returns(undefined))
      .stub(AppService.prototype, 'loadLinkedComponents', sinon.stub().returns({ 'hello-world': getMockComponentFilePath('hello-world') }))
      .command(['dev', 'hello-world:latest', '--ssl=false'])
      .it('Create a local dev with a component and an interface', ctx => {
        const runCompose = Dev.prototype.runCompose as sinon.SinonStub;
        expect(runCompose.calledOnce).to.be.true;
        expect(runCompose.firstCall.args[0]).to.deep.equal(component_expected_compose);
      });
  });

  describe('instance devs', function () {
    const hello_api_instance_ref = resourceRefToNodeRef('hello-world.services.api@tenant-1');
    const expected_instance_compose = JSON.parse(JSON.stringify(component_expected_compose).replace(new RegExp(hello_api_ref, 'g'), hello_api_instance_ref).replace(new RegExp('hello-world.services.api', 'g'), 'hello-world.services.api@tenant-1'));

    const local_dev = new MockArchitectApi({ timeout: 20000 })
      .getTests()
      // @ts-ignore
      .stub(ComponentBuilder, 'buildSpecFromPath', (_, metadata) => {
        return buildSpecFromYml(getHelloComponentConfig(), metadata);
      })
      .stub(Dev.prototype, 'failIfEnvironmentExists', sinon.stub().returns(undefined))
      .stub(AppService.prototype, 'loadLinkedComponents', sinon.stub().returns({ 'hello-world': getMockComponentFilePath('hello-world') }));

    local_dev
      .stub(Dev.prototype, 'runCompose', sinon.stub().returns(undefined))
      .stub(Dev.prototype, 'downloadSSLCerts', sinon.stub().returns(undefined))
      .command(['dev', 'hello-world@tenant-1', '--ssl=false'])
      .it('Create a local dev with instance id and no tag', ctx => {
        const runCompose = Dev.prototype.runCompose as sinon.SinonStub;
        expect(runCompose.calledOnce).to.be.true;
        expect(runCompose.firstCall.args[0]).to.deep.equal(expected_instance_compose);
      });

    local_dev
      .stub(Dev.prototype, 'runCompose', sinon.stub().returns(undefined))
      .stub(Dev.prototype, 'downloadSSLCerts', sinon.stub().returns(undefined))
      .command(['dev', 'hello-world:latest@tenant-1', '--ssl=false'])
      .it('Create a local dev with instance name and tag', ctx => {
        const runCompose = Dev.prototype.runCompose as sinon.SinonStub;
        expect(runCompose.calledOnce).to.be.true;
        expect(runCompose.firstCall.args[0]).to.deep.equal(expected_instance_compose);
      });

    local_dev
      .stub(Dev.prototype, 'runCompose', sinon.stub().returns(undefined))
      .stub(Dev.prototype, 'downloadSSLCerts', sinon.stub().returns(undefined))
      // @ts-ignore
      .stub(ComponentBuilder, 'buildSpecFromPath', (_, metadata) => {
        const hello_json = yaml.load(getHelloComponentConfig()) as any;
        hello_json.services.api.environment.SELF_URL = `\${{ services.api.interfaces.hello.ingress.url }}`;
        return buildSpecFromYml(yaml.dump(hello_json), metadata);
      })
      .stub(DeployUtils, 'readSecretsFile', () => {
        return {
          'hello-world:latest@tenant-1': {
            'hello_ingress': 'hello-app',
          },
        };
      })
      .command(['dev', '--secret-file', './examples/hello-world/secrets.yml', 'hello-world:latest@tenant-1', '--ssl=false'])
      .it('Create a local dev with instance name, tag, and secret file', ctx => {
        const runCompose = Dev.prototype.runCompose as sinon.SinonStub;
        expect(runCompose.calledOnce).to.be.true;
        const tenant_1_ref = resourceRefToNodeRef('hello-world.services.api@tenant-1');
        const compose = runCompose.firstCall.args[0];
        expect(Object.keys(compose.services)).includes(tenant_1_ref);
        expect(compose.services[tenant_1_ref].labels || []).includes(`traefik.http.routers.${tenant_1_ref}-hello.rule=Host(\`hello-app.arc.localhost\`)`);
      });

    local_dev
      .stub(Dev.prototype, 'runCompose', sinon.stub().returns(undefined))
      .stub(Dev.prototype, 'downloadSSLCerts', sinon.stub().returns(undefined))
      // @ts-ignore
      .stub(ComponentBuilder, 'buildSpecFromPath', (_, metadata) => {
        const hello_json = yaml.load(getHelloComponentConfig()) as any;
        hello_json.services.api.environment.SELF_URL = `\${{ services.api.interfaces.hello.ingress.url }}`;
        return buildSpecFromYml(yaml.dump(hello_json), metadata);
      })
      .stub(DeployUtils, 'readSecretsFile', () => {
        return {
          'hello-world@tenant-1': {
            'hello_ingress': 'hello-1',
          },
          'hello-world@tenant-2': {
            'hello_ingress': 'hello-2',
          },
        };
      })
      .command(['dev', '--secret-file', './examples/hello-world/secrets.yml', 'hello-world@tenant-1', 'hello-world@tenant-2', '--ssl=false'])
      .it('Create a local dev with multiple instances of the same component', ctx => {
        const runCompose = Dev.prototype.runCompose as sinon.SinonStub;
        expect(runCompose.calledOnce).to.be.true;

        const tenant_1_ref = resourceRefToNodeRef('hello-world.services.api@tenant-1');
        const tenant_2_ref = resourceRefToNodeRef('hello-world.services.api@tenant-2');

        const compose = runCompose.firstCall.args[0];
        expect(Object.keys(compose.services)).includes(tenant_1_ref, tenant_2_ref);
        expect(compose.services[tenant_1_ref].labels || []).includes(`traefik.http.routers.${tenant_1_ref}-hello.rule=Host(\`hello-1.arc.localhost\`)`);
        expect(compose.services[tenant_2_ref].labels || []).includes(`traefik.http.routers.${tenant_2_ref}-hello.rule=Host(\`hello-2.arc.localhost\`)`);
      });
  });

  describe('ingresses devs', function () {
    new MockArchitectApi({ timeout: 2000 })
      .getTests()
      // @ts-ignore
      .stub(ComponentBuilder, 'buildSpecFromPath', (path: string) => {
        let config: string;
        if (path === getMockComponentFilePath('react-app')) {
          config = `
          name: auth
          services:
            auth:
              interfaces:
                main: 8080
              environment:
                SELF_URL: \${{ ingresses.auth.url }} # is not auto-exposed
                OLD_SELF_URL: \${{ environment.ingresses['auth'].auth.url }} # is not auto-exposed
          interfaces:
            auth:
              url: \${{ services.auth.interfaces.main.url }}
              ingress:
                enabled: true
          `;
        } else {
          config = `
          name: app
          dependencies:
            auth: latest
          services:
            app:
              interfaces:
                main: 8080
              environment:
                SELF_URL: \${{ ingresses.app.url }} # successfully auto-exposed as an ingress
                OLD_SELF_URL: \${{ environment.ingresses['app'].app.url }} # successfully auto-exposed as an ingress
                DEPENDENCY_URL: \${{ dependencies['auth'].ingresses.auth.url }} # is not auto-exposed
          interfaces:
            app:
              url: \${{ services.app.interfaces.main.url }}
              ingress:
                enabled: true
          `;
        }
        return buildSpecFromYml(config);
      })
      .stub(AppService.prototype, 'loadLinkedComponents', sinon.stub().returns({
        'app': getMockComponentFilePath('hello-world'),
        'auth': getMockComponentFilePath('react-app'),
      }))
      .stub(Dev.prototype, 'failIfEnvironmentExists', sinon.stub().returns(undefined))
      .stub(Dev.prototype, 'runCompose', sinon.stub().returns(undefined))
      .stub(Dev.prototype, 'downloadSSLCerts', sinon.stub().returns(undefined))
      .command(['dev', 'app', '--ssl=false'])
      .it('Dev component with dependency with ingresses', ctx => {
        const runCompose = Dev.prototype.runCompose as sinon.SinonStub;
        expect(runCompose.calledOnce).to.be.true;
        const compose = runCompose.firstCall.args[0];
        const app_ref = resourceRefToNodeRef('app.services.app');
        expect(compose.services[app_ref].labels).includes('traefik.enable=true');
        const auth_ref = resourceRefToNodeRef('auth.services.auth');
        expect(compose.services[auth_ref].labels).includes('traefik.enable=true');
      });
  });

  new MockArchitectApi({ timeout: 20000 })
    .getTests()
    .stub(ComponentBuilder, 'loadFile', () => {
      return getHelloComponentConfig();
    })
    .stub(Dev.prototype, 'failIfEnvironmentExists', sinon.stub().returns(undefined))
    .stub(Dev.prototype, 'runCompose', sinon.stub().returns(undefined))
    .stub(Dev.prototype, 'downloadSSLCerts', sinon.stub().returns(undefined))
    .command(['dev', getMockComponentFilePath('hello-world'), '--ssl=false'])
    .it('Command with an operator is converted correctly to the docker compose file', ctx => {
      const runCompose = Dev.prototype.runCompose as sinon.SinonStub;
      const compose = runCompose.firstCall.args[0];
      expect(runCompose.calledOnce).to.be.true;
      expect(compose.services['hello-world--api'].healthcheck).to.deep.equal({
        'test': [
          'CMD', 'curl', '--fail', 'localhost:3000',
        ],
        'interval': '30s',
        'timeout': '5s',
        'retries': 3,
        'start_period': '0s',
      });
    });

  new MockArchitectApi({ timeout: 20000 })
    .getTests()
    .stub(ComponentBuilder, 'loadFile', () => {
      return getHelloComponentConfigWithPortPathHealthcheck();
    })
    .stub(Dev.prototype, 'failIfEnvironmentExists', sinon.stub().returns(undefined))
    .stub(Dev.prototype, 'runCompose', sinon.stub().returns(undefined))
    .stub(Dev.prototype, 'downloadSSLCerts', sinon.stub().returns(undefined))
    .stub(Dev.prototype, 'readSSLCert', sinon.stub().returns('fake-cert'))
    .command(['dev', getMockComponentFilePath('hello-world')])
    .it('Path/port healthcheck converted to http path', ctx => {
      const runCompose = Dev.prototype.runCompose as sinon.SinonStub;
      const compose = runCompose.firstCall.args[0];
      expect(runCompose.calledOnce).to.be.true;
      expect(compose.services['hello-world--api'].healthcheck).to.deep.equal({
        'test': [
          'CMD-SHELL',
          'curl -f http://localhost:3000/status || exit 1',
        ],
        'interval': '30s',
        'timeout': '5s',
        'retries': 3,
        'start_period': '0s',
      });
    });

  new MockArchitectApi({ timeout: 20000 })
    .getTests()
    .stub(ComponentBuilder, 'loadFile', () => {
      const config = yaml.load(getHelloComponentConfig()) as ComponentConfig;
      delete config.services.api.image;
      config.services.api.build = {
        context: 'non_existent_path',
      };
      return yaml.dump(config);
    })
    .stub(Dev.prototype, 'failIfEnvironmentExists', sinon.stub().returns(undefined))
    .stub(Dev.prototype, 'runCompose', sinon.stub().returns(undefined))
    .stub(Dev.prototype, 'downloadSSLCerts', sinon.stub().returns(undefined))
    .command(['dev', getMockComponentFilePath('hello-world'), '--ssl=false'])
    .catch(err => {
      expect(err.message).to.include('non_existent_path');
      expect(err.message).to.include('used for the build context of service api does not exist.');
    })
    .it(`Throws error if a path is given that doesn't exist`, ctx => {
      const runCompose = Dev.prototype.runCompose as sinon.SinonStub;
      expect(runCompose.calledOnce).to.be.false;
    });

  new MockArchitectApi({ timeout: 20000 })
    .getTests()
    .stub(ComponentBuilder, 'loadFile', () => {
      return '';
    })
    .stub(Dev.prototype, 'failIfEnvironmentExists', sinon.stub().returns(undefined))
    .stub(Dev.prototype, 'runCompose', sinon.stub().returns(undefined))
    .stub(Dev.prototype, 'downloadSSLCerts', sinon.stub().returns(undefined))
    .stub(Dev.prototype, 'readSSLCert', sinon.stub().returns('fake-cert'))
    .command(['dev', getMockComponentFilePath('hello-world')])
    .catch(err => {
      expect(err.message).to.include('For help getting started take a look at our documentation here: https://docs.architect.io/reference/architect-yml');
    })
    .it('Provide error if architect.yml is empty');

  new MockArchitectApi({ timeout: 20000 })
    .getTests()
    .stub(ComponentBuilder, 'loadFile', () => {
      return fs.readFileSync('./test/mocks/buildpack/buildpack-architect.yml').toString();
    })
    .stub(Dev.prototype, 'failIfEnvironmentExists', sinon.stub().returns(undefined))
    .stub(Dev.prototype, 'runCompose', sinon.stub().returns(undefined))
    .stub(Dev.prototype, 'downloadSSLCerts', sinon.stub().returns(undefined))
    .stub(PluginManager, 'getPlugin', sinon.stub().returns({
      build: () => { },
    }))
    .command(['dev', './test/mocks/buildpack/buildpack-architect.yml', '--ssl=false'])
    .it('Dev component with buildpack', ctx => {
      const runCompose = Dev.prototype.runCompose as sinon.SinonStub;
      expect(runCompose.calledOnce).to.be.true
      expect(runCompose.firstCall.args[0]).to.deep.equal(buildpack_component_expected_compose)
    });

  new MockArchitectApi({ timeout: 20000 })
    .getTests()
    .stub(ComponentBuilder, 'loadFile', () => {
      return fs.readFileSync('./test/mocks/buildpack/buildpack-dockerfile-architect.yml').toString();
    })
    .stub(Dev.prototype, 'failIfEnvironmentExists', sinon.stub().returns(undefined))
    .stub(Dev.prototype, 'runCompose', sinon.stub().returns(undefined))
    .stub(Dev.prototype, 'downloadSSLCerts', sinon.stub().returns(undefined))
    .stub(PluginManager, 'getPlugin', sinon.stub().returns({
      build: () => { },
    }))
    .stub(DockerHelper, 'composeVersion', sinon.stub().returns(true))
    .stub(DockerHelper, 'buildXVersion', sinon.stub().returns(true))
    .command(['dev', './test/mocks/buildpack/buildpack-dockerfile-architect.yml', '--ssl=false'])
    .it('Dev component with buildpack and dockerfile services', ctx => {
      const runCompose = Dev.prototype.runCompose as sinon.SinonStub;
      expect(runCompose.calledOnce).to.be.true;
      expect(runCompose.firstCall.args[0]).to.deep.equal(buildpack_dockerfile_component_expected_compose);
    });

  new MockArchitectApi({ timeout: 20000 })
    .getTests()
    .stub(ComponentBuilder, 'loadFile', () => {
      return fs.readFileSync('test/mocks/register/nonexistence-dockerfile-architect.yml').toString();
    })
    .stub(DockerUtils, 'doesDockerfileExist', sinon.stub().callsFake(DockerUtils.doesDockerfileExist)) // override global stub
    .stub(Dev.prototype, 'failIfEnvironmentExists', sinon.stub().returns(undefined))
    .stub(Dev.prototype, 'runCompose', sinon.stub().returns(undefined))
    .stub(Dev.prototype, 'downloadSSLCerts', sinon.stub().returns(undefined))
    .command(['dev', './test/mocks/register/nonexistence-dockerfile-architect.yml', '--ssl=false'])
    .catch(e => {
      expect(e.message).contains(`${path.resolve('./test/integration/hello-world/nonexistent-dockerfile')} does not exist. Please verify the correct context and/or dockerfile were given.`);
    })
    .it('Dev component fail with a dockerfile that does not exist');

  new MockArchitectApi({ timeout: 20000 })
    .getTests()
    .stub(ComponentBuilder, 'loadFile', () => {
      return getHelloComponentConfig();
    })
    .stub(Dev.prototype, 'failIfEnvironmentExists', sinon.stub().returns(undefined))
    .stub(Dev.prototype, 'runCompose', sinon.stub().returns(undefined))
    .nock('https://storage.googleapis.com', api => api.get('/architect-ci-ssl/fullchain.pem').reply(500))
    .nock('https://storage.googleapis.com', api => api.get('/architect-ci-ssl/privkey.pem').reply(500))
    .command(['dev', getMockComponentFilePath('hello-world')])
    .catch(e => {
      expect(e.message).contains(`--ssl=false`);
    })
    .it('Show helpful error msg if dev fails without internet connection.');

  new MockArchitectApi({ timeout: 20000 })
    .getAccount(account, { times: 2 })
    .getTests()
    .stub(ComponentBuilder, 'buildSpecFromPath', () => {
      return buildSpecFromYml(local_component_config_with_environment_secret);
    })
    .stub(SecretUtils, 'getSecrets', () => {
      return [
        {
          key: 'a_required_key',
          value: '123456789.123456789',
          scope: '*',
        },
      ];
    })
    .stub(Dev.prototype, 'failIfEnvironmentExists', sinon.stub().returns(undefined))
    .stub(Dev.prototype, 'runCompose', sinon.stub().returns(undefined))
    .stub(Dev.prototype, 'downloadSSLCerts', sinon.stub().returns(undefined))
    .command(['dev', getMockComponentFilePath('hello-world'), '--secrets-env=env', '-a', 'examples', '--ssl=false'])
    .it('Create a local dev with a number secret in an environment secret', ctx => {
      const runCompose = Dev.prototype.runCompose as sinon.SinonStub;
      expect(runCompose.calledOnce).to.be.true;
      const hello_world_environment = (runCompose.firstCall.args[0].services[hello_api_ref] as any).environment;
      expect(hello_world_environment.a_required_key).to.equal('123456789.123456789');
    });

  new MockArchitectApi({ timeout: 20000 })
    .getAccount(account)
    .getTests()
    .stub(ComponentBuilder, 'buildSpecFromPath', () => {
      return buildSpecFromYml(local_component_config_with_environment_secret);
    })
    .stub(SecretUtils, 'getSecrets', () => {
      return [];
    })
    .stub(Dev.prototype, 'failIfEnvironmentExists', sinon.stub().returns(undefined))
    .stub(Dev.prototype, 'runCompose', sinon.stub().returns(undefined))
    .stub(Dev.prototype, 'downloadSSLCerts', sinon.stub().returns(undefined))
    .command(['dev', getMockComponentFilePath('hello-world'), '-s', 'a_required_key=123456789.123456789', '-a', 'examples', '--ssl=false'])
    .it('Create a local dev with a number secret with many digits after decimal point', ctx => {
      const runCompose = Dev.prototype.runCompose as sinon.SinonStub;
      expect(runCompose.calledOnce).to.be.true;
      const hello_world_environment = (runCompose.firstCall.args[0].services[hello_api_ref] as any).environment;
      expect(hello_world_environment.a_required_key).to.equal('123456789.123456789');
    });

  new MockArchitectApi({ timeout: 20000 })
    .getAccount(account)
    .getTests()
    .env({ 'ARC_a_required_key': '123456789.123456789' })
    .stub(ComponentBuilder, 'buildSpecFromPath', () => {
      return buildSpecFromYml(local_component_config_with_environment_secret);
    })
    .stub(SecretUtils, 'getSecrets', () => {
      return [];
    })
    .stub(Dev.prototype, 'failIfEnvironmentExists', sinon.stub().returns(undefined))
    .stub(Dev.prototype, 'runCompose', sinon.stub().returns(undefined))
    .stub(Dev.prototype, 'downloadSSLCerts', sinon.stub().returns(undefined))
    .command(['dev', getMockComponentFilePath('hello-world'), '-a', 'examples', '--ssl=false'])
    .it('Create a local dev with an environment number secret', ctx => {
      const runCompose = Dev.prototype.runCompose as sinon.SinonStub;
      expect(runCompose.calledOnce).to.be.true;
      const hello_world_environment = (runCompose.firstCall.args[0].services[hello_api_ref] as any).environment;
      expect(hello_world_environment.a_required_key).to.equal('123456789.123456789');
    });
});<|MERGE_RESOLUTION|>--- conflicted
+++ resolved
@@ -352,21 +352,14 @@
           `traefik.http.routers.${seed_app_ref}-main.service=${seed_app_ref}-main-service`,
           `traefik.http.services.${seed_app_ref}-main-service.loadbalancer.server.port=3000`,
         ],
-<<<<<<< HEAD
-        'build': {
-          'context': getMockComponentContextPath('database-seeding'),
-          'dockerfile': './Dockerfile',
-          'target': 'production',
-          'labels': [
-            'architect.io',
-            'architect.component=database-seeding',
-          ],
-=======
         build: {
           context: getMockComponentContextPath('database-seeding'),
           dockerfile: './Dockerfile',
           target: 'production',
->>>>>>> 8408a8d7
+          labels: [
+            'architect.io',
+            'architect.component=database-seeding',
+          ],
         },
         image: seed_app_ref,
         external_links: [
@@ -645,19 +638,13 @@
         },
       },
       "hello-world--dockerfile-api": {
-<<<<<<< HEAD
-        "build": {
-          "context": path.resolve("./test/integration/hello-world"),
-          'labels': [
+        build: {
+          context: path.resolve("./test/integration/hello-world"),
+          labels: [
             'architect.io',
             'architect.component=hello-world',
           ],
-          "tags": [
-=======
-        build: {
-          context: path.resolve("./test/integration/hello-world"),
           tags: [
->>>>>>> 8408a8d7
             "hello-world--dockerfile-api",
             "hello-world--dockerfile-api2"
           ]
