import { expect, test } from '@oclif/test';
import fs from 'fs-extra';
import yaml from 'js-yaml';
import path from 'path';
import sinon from 'sinon';
import { buildSpecFromYml, ComponentConfig, resourceRefToNodeRef } from '../../../src';
import AppService from '../../../src/app-config/service';
import AccountUtils from '../../../src/architect/account/account.utils';
import SecretUtils from '../../../src/architect/secret/secret.utils';
import Dev, { UpProcessManager } from '../../../src/commands/dev';
import { DockerUtils } from '../../../src/common/docker';
import { DockerComposeUtils } from '../../../src/common/docker-compose';
import DockerComposeTemplate from '../../../src/common/docker-compose/template';
import { DockerHelper } from '../../../src/common/docker/helper';
import PluginManager from '../../../src/common/plugins/plugin-manager';
import DeployUtils from '../../../src/common/utils/deploy.utils';
import * as ComponentBuilder from '../../../src/dependency-manager/spec/utils/component-builder';
import { getMockComponentContextPath, getMockComponentFilePath, MOCK_API_HOST } from '../../utils/mocks';

// set to true while working on tests for easier debugging; otherwise oclif/test eats the stdout/stderr
const print = false;

const account = {
  id: 'test-account-id',
  name: 'examples',
};

describe('local dev environment', function () {
  function getHelloComponentConfig(): any {
    return `
    name: hello-world

    secrets:
      hello_ingress: hello

    services:
      api:
        image: heroku/nodejs-hello-world
        interfaces:
          main:
            port: 3000
        environment: {}
        liveness_probe:
          command: curl --fail localhost:3000

    interfaces:
      hello:
        ingress:
          subdomain: \${{ secrets.hello_ingress }}
        url: \${{ services.api.interfaces.main.url }}
    `;
  }

  function getHelloComponentConfigWithPortPathHealthcheck(): any {
    return `
    name: hello-world

    secrets:
      hello_ingress: hello

    services:
      api:
        image: heroku/nodejs-hello-world
        interfaces:
          main:
            port: 3000
        environment: {}
        liveness_probe:
          port: 3000
          path: /status

    interfaces:
      hello:
        ingress:
          subdomain: \${{ secrets.hello_ingress }}
        url: \${{ services.api.interfaces.main.url }}
    `;
  }

  const local_component_config_with_secrets = `
    name: hello-world

    secrets:
      a_required_key:
        required: true
      another_required_key:
        required: true
      one_more_required_secret:
        required: true
      compose_escaped_variable:
        required: false
      api_port:

    services:
      api:
        image: heroku/nodejs-hello-world
        interfaces:
          hello:
            port: \${{ secrets.api_port }}
            ingress:
              subdomain: hello
        environment:
          a_required_key: \${{ secrets.a_required_key }}
          another_required_key: \${{ secrets.another_required_key }}
          one_more_required_secret: \${{ secrets.one_more_required_secret }}
          compose_escaped_variable: \${{ secrets.compose_escaped_variable }}
    `;

  const local_component_config_with_environment_secret = `
    name: hello-world

    secrets:
      a_required_key:
        required: true

    services:
      api:
        image: heroku/nodejs-hello-world
        interfaces:
          main: 3000
        environment:
          a_required_key: \${{ secrets.a_required_key }}

    interfaces:
      hello:
        url: \${{ services.api.interfaces.main.url }}
    `;

  const basic_secrets = {
    'hello-world': {
      'a_required_key': 'some_value',
      'another_required_key': 'required_value',
      'one_more_required_secret': 'one_more_value',
      'compose_escaped_variable': 'variable_split_$_with_dollar$signs',
      'api_port': 3000,
    },
  };
  const wildcard_secrets = {
    'hello-world': {
      'a_required_key': 'some_value',
      'api_port': 3000,
      'one_more_required_secret': 'one_more_value',
    },
    '*': {
      'another_required_key': 'required_value',
    },
  };
  const dotenv_wildcard_secrets = {
    '*': {
      'a_required_key': 'some_value',
      'another_required_key': 'required_value',
      'one_more_required_secret': 'one_more_value',
      'compose_escaped_variable': 'variable_split_$_with_dollar$signs',
      'api_port': 3000,
    },
  };
  const stacked_secrets = {
    'hello-world': {
      'a_required_key': 'some_value',
      'another_required_key': 'required_value',
      'one_more_required_secret': 'one_more_value',
      'api_port': 3000,
    },
    '*': {
      'a_required_key': 'a_value_which_will_be_overwritten',
      'another_required_key': 'another_value_which_will_be_overwritten',
    },
  };

  const environment_secrets = [
    {
      key: 'a_required_key',
      value: 'env_value',
      scope: '*',
    },
  ];

  const local_component_config_with_dependency = {
    'name': 'hello-world',

    'services': {
      'api': {
        'image': 'heroku/nodejs-hello-world',
        'interfaces': {
          'main': {
            'port': 3000,
            'ingress': {
              'subdomain': 'hello',
            },
          },
        },
        'environment': {
          'a_required_key': '${{ secrets.a_required_key }}',
          'another_required_key': '${{ secrets.another_required_key }}',
          'one_more_required_secret': '${{ secrets.one_more_required_secret }}',
        },
      },
    },

    'secrets': {
      'a_required_key': {
        'required': true,
      },
      'another_required_key': {
        'required': true,
      },
      'one_more_required_secret': {
        'required': true,
      },
    },

    'dependencies': {
      'react-app': 'latest',
    },
  };
  const local_component_config_dependency = {
    'config': {
      'name': 'react-app',
      'interfaces': {
        'app': '\${{ services.app.interfaces.main.url }}',
      },
      'secrets': {
        'world_text': {
          'default': 'world',
        },
      },
      'services': {
        'app': {
          'build': {
            'context': getMockComponentContextPath('react-app'),
          },
          'interfaces': {
            'main': 8080,
          },
          'environment': {
            'PORT': '\${{ services.app.interfaces.main.port }}',
            'WORLD_TEXT': '\${{ secrets.world_text }}',
          },
        },
      },
    },
    'tag': 'latest',
  };
  const component_and_dependency_secrets = {
    'hello-world': {
      'a_required_key': 'some_value',
      'another_required_key': 'required_value',
      'one_more_required_secret': 'one_more_value',
    },
    '*': {
      'a_required_key': 'a_value_which_will_be_overwritten',
      'another_required_key': 'another_value_which_will_be_overwritten',
      'world_text': 'some other name',
      'unused_secret': 'value_not_used_by_any_component',
    },
  };

  const local_database_seeding_component_config = {
    'name': 'database-seeding',

    'secrets': {
      'AUTO_DDL': {
        'default': 'none',
      },
      'DB_USER': {
        'default': 'postgres',
      },
      'DB_PASS': {
        'default': 'architect',
      },
      'DB_NAME': {
        'default': 'seeding_demo',
      },
    },

    'services': {
      'app': {
        'build': {
          'context': getMockComponentContextPath('database-seeding'),
          'dockerfile': './Dockerfile',
          'target': 'production',
        },
        'interfaces': {
          'main': {
            'port': 3000,
            'ingress': {
              'subdomain': 'app',
            },
          },
        },
        'depends_on': ['my-demo-db'],
        'environment': {
          'DATABASE_HOST': '${{ services.my-demo-db.interfaces.postgres.host }}',
          'DATABASE_PORT': '${{ services.my-demo-db.interfaces.postgres.port }}',
          'DATABASE_USER': '${{ services.my-demo-db.environment.POSTGRES_USER }}',
          'DATABASE_PASSWORD': '${{ services.my-demo-db.environment.POSTGRES_PASSWORD }}',
          'DATABASE_SCHEMA': '${{ services.my-demo-db.environment.POSTGRES_DB }}',
          'AUTO_DDL': '${{ secrets.AUTO_DDL }}',
        },
      },

      'my-demo-db': {
        'image': 'postgres:11',
        'interfaces': {
          'postgres': 5432,
        },
        'environment': {
          'POSTGRES_DB': '${{ secrets.DB_NAME }}',
          'POSTGRES_USER': '${{ secrets.DB_USER }}',
          'POSTGRES_PASSWORD': '${{ secrets.DB_PASS }}',
        },
      },
    },
  };

  const seed_app_resource_ref = 'database-seeding.services.app'
  const seed_app_ref = resourceRefToNodeRef(seed_app_resource_ref);
  const seed_db_ref = resourceRefToNodeRef('database-seeding.services.my-demo-db');

  const seeding_component_expected_compose: DockerComposeTemplate = {
    'version': '3',
    'services': {
      [seed_app_ref]: {
        'ports': [
          '50000:3000',
        ],
        'depends_on': [
          seed_db_ref,
        ],
        'environment': {
          'DATABASE_HOST': seed_db_ref,
          'DATABASE_PORT': '5432',
          'DATABASE_USER': 'postgres',
          'DATABASE_PASSWORD': 'architect',
          'DATABASE_SCHEMA': 'test-db',
          'AUTO_DDL': 'seed',
        },
        'labels': [
          `architect.ref=${seed_app_resource_ref}`,
          'traefik.enable=true',
          'traefik.port=80',
          `traefik.http.routers.${seed_app_ref}-main.rule=Host(\`app.arc.localhost\`)`,
          `traefik.http.routers.${seed_app_ref}-main.service=${seed_app_ref}-main-service`,
          `traefik.http.services.${seed_app_ref}-main-service.loadbalancer.server.port=3000`,
        ],
        'build': {
          'context': getMockComponentContextPath('database-seeding'),
          'dockerfile': './Dockerfile',
          'target': 'production',
        },
        'image': seed_app_ref,
        'external_links': [
          'gateway:app.arc.localhost',
        ],
      },
      [seed_db_ref]: {
        'ports': [
          '50001:5432',
        ],
        'environment': {
          'POSTGRES_DB': 'test-db',
          'POSTGRES_USER': 'postgres',
          'POSTGRES_PASSWORD': 'architect',
        },
        'image': 'postgres:11',
        'external_links': [
          'gateway:app.arc.localhost',
        ],
        labels: ['architect.ref=database-seeding.services.my-demo-db'],
      },
      'gateway': {
        'image': 'traefik:v2.9.8',
        'command': [
          '--api.insecure=true',
          '--pilot.dashboard=false',
          '--accesslog=true',
          '--accesslog.filters.minDuration=1s',
          '--accesslog.filters.statusCodes=400-599',
          '--entryPoints.web.address=:80',
          '--providers.docker=true',
          '--providers.docker.allowEmptyServices=true',
          '--providers.docker.exposedByDefault=false',
          '--providers.docker.constraints=Label(`traefik.port`,`80`)',
        ],
        'ports': [
          '80:80',
          '8080:8080',
        ],
        'volumes': [
          '/var/run/docker.sock:/var/run/docker.sock:ro',
        ],
      },
    },
    'volumes': {},
  };

  const resource_ref = 'hello-world.services.api';
  const hello_api_ref = resourceRefToNodeRef(resource_ref);
  const component_expected_compose: DockerComposeTemplate = {
    'version': '3',
    'services': {
      [hello_api_ref]: {
        'ports': [
          '50000:3000',
        ],
        'environment': {},
        'labels': [
          `architect.ref=${resource_ref}`,
          'traefik.enable=true',
          'traefik.port=80',
          `traefik.http.routers.${hello_api_ref}-hello.rule=Host(\`hello.arc.localhost\`)`,
          `traefik.http.routers.${hello_api_ref}-hello.service=${hello_api_ref}-hello-service`,
          `traefik.http.services.${hello_api_ref}-hello-service.loadbalancer.server.port=3000`,
        ],
        'external_links': [
          'gateway:hello.arc.localhost',
        ],
        'image': 'heroku/nodejs-hello-world',
        'healthcheck': {
          'test': [
            'CMD', 'curl', '--fail', 'localhost:3000',
          ],
          'interval': '30s',
          'timeout': '5s',
          'retries': 3,
          'start_period': '0s',
        },
      },
      'gateway': {
        'image': 'traefik:v2.9.8',
        'command': [
          '--api.insecure=true',
          '--pilot.dashboard=false',
          '--accesslog=true',
          '--accesslog.filters.minDuration=1s',
          '--accesslog.filters.statusCodes=400-599',
          '--entryPoints.web.address=:80',
          '--providers.docker=true',
          '--providers.docker.allowEmptyServices=true',
          '--providers.docker.exposedByDefault=false',
          '--providers.docker.constraints=Label(`traefik.port`,`80`)',
        ],
        'ports': [
          '80:80',
          '8080:8080',
        ],
        'volumes': [
          '/var/run/docker.sock:/var/run/docker.sock:ro',
        ],
      },
    },
    'volumes': {},
  };

  const ssl_component_expected_compose: DockerComposeTemplate = {
    'version': '3',
    'services': {
      [hello_api_ref]: {
        'ports': [
          '50000:3000',
        ],
        'environment': {},
        'labels': [
          `architect.ref=${resource_ref}`,
          'traefik.enable=true',
          'traefik.port=443',
          `traefik.http.routers.${hello_api_ref}-hello.rule=Host(\`hello.localhost.architect.sh\`)`,
          `traefik.http.routers.${hello_api_ref}-hello.service=${hello_api_ref}-hello-service`,
          `traefik.http.services.${hello_api_ref}-hello-service.loadbalancer.server.port=3000`,
          'traefik.http.routers.hello-world--api-hello.entrypoints=web',
          'traefik.http.routers.hello-world--api-hello.tls=true',
        ],
        'external_links': [
          'gateway:hello.localhost.architect.sh',
        ],
        'image': 'heroku/nodejs-hello-world',
        'healthcheck': {
          'test': [
            'CMD', 'curl', '--fail', 'localhost:3000',
          ],
          'interval': '30s',
          'timeout': '5s',
          'retries': 3,
          'start_period': '0s',
        },
      },
      'gateway': {
        'image': 'traefik:v2.9.8',
        'command': [
          '--api.insecure=true',
          '--pilot.dashboard=false',
          '--accesslog=true',
          '--accesslog.filters.minDuration=1s',
          '--accesslog.filters.statusCodes=400-599',
          '--entryPoints.web.address=:443',
          '--providers.docker=true',
          '--providers.docker.allowEmptyServices=true',
          '--providers.docker.exposedByDefault=false',
          '--providers.docker.constraints=Label(`traefik.port`,`443`)',
          '--serversTransport.insecureSkipVerify=true',
          '--entryPoints.web.http.redirections.entryPoint.scheme=https',
          '--entryPoints.web.http.redirections.entryPoint.permanent=true',
          '--entryPoints.web.http.redirections.entryPoint.to=:443',
          '--providers.file.watch=false',
          '--providers.file.fileName=/etc/traefik.yaml',
        ],
        'ports': [
          '443:443',
          '8080:8080',
        ],
        'volumes': [
          '/var/run/docker.sock:/var/run/docker.sock:ro',
        ],
        'environment': {
          TRAEFIK_CONFIG: DockerComposeUtils.generateTlsConfig(),
          TRAEFIK_CERT: 'fake-cert',
          TRAEFIK_KEY: 'fake-cert',
        },
      },
    },
    'volumes': {},
  };

  const buildpack_component_expected_compose: DockerComposeTemplate = {
    "version": "3",
    "services": {
      [hello_api_ref]: {
        "ports": [
          "50000:3000",
        ],
        "environment": {
          "WORLD_TEXT": "World"
        },
        "labels": [
          `architect.ref=${resource_ref}`,
          "traefik.enable=true",
          "traefik.port=80",
          `traefik.http.routers.${hello_api_ref}-hello.rule=Host(\`hello.arc.localhost\`)`,
          `traefik.http.routers.${hello_api_ref}-hello.service=${hello_api_ref}-hello-service`,
          `traefik.http.services.${hello_api_ref}-hello-service.loadbalancer.server.port=3000`,
        ],
        "external_links": [
          "gateway:hello.arc.localhost"
        ],
        "image": "hello-world--api",
        "healthcheck": {
          "test": [
            "CMD", "curl", "--fail", "localhost:3000"
          ],
          "interval": "30s",
          "timeout": "5s",
          "retries": 3,
          "start_period": "0s"
        },
      },
      "gateway": {
        "image": "traefik:v2.9.8",
        "command": [
          "--api.insecure=true",
          "--pilot.dashboard=false",
          "--accesslog=true",
          "--accesslog.filters.minDuration=1s",
          "--accesslog.filters.statusCodes=400-599",
          "--entryPoints.web.address=:80",
          "--providers.docker=true",
          "--providers.docker.allowEmptyServices=true",
          "--providers.docker.exposedByDefault=false",
          "--providers.docker.constraints=Label(`traefik.port`,`80`)",
        ],
        "ports": [
          "80:80",
          "8080:8080"
        ],
        "volumes": [
          "/var/run/docker.sock:/var/run/docker.sock:ro"
        ]
      }
    },
    "volumes": {}
  }

  const buildpack_dockerfile_component_expected_compose: DockerComposeTemplate = {
    "version": "3",
    "services": {
      "hello-world--buildpack-api": {
        "ports": [
          "50000:3000",
        ],
        "environment": {
          "WORLD_TEXT": "World"
        },
        "labels": [
          "architect.ref=hello-world.services.buildpack-api",
          "traefik.enable=true",
          "traefik.port=80",
          "traefik.http.routers.hello-world--buildpack-api-hello.rule=Host(`buildpack-api.arc.localhost`)",
          "traefik.http.routers.hello-world--buildpack-api-hello.service=hello-world--buildpack-api-hello-service",
          "traefik.http.services.hello-world--buildpack-api-hello-service.loadbalancer.server.port=3000",
        ],
        "external_links": [
          "gateway:buildpack-api.arc.localhost",
          "gateway:dockerfile-api.arc.localhost"
        ],
        "image": "hello-world--buildpack-api",
        "healthcheck": {
          "test": [
            "CMD", "curl", "--fail", "localhost:3000"
          ],
          "interval": "30s",
          "timeout": "5s",
          "retries": 3,
          "start_period": "0s"
        },
      },
      "hello-world--dockerfile-api": {
        "build": {
          "context": path.resolve("./test/integration/hello-world"),
          "tags": [
            "hello-world--dockerfile-api",
            "hello-world--dockerfile-api2"
          ]
        },
        "ports": [
          "50001:4000",
        ],
        "environment": {
          "WORLD_TEXT": "World"
        },
        "labels": [
          "architect.ref=hello-world.services.dockerfile-api",
          "traefik.enable=true",
          "traefik.port=80",
          "traefik.http.routers.hello-world--dockerfile-api-hello.rule=Host(`dockerfile-api.arc.localhost`)",
          "traefik.http.routers.hello-world--dockerfile-api-hello.service=hello-world--dockerfile-api-hello-service",
          "traefik.http.services.hello-world--dockerfile-api-hello-service.loadbalancer.server.port=4000",
        ],
        "external_links": [
          "gateway:buildpack-api.arc.localhost",
          "gateway:dockerfile-api.arc.localhost"
        ],
        "image": "hello-world--dockerfile-api",
        "healthcheck": {
          "test": [
            "CMD", "curl", "--fail", "localhost:4000"
          ],
          "interval": "30s",
          "timeout": "5s",
          "retries": 3,
          "start_period": "0s"
        },
      },
      "hello-world--dockerfile-api2": {
        "environment": {},
        "external_links": [
          "gateway:buildpack-api.arc.localhost",
          "gateway:dockerfile-api.arc.localhost"
        ],
        "image": "hello-world--dockerfile-api2",
        "labels": [
          "architect.ref=hello-world.services.dockerfile-api2"
        ]
      },
      "hello-world--redis": {
        "environment": {},
        "external_links": [
          "gateway:buildpack-api.arc.localhost",
          "gateway:dockerfile-api.arc.localhost"
        ],
        "image": "redis",
        "labels": [
          "architect.ref=hello-world.services.redis"
        ]
      },
      "gateway": {
        "image": "traefik:v2.9.8",
        "command": [
          "--api.insecure=true",
          "--pilot.dashboard=false",
          "--accesslog=true",
          "--accesslog.filters.minDuration=1s",
          "--accesslog.filters.statusCodes=400-599",
          "--entryPoints.web.address=:80",
          "--providers.docker=true",
          "--providers.docker.allowEmptyServices=true",
          "--providers.docker.exposedByDefault=false",
          "--providers.docker.constraints=Label(`traefik.port`,`80`)",
        ],
        "ports": [
          "80:80",
          "8080:8080"
        ],
        "volumes": [
          "/var/run/docker.sock:/var/run/docker.sock:ro"
        ]
      }
    },
    "volumes": {}
  }

  test
    .timeout(20000)
    .stub(ComponentBuilder, 'loadFile', () => {
      return getHelloComponentConfig();
    })
    .stub(Dev.prototype, 'failIfEnvironmentExists', sinon.stub().returns(undefined))
    .stub(Dev.prototype, 'runCompose', sinon.stub().returns(undefined))
    .stub(Dev.prototype, 'downloadSSLCerts', sinon.stub().returns(undefined))
    .stdout({ print })
    .stderr({ print })
    .command(['dev', getMockComponentFilePath('hello-world'), '--ssl=false'])
    .it('Create a local dev with a component and an interface', ctx => {
      const runCompose = Dev.prototype.runCompose as sinon.SinonStub;
      expect(runCompose.calledOnce).to.be.true;
      expect(runCompose.firstCall.args[0]).to.deep.equal(component_expected_compose);
    });

  test
    .timeout(20000)
    .stub(ComponentBuilder, 'loadFile', () => {
      return getHelloComponentConfig();
    })
    .stub(Dev.prototype, 'failIfEnvironmentExists', sinon.stub().returns(undefined))
    .stub(Dev.prototype, 'buildImage', sinon.stub().returns(['project_name', 'compose_file']))
    .stub(Dev.prototype, 'setupTraefikServiceMap', sinon.stub().returns({}))
    .stub(Dev.prototype, 'downloadSSLCerts', sinon.stub().returns(undefined))
    .stub(UpProcessManager.prototype, 'run', sinon.stub().returns(undefined))
    .stub(fs, 'removeSync', sinon.stub().returns(null))
    .stub(process, 'exit', sinon.stub().returns(undefined))
    .stdout({ print })
    .stderr({ print })
    .command(['dev', getMockComponentFilePath('hello-world'), '-d', '--ssl=false'])
    .it(`Run a component locally in detached mode and check that the compose file doesn't get deleted`, ctx => {
      expect(ctx.stdout).to.contain('Starting containers...');

      const remove_sync = fs.removeSync as sinon.SinonStub;
      expect(remove_sync.calledOnce).false;
    });

  test
    .timeout(20000)
    .stub(ComponentBuilder, 'loadFile', () => {
      return getHelloComponentConfig();
    })
    .stub(DockerComposeUtils, 'getLocalEnvironments', sinon.stub().returns([DockerComposeUtils.DEFAULT_PROJECT]))
    .stub(Dev.prototype, 'runCompose', sinon.stub().returns(undefined))
    .stub(Dev.prototype, 'downloadSSLCerts', sinon.stub().returns(undefined))
    .stdout({ print })
    .stderr({ print })
    .command(['dev', getMockComponentFilePath('hello-world'), '--ssl=false'])
    .catch(err => {
      expect(err.message).to.include('Environment name already in use.');
    })
    .it('Provide error if env name exists', ctx => {
      expect(ctx.stdout).to.contain('The environment \`architect\` is already running.');
    });

  test
    .timeout(20000)
    .stub(ComponentBuilder, 'loadFile', () => {
      return getHelloComponentConfig();
    })
    .stub(Dev.prototype, 'failIfEnvironmentExists', sinon.stub().returns(undefined))
    .stub(Dev.prototype, 'runCompose', sinon.stub().returns(undefined))
    .stub(Dev.prototype, 'downloadSSLCerts', sinon.stub().returns(undefined))
    .stub(Dev.prototype, 'readSSLCert', sinon.stub().returns('fake-cert'))
    .stdout({ print })
    .stderr({ print })
    .command(['dev', getMockComponentFilePath('hello-world')])
    .it('Create a local dev with a component and an interface with ssl', ctx => {
      const runCompose = Dev.prototype.runCompose as sinon.SinonStub;
      expect(runCompose.calledOnce).to.be.true;
      delete runCompose.firstCall.args[0].services.gateway.entrypoint;
      expect(runCompose.firstCall.args[0]).to.deep.equal(ssl_component_expected_compose);
    });

  test
    .timeout(20000)
    .stub(ComponentBuilder, 'loadFile', () => {
      const hello_json = yaml.load(getHelloComponentConfig()) as any;
      hello_json.services.api.interfaces.main.sticky = true;
      return yaml.dump(hello_json);
    })
    .stub(Dev.prototype, 'failIfEnvironmentExists', sinon.stub().returns(undefined))
    .stub(Dev.prototype, 'runCompose', sinon.stub().returns(undefined))
    .stub(Dev.prototype, 'downloadSSLCerts', sinon.stub().returns(undefined))
    .stdout({ print })
    .stderr({ print })
    .command(['dev', getMockComponentFilePath('hello-world'), '--ssl=false'])
    .it('Sticky label added for sticky interfaces', ctx => {
      const runCompose = Dev.prototype.runCompose as sinon.SinonStub;
      expect(runCompose.calledOnce).to.be.true;
      const hello_api_ref = resourceRefToNodeRef('hello-world.services.api');
      expect(runCompose.firstCall.args[0].services[hello_api_ref].labels).to.contain(`traefik.http.services.${hello_api_ref}-hello-service.loadBalancer.sticky.cookie=true`);
    });

  test
    .timeout(20000)
    .stub(ComponentBuilder, 'buildSpecFromPath', () => {
      const spec = buildSpecFromYml(yaml.dump(local_database_seeding_component_config));
      const component_path = getMockComponentFilePath('database-seeding');
      spec.metadata.file = {
        path: component_path,
        folder: fs.lstatSync(component_path).isFile() ? path.dirname(component_path) : component_path,
        contents: ''
      };
      return spec;
    })
    .stub(Dev.prototype, 'failIfEnvironmentExists', sinon.stub().returns(undefined))
    .stub(Dev.prototype, 'runCompose', sinon.stub().returns(undefined))
    .stub(Dev.prototype, 'downloadSSLCerts', sinon.stub().returns(undefined))
    .stdout({ print })
    .stderr({ print })
    .command(['dev', getMockComponentFilePath('database-seeding'), '-s', 'AUTO_DDL=seed', '--secret', 'DB_NAME=test-db', '--ssl=false'])
    .it('Create a local dev with a component, secrets, and an interface', ctx => {
      const runCompose = Dev.prototype.runCompose as sinon.SinonStub;
      expect(runCompose.calledOnce).to.be.true;
      expect(runCompose.firstCall.args[0]).to.deep.equal(seeding_component_expected_compose);
    });

<<<<<<< HEAD
=======
  test // TODO: 404: remove
    .timeout(20000)
    .stub(ComponentBuilder, 'buildSpecFromPath', () => {
      const spec = buildSpecFromYml(yaml.dump(deprecated_local_database_seeding_component_config));
      const component_path = getMockComponentFilePath('database-seeding');
      spec.metadata.file = {
        path: component_path,
        folder: fs.lstatSync(component_path).isFile() ? path.dirname(component_path) : component_path,
        contents: ''
      };
      return spec;
    })
    .stub(Dev.prototype, 'failIfEnvironmentExists', sinon.stub().returns(undefined))
    .stub(Dev.prototype, 'runCompose', sinon.stub().returns(undefined))
    .stub(Dev.prototype, 'downloadSSLCerts', sinon.stub().returns(undefined))
    .stdout({ print })
    .stderr({ print })
    .command(['dev', getMockComponentFilePath('database-seeding'), '--parameter', 'AUTO_DDL=seed', '--parameter', 'DB_NAME=test-db', '--ssl=false'])
    .it('Create a local dev with a component, deprecated parameters, and an interface', ctx => {
      const runCompose = Dev.prototype.runCompose as sinon.SinonStub;
      expect(runCompose.calledOnce).to.be.true;
      expect(runCompose.firstCall.args[0]).to.deep.equal(seeding_component_expected_compose);
    });

>>>>>>> 3cac0116
  test
    .timeout(20000)
    .stub(ComponentBuilder, 'buildSpecFromPath', () => {
      return buildSpecFromYml(local_component_config_with_secrets);
    })
    .stub(DeployUtils, 'readDotEnvSecretsFile', () => {
      return dotenv_wildcard_secrets;
    })
    .stub(Dev.prototype, 'failIfEnvironmentExists', sinon.stub().returns(undefined))
    .stub(Dev.prototype, 'runCompose', sinon.stub().returns(undefined))
    .stub(Dev.prototype, 'downloadSSLCerts', sinon.stub().returns(undefined))
    .stdout({ print })
    .stderr({ print })
    .command(['dev', getMockComponentFilePath('hello-world'), '--secret-file', './examples/hello-world/.env', '--ssl=false'])
    .it('Create a local dev with a basic component and a basic .env secrets file', ctx => {
      const runCompose = Dev.prototype.runCompose as sinon.SinonStub;
      expect(runCompose.calledOnce).to.be.true;
      const hello_world_service = runCompose.firstCall.args[0].services[hello_api_ref] as any;
      expect(hello_world_service.external_links).to.contain('gateway:hello.arc.localhost');
      expect(hello_world_service.environment.a_required_key).to.equal('some_value');
      expect(hello_world_service.environment.another_required_key).to.equal('required_value');
      expect(hello_world_service.environment.one_more_required_secret).to.equal('one_more_value');
    });

  test
    .timeout(20000)
    .stub(ComponentBuilder, 'buildSpecFromPath', () => {
      return buildSpecFromYml(local_component_config_with_secrets);
    })
    .stub(DeployUtils, 'readSecretsFile', () => {
      return basic_secrets;
    })
    .stub(Dev.prototype, 'failIfEnvironmentExists', sinon.stub().returns(undefined))
    .stub(Dev.prototype, 'runCompose', sinon.stub().returns(undefined))
    .stub(Dev.prototype, 'downloadSSLCerts', sinon.stub().returns(undefined))
    .stdout({ print })
    .stderr({ print })
    .command(['dev', getMockComponentFilePath('hello-world'), '--secret-file', './examples/hello-world/secrets.yml', '--ssl=false'])
    .it('Create a local dev with a basic component and a basic secrets file', ctx => {
      const runCompose = Dev.prototype.runCompose as sinon.SinonStub;
      expect(runCompose.calledOnce).to.be.true;
      const hello_world_service = runCompose.firstCall.args[0].services[hello_api_ref] as any;
      expect(hello_world_service.external_links).to.contain('gateway:hello.arc.localhost');
      expect(hello_world_service.environment.a_required_key).to.equal('some_value');
      expect(hello_world_service.environment.another_required_key).to.equal('required_value');
      expect(hello_world_service.environment.one_more_required_secret).to.equal('one_more_value');
    });

  // This test will be removed when the deprecated 'values' flag is removed
  test
    .timeout(20000)
    .stub(ComponentBuilder, 'buildSpecFromPath', () => {
      return buildSpecFromYml(local_component_config_with_secrets);
    })
    .stub(DeployUtils, 'readSecretsFile', () => {
      return basic_secrets;
    })
    .stub(Dev.prototype, 'failIfEnvironmentExists', sinon.stub().returns(undefined))
    .stub(Dev.prototype, 'runCompose', sinon.stub().returns(undefined))
    .stub(Dev.prototype, 'downloadSSLCerts', sinon.stub().returns(undefined))
    .stdout({ print })
    .stderr({ print })
    .command(['dev', getMockComponentFilePath('hello-world'), '-v', './examples/hello-world/secrets.yml', '--ssl=false'])
    .it('Create a local dev with a basic component and a basic secrets file using deprecated values flag', ctx => {
      const runCompose = Dev.prototype.runCompose as sinon.SinonStub;
      expect(runCompose.calledOnce).to.be.true;
      const hello_world_service = runCompose.firstCall.args[0].services[hello_api_ref] as any;
      expect(hello_world_service.external_links).to.contain('gateway:hello.arc.localhost');
      expect(hello_world_service.environment.a_required_key).to.equal('some_value');
      expect(hello_world_service.environment.another_required_key).to.equal('required_value');
      expect(hello_world_service.environment.one_more_required_secret).to.equal('one_more_value');
    });

  test
    .timeout(20000)
    .stub(ComponentBuilder, 'buildSpecFromPath', () => {
      return buildSpecFromYml(local_component_config_with_secrets);
    })
    .stub(DeployUtils, 'readSecretsFile', () => {
      return wildcard_secrets;
    })
    .stub(Dev.prototype, 'failIfEnvironmentExists', sinon.stub().returns(undefined))
    .stub(Dev.prototype, 'runCompose', sinon.stub().returns(undefined))
    .stub(Dev.prototype, 'downloadSSLCerts', sinon.stub().returns(undefined))
    .stdout({ print })
    .stderr({ print })
    .command(['dev', getMockComponentFilePath('hello-world'), '--secret-file', './examples/hello-world/secrets.yml', '--ssl=false'])
    .it('Create a local dev with a basic component and a wildcard secrets file', ctx => {
      const runCompose = Dev.prototype.runCompose as sinon.SinonStub;
      const hello_world_environment = (runCompose.firstCall.args[0].services[hello_api_ref] as any).environment;
      expect(hello_world_environment.a_required_key).to.equal('some_value');
      expect(hello_world_environment.another_required_key).to.equal('required_value');
      expect(hello_world_environment.one_more_required_secret).to.equal('one_more_value');
    });

  test
    .timeout(20000)
    .stub(ComponentBuilder, 'buildSpecFromPath', () => {
      return buildSpecFromYml(local_component_config_with_secrets);
    })
    .stub(DeployUtils, 'readSecretsFile', () => {
      return stacked_secrets;
    })
    .stub(Dev.prototype, 'failIfEnvironmentExists', sinon.stub().returns(undefined))
    .stub(Dev.prototype, 'runCompose', sinon.stub().returns(undefined))
    .stub(Dev.prototype, 'downloadSSLCerts', sinon.stub().returns(undefined))
    .stdout({ print })
    .stderr({ print })
    .command(['dev', getMockComponentFilePath('hello-world'), '--secret-file', './examples/hello-world/secrets.yml', '--ssl=false'])
    .it('Create a local dev with a basic component and a stacked secrets file', ctx => {
      const runCompose = Dev.prototype.runCompose as sinon.SinonStub;
      const hello_world_environment = (runCompose.firstCall.args[0].services[hello_api_ref] as any).environment;
      expect(hello_world_environment.a_required_key).to.equal('some_value');
      expect(hello_world_environment.another_required_key).to.equal('required_value');
      expect(hello_world_environment.one_more_required_secret).to.equal('one_more_value');
    });

  test
    .timeout(20000)
    .stub(ComponentBuilder, 'buildSpecFromPath', () => {
      return buildSpecFromYml(yaml.dump(local_component_config_with_dependency));
    })
    .stub(DeployUtils, 'readSecretsFile', () => {
      return component_and_dependency_secrets;
    })
    .nock(MOCK_API_HOST, api => api
      .get(`/accounts/${account.name}`)
      .reply(200, account))
    .nock(MOCK_API_HOST, api => api
      .get(`/accounts/${account.name}/components/react-app/versions/latest`)
      .reply(200, local_component_config_dependency))
    .stub(Dev.prototype, 'failIfEnvironmentExists', sinon.stub().returns(undefined))
    .stub(Dev.prototype, 'runCompose', sinon.stub().returns(undefined))
    .stub(Dev.prototype, 'downloadSSLCerts', sinon.stub().returns(undefined))
    .stdout({ print })
    .stderr({ print })
    .command(['dev', getMockComponentFilePath('hello-world'), '--secret-file', './examples/hello-world/secrets.yml', '-a', 'examples', '--ssl=false'])
    .it('Create a local dev with a basic component, a dependency, and a values file', ctx => {
      const runCompose = Dev.prototype.runCompose as sinon.SinonStub;
      const hello_world_environment = (runCompose.firstCall.args[0].services[hello_api_ref] as any).environment;
      expect(hello_world_environment.a_required_key).to.equal('some_value');
      expect(hello_world_environment.another_required_key).to.equal('required_value');
      expect(hello_world_environment.one_more_required_secret).to.equal('one_more_value');
    });

  test
    .timeout(20000)
    .stub(ComponentBuilder, 'buildSpecFromPath', () => {
      return buildSpecFromYml(yaml.dump(local_component_config_with_dependency));
    })
    .stub(DeployUtils, 'readSecretsFile', () => {
      return component_and_dependency_secrets;
    })
    .nock(MOCK_API_HOST, api => api
      .get(`/accounts/${account.name}`)
      .reply(200, account))
    .nock(MOCK_API_HOST, api => api
      .get(`/accounts/examples/components/react-app/versions/latest`)
      .reply(200, local_component_config_dependency))
    .stub(Dev.prototype, 'failIfEnvironmentExists', sinon.stub().returns(undefined))
    .stub(Dev.prototype, 'runCompose', sinon.stub().returns(undefined))
    .stub(Dev.prototype, 'downloadSSLCerts', sinon.stub().returns(undefined))
    .stdout({ print })
    .stderr({ print })
    .command(['dev', getMockComponentFilePath('hello-world'), '--secret-file', './examples/hello-world/secrets.yml', '-r', '-a', 'examples', '--ssl=false'])
    .it('Create a local recursive dev with a basic component, a dependency, and a secrets file', ctx => {
      const runCompose = Dev.prototype.runCompose as sinon.SinonStub;
      const hello_world_environment = (runCompose.firstCall.args[0].services[hello_api_ref] as any).environment;
      const react_app_ref = resourceRefToNodeRef('react-app.services.app');
      const react_app_environment = (runCompose.firstCall.args[0].services[react_app_ref] as any).environment;
      expect(hello_world_environment.a_required_key).to.equal('some_value');
      expect(hello_world_environment.another_required_key).to.equal('required_value');
      expect(hello_world_environment.one_more_required_secret).to.equal('one_more_value');
      expect(react_app_environment.WORLD_TEXT).to.equal('some other name');
    });

  test
    .timeout(20000)
    .stub(ComponentBuilder, 'buildSpecFromPath', () => {
      return buildSpecFromYml(local_component_config_with_secrets);
    })
    .stub(DeployUtils, 'readSecretsFile', () => {
      return basic_secrets;
    })
    .stub(Dev.prototype, 'failIfEnvironmentExists', sinon.stub().returns(undefined))
    .stub(Dev.prototype, 'runCompose', sinon.stub().returns(undefined))
    .stub(Dev.prototype, 'downloadSSLCerts', sinon.stub().returns(undefined))
    .stdout({ print })
    .stderr({ print })
    .command(['dev', getMockComponentFilePath('hello-world'), '--secret-file', './examples/hello-world/secrets.yml', '--ssl=false'])
    .it('Dollar signs are escaped for environment variables in local compose devments', ctx => {
      const runCompose = Dev.prototype.runCompose as sinon.SinonStub;
      expect(runCompose.calledOnce).to.be.true;
      const hello_world_service = runCompose.firstCall.args[0].services[hello_api_ref] as any;
      expect(hello_world_service.environment.compose_escaped_variable).to.equal('variable_split_$$_with_dollar$$signs');
    });

  test
    .timeout(20000)
    .stub(ComponentBuilder, 'buildSpecFromPath', () => {
      return buildSpecFromYml(local_component_config_with_environment_secret);
    })
    .nock(MOCK_API_HOST, api => api
      .get(`/accounts/${account.name}`)
      .reply(200, account)
      .persist())
    .stub(SecretUtils, 'getSecrets', () => {
      return environment_secrets;
    })
    .stub(Dev.prototype, 'failIfEnvironmentExists', sinon.stub().returns(undefined))
    .stub(Dev.prototype, 'runCompose', sinon.stub().returns(undefined))
    .stub(Dev.prototype, 'downloadSSLCerts', sinon.stub().returns(undefined))
    .stdout({ print })
    .stderr({ print })
    .command(['dev', getMockComponentFilePath('hello-world'), '-i', 'test:hello', '--secrets-env=env', '-a', 'examples', '--ssl=false'])
    .it('Create a local dev with a basic component and an environment secret', ctx => {
      const runCompose = Dev.prototype.runCompose as sinon.SinonStub;
      expect(runCompose.calledOnce).to.be.true;
      const hello_world_environment = (runCompose.firstCall.args[0].services[hello_api_ref] as any).environment;
      expect(hello_world_environment.a_required_key).to.equal('env_value');
    });

  test
    .timeout(20000)
    .stub(ComponentBuilder, 'buildSpecFromPath', () => {
      return buildSpecFromYml(local_component_config_with_environment_secret);
    })
    .nock(MOCK_API_HOST, api => api
      .get(`/accounts/${account.name}`)
      .reply(200, account)
      .persist())
    .stub(DeployUtils, 'readSecretsFile', () => {
      return basic_secrets;
    })
    .stub(SecretUtils, 'getSecrets', () => {
      return environment_secrets;
    })
    .stub(Dev.prototype, 'failIfEnvironmentExists', sinon.stub().returns(undefined))
    .stub(Dev.prototype, 'runCompose', sinon.stub().returns(undefined))
    .stub(Dev.prototype, 'downloadSSLCerts', sinon.stub().returns(undefined))
    .stdout({ print })
    .stderr({ print })
    .command(['dev', getMockComponentFilePath('hello-world'), '-i', 'test:hello', '--secret-file', './examples/hello-world/secrets.yml', '--secrets-env=env', '-a', 'examples', '--ssl=false'])
    .it('Create a local dev with a basic component, a secret file, and an overwritten environment secret', ctx => {
      const runCompose = Dev.prototype.runCompose as sinon.SinonStub;
      expect(runCompose.calledOnce).to.be.true;
      const hello_world_environment = (runCompose.firstCall.args[0].services[hello_api_ref] as any).environment;
      expect(hello_world_environment.a_required_key).to.equal('some_value');
    });

  test
    .timeout(20000)
    .stub(ComponentBuilder, 'buildSpecFromPath', () => {
      return buildSpecFromYml(local_component_config_with_environment_secret);
    })
    .nock(MOCK_API_HOST, api => api
      .get(`/accounts/${account.name}`)
      .reply(200, account)
      .persist())
    .stub(SecretUtils, 'getSecrets', sinon.stub().throws(new Error(`Could not find entity of type "Environment"`)))
    .stub(Dev.prototype, 'failIfEnvironmentExists', sinon.stub().returns(undefined))
    .stub(Dev.prototype, 'runCompose', sinon.stub().returns(undefined))
    .stub(Dev.prototype, 'downloadSSLCerts', sinon.stub().returns(undefined))
    .stdout({ print })
    .stderr({ print })
    .command(['dev', getMockComponentFilePath('hello-world'), '-i', 'test:hello', '--secrets-env=non-existent-env', '-a', 'examples', '--ssl=false'])
    .catch(err => {
      expect(process.exitCode).eq(1);
      expect(`${err}`).to.contain(`Could not find entity of type "Environment"`);
    })
    .it('Throw an error when the environment to pull secrets from does not exist');

  test
    .timeout(20000)
    .stub(ComponentBuilder, 'buildSpecFromPath', () => {
      return buildSpecFromYml(local_component_config_with_environment_secret);
    })
    .stub(AccountUtils, 'getAccount', () => {
      return account;
    })
    .stub(SecretUtils, 'getSecrets', () => {
      return environment_secrets;
    })
    .stub(Dev.prototype, 'failIfEnvironmentExists', sinon.stub().returns(undefined))
    .stub(Dev.prototype, 'runCompose', sinon.stub().returns(undefined))
    .stub(Dev.prototype, 'downloadSSLCerts', sinon.stub().returns(undefined))
    .stdout({ print })
    .stderr({ print })
    .command(['dev', getMockComponentFilePath('hello-world'), '-i', 'test:hello', '--secrets-env=env', '--ssl=false'])
    .it('Get an account if not provided to pull secrets from an environment', ctx => {
      const runCompose = Dev.prototype.runCompose as sinon.SinonStub;
      expect(runCompose.calledOnce).to.be.true;
      const hello_world_environment = (runCompose.firstCall.args[0].services[hello_api_ref] as any).environment;
      expect(hello_world_environment.a_required_key).to.equal('env_value');
    });

  describe('linked dev', function () {
    test
      .timeout(20000)
      .stub(ComponentBuilder, 'buildSpecFromPath', () => {
        return buildSpecFromYml(getHelloComponentConfig());
      })
      .stub(Dev.prototype, 'failIfEnvironmentExists', sinon.stub().returns(undefined))
      .stub(Dev.prototype, 'runCompose', sinon.stub().returns(undefined))
      .stub(Dev.prototype, 'downloadSSLCerts', sinon.stub().returns(undefined))
      .stub(AppService.prototype, 'loadLinkedComponents', sinon.stub().returns({ 'hello-world': getMockComponentFilePath('hello-world') }))
      .stdout({ print })
      .stderr({ print })
      .command(['dev', 'hello-world:latest', '--ssl=false'])
      .it('Create a local dev with a component and an interface', ctx => {
        const runCompose = Dev.prototype.runCompose as sinon.SinonStub;
        expect(runCompose.calledOnce).to.be.true;
        expect(runCompose.firstCall.args[0]).to.deep.equal(component_expected_compose);
      });
  });

  describe('instance devs', function () {
    const hello_api_instance_ref = resourceRefToNodeRef('hello-world.services.api@tenant-1');
    const expected_instance_compose = JSON.parse(JSON.stringify(component_expected_compose).replace(new RegExp(hello_api_ref, 'g'), hello_api_instance_ref).replace(new RegExp('hello-world.services.api', 'g'), 'hello-world.services.api@tenant-1'));

    const local_dev = test
      .timeout(20000)
      // @ts-ignore
      .stub(ComponentBuilder, 'buildSpecFromPath', (_, metadata) => {
        return buildSpecFromYml(getHelloComponentConfig(), metadata);
      })
      .stub(Dev.prototype, 'failIfEnvironmentExists', sinon.stub().returns(undefined))
      .stub(AppService.prototype, 'loadLinkedComponents', sinon.stub().returns({ 'hello-world': getMockComponentFilePath('hello-world') }))
      .stdout({ print })
      .stderr({ print });

    local_dev
      .stub(Dev.prototype, 'runCompose', sinon.stub().returns(undefined))
      .stub(Dev.prototype, 'downloadSSLCerts', sinon.stub().returns(undefined))
      .command(['dev', 'hello-world@tenant-1', '--ssl=false'])
      .it('Create a local dev with instance id and no tag', ctx => {
        const runCompose = Dev.prototype.runCompose as sinon.SinonStub;
        expect(runCompose.calledOnce).to.be.true;
        expect(runCompose.firstCall.args[0]).to.deep.equal(expected_instance_compose);
      });

    local_dev
      .stub(Dev.prototype, 'runCompose', sinon.stub().returns(undefined))
      .stub(Dev.prototype, 'downloadSSLCerts', sinon.stub().returns(undefined))
      .command(['dev', 'hello-world:latest@tenant-1', '--ssl=false'])
      .it('Create a local dev with instance name and tag', ctx => {
        const runCompose = Dev.prototype.runCompose as sinon.SinonStub;
        expect(runCompose.calledOnce).to.be.true;
        expect(runCompose.firstCall.args[0]).to.deep.equal(expected_instance_compose);
      });

    local_dev
      .stub(Dev.prototype, 'runCompose', sinon.stub().returns(undefined))
      .stub(Dev.prototype, 'downloadSSLCerts', sinon.stub().returns(undefined))
      // @ts-ignore
      .stub(ComponentBuilder, 'buildSpecFromPath', (_, metadata) => {
        const hello_json = yaml.load(getHelloComponentConfig()) as any;
        hello_json.services.api.environment.SELF_URL = `\${{ services.api.interfaces.hello.ingress.url }}`;
        return buildSpecFromYml(yaml.dump(hello_json), metadata);
      })
      .stub(DeployUtils, 'readSecretsFile', () => {
        return {
          'hello-world@tenant-1': {
            'hello_ingress': 'hello-1',
          },
          'hello-world@tenant-2': {
            'hello_ingress': 'hello-2',
          },
        };
      })
      .command(['dev', '--secret-file', './examples/hello-world/secrets.yml', 'hello-world@tenant-1', 'hello-world@tenant-2', '--ssl=false'])
      .it('Create a local dev with multiple instances of the same component', ctx => {
        const runCompose = Dev.prototype.runCompose as sinon.SinonStub;
        expect(runCompose.calledOnce).to.be.true;

        const tenant_1_ref = resourceRefToNodeRef('hello-world.services.api@tenant-1');
        const tenant_2_ref = resourceRefToNodeRef('hello-world.services.api@tenant-2');

        const compose = runCompose.firstCall.args[0];
        expect(Object.keys(compose.services)).includes(tenant_1_ref, tenant_2_ref);
        expect(compose.services[tenant_1_ref].labels || []).includes(`traefik.http.routers.${tenant_1_ref}-hello.rule=Host(\`hello-1.arc.localhost\`)`);
        expect(compose.services[tenant_2_ref].labels || []).includes(`traefik.http.routers.${tenant_2_ref}-hello.rule=Host(\`hello-2.arc.localhost\`)`);
      });
  });

  describe('ingresses devs', function () {
    test
      .timeout(20000)
      // @ts-ignore
      .stub(ComponentBuilder, 'buildSpecFromPath', (path: string) => {
        let config: string;
        if (path === getMockComponentFilePath('react-app')) {
          config = `
          name: auth
          services:
            auth:
              interfaces:
                main: 8080
              environment:
                SELF_URL: \${{ ingresses.auth.url }} # is not auto-exposed
                OLD_SELF_URL: \${{ environment.ingresses['auth'].auth.url }} # is not auto-exposed
          interfaces:
            auth:
              url: \${{ services.auth.interfaces.main.url }}
              ingress:
                enabled: true
          `;
        } else {
          config = `
          name: app
          dependencies:
            auth: latest
          services:
            app:
              interfaces:
                main: 8080
              environment:
                SELF_URL: \${{ ingresses.app.url }} # successfully auto-exposed as an ingress
                OLD_SELF_URL: \${{ environment.ingresses['app'].app.url }} # successfully auto-exposed as an ingress
                DEPENDENCY_URL: \${{ dependencies['auth'].ingresses.auth.url }} # is not auto-exposed
          interfaces:
            app:
              url: \${{ services.app.interfaces.main.url }}
              ingress:
                enabled: true
          `;
        }
        return buildSpecFromYml(config);
      })
      .stub(AppService.prototype, 'loadLinkedComponents', sinon.stub().returns({
        'app': getMockComponentFilePath('hello-world'),
        'auth': getMockComponentFilePath('react-app'),
      }))
      .stdout({ print })
      .stderr({ print })
      .stub(Dev.prototype, 'failIfEnvironmentExists', sinon.stub().returns(undefined))
      .stub(Dev.prototype, 'runCompose', sinon.stub().returns(undefined))
      .stub(Dev.prototype, 'downloadSSLCerts', sinon.stub().returns(undefined))
      .command(['dev', 'app', '--ssl=false'])
      .it('Dev component with dependency with ingresses', ctx => {
        const runCompose = Dev.prototype.runCompose as sinon.SinonStub;
        expect(runCompose.calledOnce).to.be.true;
        const compose = runCompose.firstCall.args[0];
        const app_ref = resourceRefToNodeRef('app.services.app');
        expect(compose.services[app_ref].labels).includes('traefik.enable=true');
        const auth_ref = resourceRefToNodeRef('auth.services.auth');
        expect(compose.services[auth_ref].labels).includes('traefik.enable=true');
      });
  });

  test
    .timeout(20000)
    .stub(ComponentBuilder, 'loadFile', () => {
      return getHelloComponentConfig();
    })
    .stub(Dev.prototype, 'failIfEnvironmentExists', sinon.stub().returns(undefined))
    .stub(Dev.prototype, 'runCompose', sinon.stub().returns(undefined))
    .stub(Dev.prototype, 'downloadSSLCerts', sinon.stub().returns(undefined))
    .stdout({ print })
    .stderr({ print })
    .command(['dev', getMockComponentFilePath('hello-world'), '--ssl=false'])
    .it('Command with an operator is converted correctly to the docker compose file', ctx => {
      const runCompose = Dev.prototype.runCompose as sinon.SinonStub;
      const compose = runCompose.firstCall.args[0];
      expect(runCompose.calledOnce).to.be.true;
      expect(compose.services['hello-world--api'].healthcheck).to.deep.equal({
        'test': [
          'CMD', 'curl', '--fail', 'localhost:3000',
        ],
        'interval': '30s',
        'timeout': '5s',
        'retries': 3,
        'start_period': '0s',
      });
    });

  test
    .timeout(20000)
    .stub(ComponentBuilder, 'loadFile', () => {
      return getHelloComponentConfigWithPortPathHealthcheck();
    })
    .stub(Dev.prototype, 'failIfEnvironmentExists', sinon.stub().returns(undefined))
    .stub(Dev.prototype, 'runCompose', sinon.stub().returns(undefined))
    .stub(Dev.prototype, 'downloadSSLCerts', sinon.stub().returns(undefined))
    .stub(Dev.prototype, 'readSSLCert', sinon.stub().returns('fake-cert'))
    .stdout({ print })
    .stderr({ print })
    .command(['dev', getMockComponentFilePath('hello-world')])
    .it('Path/port healthcheck converted to http path', ctx => {
      const runCompose = Dev.prototype.runCompose as sinon.SinonStub;
      const compose = runCompose.firstCall.args[0];
      expect(runCompose.calledOnce).to.be.true;
      expect(compose.services['hello-world--api'].healthcheck).to.deep.equal({
        'test': [
          'CMD-SHELL',
          'curl -f http://localhost:3000/status || exit 1',
        ],
        'interval': '30s',
        'timeout': '5s',
        'retries': 3,
        'start_period': '0s',
      });
    });

  test
    .timeout(20000)
    .stub(ComponentBuilder, 'loadFile', () => {
      const config = yaml.load(getHelloComponentConfig()) as ComponentConfig;
      delete config.services.api.image;
      config.services.api.build = {
        context: 'non_existent_path',
      };
      return yaml.dump(config);
    })
    .stub(Dev.prototype, 'failIfEnvironmentExists', sinon.stub().returns(undefined))
    .stub(Dev.prototype, 'runCompose', sinon.stub().returns(undefined))
    .stub(Dev.prototype, 'downloadSSLCerts', sinon.stub().returns(undefined))
    .stdout({ print })
    .stderr({ print })
    .command(['dev', getMockComponentFilePath('hello-world'), '--ssl=false'])
    .catch(err => {
      expect(err.message).to.include('non_existent_path');
      expect(err.message).to.include('used for the build context of service api does not exist.');
    })
    .it(`Throws error if a path is given that doesn't exist`, ctx => {
      const runCompose = Dev.prototype.runCompose as sinon.SinonStub;
      expect(runCompose.calledOnce).to.be.false;
    });

  test
    .timeout(20000)
    .stub(ComponentBuilder, 'loadFile', () => {
      return '';
    })
    .stub(Dev.prototype, 'failIfEnvironmentExists', sinon.stub().returns(undefined))
    .stub(Dev.prototype, 'runCompose', sinon.stub().returns(undefined))
    .stub(Dev.prototype, 'downloadSSLCerts', sinon.stub().returns(undefined))
    .stub(Dev.prototype, 'readSSLCert', sinon.stub().returns('fake-cert'))
    .stdout({ print })
    .stderr({ print })
    .command(['dev', getMockComponentFilePath('hello-world')])
    .catch(err => {
      expect(err.message).to.include('For help getting started take a look at our documentation here: https://docs.architect.io/reference/architect-yml');
    })
    .it('Provide error if architect.yml is empty');

  test
    .timeout(20000)
    .stub(ComponentBuilder, 'loadFile', () => {
      return fs.readFileSync('./test/mocks/buildpack/buildpack-architect.yml').toString();
    })
    .stub(Dev.prototype, 'failIfEnvironmentExists', sinon.stub().returns(undefined))
    .stub(Dev.prototype, 'runCompose', sinon.stub().returns(undefined))
    .stub(Dev.prototype, 'downloadSSLCerts', sinon.stub().returns(undefined))
    .stub(PluginManager, 'getPlugin', sinon.stub().returns({
      build: () => { },
    }))
    .stdout({ print })
    .stderr({ print })
    .command(['dev', './test/mocks/buildpack/buildpack-architect.yml', '--ssl=false'])
    .it('Dev component with buildpack', ctx => {
      const runCompose = Dev.prototype.runCompose as sinon.SinonStub;
      expect(runCompose.calledOnce).to.be.true
      expect(runCompose.firstCall.args[0]).to.deep.equal(buildpack_component_expected_compose)
    });

  test
    .timeout(20000)
    .stub(ComponentBuilder, 'loadFile', () => {
      return fs.readFileSync('./test/mocks/buildpack/buildpack-dockerfile-architect.yml').toString();
    })
    .stub(Dev.prototype, 'failIfEnvironmentExists', sinon.stub().returns(undefined))
    .stub(Dev.prototype, 'runCompose', sinon.stub().returns(undefined))
    .stub(Dev.prototype, 'downloadSSLCerts', sinon.stub().returns(undefined))
    .stub(PluginManager, 'getPlugin', sinon.stub().returns({
      build: () => { },
    }))
    .stub(DockerHelper, 'composeVersion', sinon.stub().returns(true))
    .stub(DockerHelper, 'buildXVersion', sinon.stub().returns(true))
    .stdout({ print })
    .stderr({ print })
    .command(['dev', './test/mocks/buildpack/buildpack-dockerfile-architect.yml', '--ssl=false'])
    .it('Dev component with buildpack and dockerfile services', ctx => {
      const runCompose = Dev.prototype.runCompose as sinon.SinonStub;
      expect(runCompose.calledOnce).to.be.true
      expect(runCompose.firstCall.args[0]).to.deep.equal(buildpack_dockerfile_component_expected_compose)
    });

  test
    .timeout(20000)
    .stub(ComponentBuilder, 'loadFile', () => {
      return fs.readFileSync('test/mocks/register/nonexistence-dockerfile-architect.yml').toString();
    })
    .stub(DockerUtils, 'doesDockerfileExist', sinon.stub().callsFake(DockerUtils.doesDockerfileExist)) // override global stub
    .stub(Dev.prototype, 'failIfEnvironmentExists', sinon.stub().returns(undefined))
    .stub(Dev.prototype, 'runCompose', sinon.stub().returns(undefined))
    .stub(Dev.prototype, 'downloadSSLCerts', sinon.stub().returns(undefined))
    .stdout({ print })
    .stderr({ print })
    .command(['dev', './test/mocks/register/nonexistence-dockerfile-architect.yml', '--ssl=false'])
    .catch(e => {
      expect(e.message).contains(`${path.resolve('./test/integration/hello-world/nonexistent-dockerfile')} does not exist. Please verify the correct context and/or dockerfile were given.`);
    })
    .it('Dev component fail with a dockerfile that does not exist');

  test
    .timeout(20000)
    .stub(ComponentBuilder, 'loadFile', () => {
      return getHelloComponentConfig();
    })
    .stub(Dev.prototype, 'failIfEnvironmentExists', sinon.stub().returns(undefined))
    .stub(Dev.prototype, 'runCompose', sinon.stub().returns(undefined))
    .nock('https://storage.googleapis.com', api => api.get('/architect-ci-ssl/fullchain.pem').reply(500))
    .nock('https://storage.googleapis.com', api => api.get('/architect-ci-ssl/privkey.pem').reply(500))
    .stdout({ print })
    .stderr({ print })
    .command(['dev', getMockComponentFilePath('hello-world')])
    .catch(e => {
      expect(e.message).contains(`--ssl=false`);
    })
    .it('Show helpful error msg if dev fails without internet connection.');
});<|MERGE_RESOLUTION|>--- conflicted
+++ resolved
@@ -817,33 +817,6 @@
       expect(runCompose.firstCall.args[0]).to.deep.equal(seeding_component_expected_compose);
     });
 
-<<<<<<< HEAD
-=======
-  test // TODO: 404: remove
-    .timeout(20000)
-    .stub(ComponentBuilder, 'buildSpecFromPath', () => {
-      const spec = buildSpecFromYml(yaml.dump(deprecated_local_database_seeding_component_config));
-      const component_path = getMockComponentFilePath('database-seeding');
-      spec.metadata.file = {
-        path: component_path,
-        folder: fs.lstatSync(component_path).isFile() ? path.dirname(component_path) : component_path,
-        contents: ''
-      };
-      return spec;
-    })
-    .stub(Dev.prototype, 'failIfEnvironmentExists', sinon.stub().returns(undefined))
-    .stub(Dev.prototype, 'runCompose', sinon.stub().returns(undefined))
-    .stub(Dev.prototype, 'downloadSSLCerts', sinon.stub().returns(undefined))
-    .stdout({ print })
-    .stderr({ print })
-    .command(['dev', getMockComponentFilePath('database-seeding'), '--parameter', 'AUTO_DDL=seed', '--parameter', 'DB_NAME=test-db', '--ssl=false'])
-    .it('Create a local dev with a component, deprecated parameters, and an interface', ctx => {
-      const runCompose = Dev.prototype.runCompose as sinon.SinonStub;
-      expect(runCompose.calledOnce).to.be.true;
-      expect(runCompose.firstCall.args[0]).to.deep.equal(seeding_component_expected_compose);
-    });
-
->>>>>>> 3cac0116
   test
     .timeout(20000)
     .stub(ComponentBuilder, 'buildSpecFromPath', () => {
