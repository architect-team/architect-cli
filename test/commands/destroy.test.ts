--- conflicted
+++ resolved
@@ -21,11 +21,7 @@
     id: 'test-pipeline-id'
   }
 
-<<<<<<< HEAD
-  const destroy = mockArchitectAuth
-=======
-  mockArchitectAuth()
->>>>>>> df070913
+  const destroy = mockArchitectAuth()
     .stub(PipelineUtils, 'pollPipeline', async () => null)
     .nock(MOCK_API_HOST, api => api
       .get(`/accounts/${mock_account.name}`)
