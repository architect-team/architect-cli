import { test } from '@oclif/test';
import { expect } from 'chai';
<<<<<<< HEAD
import fs from 'fs-extra';
=======
import path from 'path';
>>>>>>> 4ec297de
import sinon from 'sinon';
import * as docker from '../../src/common/utils/docker';
import { mockAuth } from '../utils/mocks';

describe('register', function () {

  // set to true while working on tests for easier debugging; otherwise oclif/test eats the stdout/stderr
  const print = false;

  // we need to cast this as a string because annoyingly the oclif/fancy-test library has restricted this type to a string
  // while the underyling nock library that it wraps allows a regex
  // submitted an issue here: https://github.com/oclif/fancy-test/issues/73
  const mock_api_host = (/.*/ as any as string);

  let dockerBuildStub: sinon.SinonStub;
  let dockerPushStub: sinon.SinonStub;
  let dockerInspectStub: sinon.SinonStub;

  const mock_account_response = {
    created_at: "2020-06-02T15:33:27.870Z",
    updated_at: "2020-06-02T15:33:27.870Z",
    deleted_at: null,
    id: "ba440d39-97d9-43c3-9f1a-a9a69adb2a41",
    name: "examples",
    display_name: null,
    description: "",
    location: null,
    website: null,
    is_public: false,
    default_user_id: null
  }

  const mock_architect_account_response = {
    ...mock_account_response,
    name: 'architect'
  }

  test
    .do(ctx => mockAuth())
    .finally(() => sinon.restore())
    .stdout({ print })
    .stderr({ print })
    .command(['register', '--help'])
    .it('it succinctly describes the register command', ctx => {
      expect(ctx.stdout).to.contain('Register a new Component with Architect Cloud\n')
    });

  test
    .do(ctx => mockAuth())
    .finally(() => sinon.restore())
    .nock(mock_api_host, api => api
      .persist()
      .get(`/accounts/examples`)
      .reply(200, mock_account_response)
    )
    .nock(mock_api_host, api => api
      .persist()
      .post(/\/accounts\/.*\/components/, (body) => body)
      .reply(200, {})
    )
    .stdout({ print })
    .stderr({ print })
    .command(['register', '-c', 'examples/hello-world/architect.yml', '-t', '1.0.0'])
    .it('it reports to the user that the component was registered successfully', ctx => {
      expect(ctx.stdout).to.contain('Successfully registered component');
    });

  test
    .do(ctx => {
      mockAuth();
      dockerBuildStub = sinon.stub(docker, "buildImage").returns(Promise.resolve('repostory/account/some-image:1.0.0'));
      dockerPushStub = sinon.stub(docker, "pushImage");
      dockerInspectStub = sinon.stub(docker, "getDigest").returns(Promise.resolve('some-digest'));
    })
    .finally(() => sinon.restore())
    .nock(mock_api_host, api => api
      .persist()
      .get(`/accounts/examples`)
      .reply(200, mock_account_response)
    )
    .nock(mock_api_host, api => api
      .persist()
      .post(/\/accounts\/.*\/components/, (body) => {
        expect(body.tag).to.eq('1.0.0')
        expect(body.config.name).to.eq('examples/hello-world')
        expect(body.config.services.api.image).to.eq('heroku/nodejs-hello-world')
        return body;
      })
      .reply(200, {})
    )
    .stdout({ print })
    .stderr({ print })
    .command(['register', '-c', 'examples/hello-world/architect.yml', '-t', '1.0.0'])
    .it('it does not call any docker commands if the image is provided', ctx => {
      expect(dockerBuildStub.notCalled).to.be.true;
      expect(dockerPushStub.notCalled).to.be.true;
      expect(dockerInspectStub.notCalled).to.be.true;

      expect(ctx.stderr).to.contain('Registering component examples/hello-world:1.0.0 with Architect Cloud');
      expect(ctx.stdout).to.contain('Successfully registered component');
    });

  test
    .do(ctx => mockAuth())
    .finally(() => sinon.restore())
    .nock(mock_api_host, api => api
      .persist()
      .get(`/accounts/examples`)
      .reply(200, mock_account_response)
    )
    .nock(mock_api_host, api => api
      .persist()
      .post(/\/accounts\/.*\/components/, (body) => body)
      .reply(200, {})
    )
    .stdout({ print })
    .stderr({ print })
    .command(['register', '-c', 'examples/hello-world/architect.yml'])
    .it('it defaults the tag to latest if not supplied', ctx => {
      expect(ctx.stderr).to.contain('Registering component examples/hello-world:latest with Architect Cloud');
      expect(ctx.stdout).to.contain('Successfully registered component');
    });

  test
    .do(ctx => mockAuth())
    .finally(() => sinon.restore())
    .nock(mock_api_host, api => api
      .get('/accounts/examples')
      .reply(403)
    )
    .stdout({ print })
    .stderr({ print })
    .command(['register', '-c', 'examples/hello-world/architect.yml'])
    .catch(err => {
      expect(err.message).to.contain('You do not have access to the account specified in your component config: examples')
    })
    .it('rejects with informative error message if account is unavailable');

  test
    .do(ctx => {
      mockAuth();
      dockerBuildStub = sinon.stub(docker, "buildImage").returns(Promise.resolve('repostory/account/some-image:1.0.0'));
      dockerPushStub = sinon.stub(docker, "pushImage");
      dockerInspectStub = sinon.stub(docker, "getDigest").returns(Promise.resolve('some-digest'));
    })
    .finally(() => sinon.restore())
    .nock(mock_api_host, api => api
      .persist()
      .get(`/accounts/examples`)
      .reply(200, mock_account_response)
    )
    .nock(mock_api_host, api => api
      .persist()
      .post(/\/accounts\/.*\/components/, (body) => {
        expect(body.tag).to.eq('1.0.0')
        expect(body.config.name).to.eq('examples/database-seeding')
        expect(body.config.services.app.image).to.eq('repostory/account/some-image@some-digest')
        return body;
      })
      .reply(200, {})
    )
    .stdout({ print })
    .stderr({ print })
    .command(['register', '-c', 'examples/database-seeding/architect.yml', '-t', '1.0.0'])
    .it('gives user feedback while running docker commands', ctx => {
      expect(dockerBuildStub.calledOnce).to.be.true;
      expect(dockerBuildStub.calledBefore(dockerPushStub)).to.be.true;
      expect(dockerPushStub.calledOnce).to.be.true;
      expect(dockerPushStub.calledBefore(dockerInspectStub)).to.be.true;
      expect(dockerInspectStub.calledOnce).to.be.true;

      expect(ctx.stderr).to.contain('Pushing Docker image for repostory/account/some-image:1.0.0');
      expect(ctx.stdout).to.contain('Successfully pushed Docker image for repostory/account/some-image:1.0.0');

      expect(ctx.stderr).to.contain('Running `docker inspect` on the given image: repostory/account/some-image:1.0.0');
      expect(ctx.stdout).to.contain('Image verified');

      expect(ctx.stderr).to.contain('Registering component examples/database-seeding:1.0.0 with Architect Cloud');
      expect(ctx.stdout).to.contain('Successfully registered component');
    });

  test
    .do(ctx => {
      mockAuth();
      dockerBuildStub = sinon.stub(docker, "buildImage").returns(Promise.resolve('repostory/account/some-image:1.0.0'));
      dockerPushStub = sinon.stub(docker, "pushImage");
      dockerInspectStub = sinon.stub(docker, "getDigest").returns(Promise.resolve('some-digest'));
    })
    .finally(() => sinon.restore())
    .nock(mock_api_host, api => api
      .persist()
      .get(`/accounts/architect`)
      .reply(200, mock_architect_account_response)
    )
    .nock(mock_api_host, api => api
      .persist()
      .post(/\/accounts\/.*\/components/, (body) => {
        expect(body.tag).to.eq('1.0.0')
        expect(body.config.name).to.eq('architect/fusionauth')
        expect(body.config.services.fusionauth.image).to.eq('fusionauth/fusionauth-app:latest')
        expect(body.config.services.fusionauth.environment.ADMIN_USER_PASSWORD).to.eq('${{ parameters.ADMIN_USER_PASSWORD }}')
        expect(body.config.services.fusionauth.environment.FUSIONAUTH_KICKSTART).to.eq('/usr/local/fusionauth/kickstart.json')

        const config = fs.readFileSync('examples/fusionauth/config/kickstart.json');
        expect(body.config.services.fusionauth.environment.KICKSTART_CONTENTS).to.eq(config.toString().trim());
        return body;
      })
      .reply(200, {})
    )
    .stdout({ print })
    .stderr({ print })
    .command(['register', '-c', 'examples/fusionauth/architect.yml', '-t', '1.0.0'])
    .it('test file: replacement', ctx => {
      expect(dockerBuildStub.notCalled).to.be.true;
      expect(dockerPushStub.notCalled).to.be.true;
      expect(dockerInspectStub.notCalled).to.be.true;

      expect(ctx.stderr).to.contain('Registering component architect/fusionauth:1.0.0 with Architect Cloud');
      expect(ctx.stdout).to.contain('Successfully registered component');
    });

  test
    .do(ctx => {
      mockAuth()
      dockerBuildStub = sinon.stub(docker, "buildImage").throws('Some internal docker build exception');
      dockerPushStub = sinon.stub(docker, "pushImage");
      dockerInspectStub = sinon.stub(docker, "getDigest").returns(Promise.resolve('some-digest'));
    })
    .finally(() => sinon.restore())
    .nock(mock_api_host, api => api
      .persist()
      .get(`/accounts/examples`)
      .reply(200, mock_account_response)
    )
    .stdout({ print })
    .stderr({ print })
    .command(['register', '-c', 'examples/database-seeding/architect.yml', '-t', '1.0.0'])
    .catch(err => {
      expect(err.message).to.contain('Some internal docker build exception')
    })
    .it('rejects with informative error message if docker build fails', ctx => {
      expect(dockerBuildStub.calledOnce).to.be.true;
      expect(dockerBuildStub.calledBefore(dockerPushStub)).to.be.true;
      expect(dockerPushStub.notCalled).to.be.true;
      expect(dockerInspectStub.notCalled).to.be.true;

      expect(ctx.stdout).to.contain('Docker build failed. If an image is not specified in your component spec, then a Dockerfile must be present');
    });

  test
    .do(ctx => {
      mockAuth();
      dockerBuildStub = sinon.stub(docker, "buildImage").returns(Promise.resolve('repostory/account/some-image:1.0.0'));
      dockerPushStub = sinon.stub(docker, "pushImage").throws('Some internal docker push exception');
      dockerInspectStub = sinon.stub(docker, "getDigest").returns(Promise.resolve('some-digest'));
    })
    .finally(() => sinon.restore())
    .nock(mock_api_host, api => api
      .persist()
      .get(`/accounts/examples`)
      .reply(200, mock_account_response)
    )
    .stdout({ print })
    .stderr({ print })
    .command(['register', '-c', 'examples/database-seeding/architect.yml', '-t', '1.0.0'])
    .catch(err => {
      expect(dockerBuildStub.calledOnce).to.be.true;
      expect(dockerBuildStub.calledBefore(dockerPushStub)).to.be.true;
      expect(dockerPushStub.calledOnce).to.be.true;
      expect(dockerPushStub.calledBefore(dockerInspectStub)).to.be.true;
      expect(dockerInspectStub.notCalled).to.be.true;

      expect(err.message).to.contain('Some internal docker push exception')
    })
    .it('rejects with informative error message if docker push fails', ctx => {
      expect(ctx.stderr).to.contain('Push failed for image repostory/account/some-image:1.0.0');
    });

  test
    .do(ctx => {
      mockAuth();
      dockerBuildStub = sinon.stub(docker, "buildImage").returns(Promise.resolve('repostory/account/some-image:1.0.0'));
      dockerPushStub = sinon.stub(docker, "pushImage");
      dockerInspectStub = sinon.stub(docker, "getDigest").throws('Some internal docker inspect exception')
    })
    .finally(() => sinon.restore())
    .nock(mock_api_host, api => api
      .persist()
      .get(`/accounts/examples`)
      .reply(200, mock_account_response)
    )
    .stdout({ print })
    .stderr({ print })
    .command(['register', '-c', 'examples/database-seeding/architect.yml', '-t', '1.0.0'])
    .catch(err => {
      expect(dockerBuildStub.calledOnce).to.be.true;
      expect(dockerBuildStub.calledBefore(dockerPushStub)).to.be.true;
      expect(dockerPushStub.calledOnce).to.be.true;
      expect(dockerPushStub.calledBefore(dockerInspectStub)).to.be.true;
      expect(dockerInspectStub.calledOnce).to.be.true;

      expect(err.toString()).to.contain('Some internal docker inspect exception')
    })
    .it('rejects with informative error message if docker inspect fails');

  test
    .do(ctx => mockAuth())
    .finally(() => sinon.restore())
    .stdout({ print })
    .stderr({ print })
    .command(['register', '-c', 'examples/hello-world/architect.yml', '-e', 'examples/stateless-component/environment.yml', '-t', '1.0.0'])
    .catch(err => {
      expect(err.message).to.contain('--environment= cannot also be provided when using --components=')
    })
    .it('it throws if both a component and an environment flag are provided; they are exclusive');

  test
    .do(ctx => {
      mockAuth()
      dockerBuildStub = sinon.stub(docker, "buildImage").returns(Promise.resolve('repostory/account/some-image:1.0.0'));
      dockerPushStub = sinon.stub(docker, "pushImage");
      dockerInspectStub = sinon.stub(docker, "getDigest").returns(Promise.resolve('some-digest'));
    })
    .finally(() => sinon.restore())
    .nock(mock_api_host, api => api
      .persist()
      .get(`/accounts/examples`)
      .reply(200, mock_account_response)
    )
    .nock(mock_api_host, api => api
      .persist()
      .post(/\/accounts\/.*\/components/, (body) => body)
      .reply(200, {})
    )
    .stdout({ print })
    .stderr({ print })
    .command(['register', '-e', 'examples/stateless-component/environment.yml', '-t', '1.0.0'])
    .it('gives user feedback for each component in the environment while running docker commands', ctx => {
      expect(dockerBuildStub.calledOnce).to.be.true; // there are two components but only one of them needs to build the docker image
      expect(dockerBuildStub.calledBefore(dockerPushStub)).to.be.true;
      expect(dockerPushStub.calledOnce).to.be.true;
      expect(dockerPushStub.calledBefore(dockerInspectStub)).to.be.true;
      expect(dockerInspectStub.calledOnce).to.be.true;

      expect(ctx.stdout).to.contain('Successfully pushed Docker image for repostory/account/some-image:1.0.0');
      expect(ctx.stderr).to.contain('Running `docker inspect` on the given image: repostory/account/some-image:1.0.0');

      expect(ctx.stderr).to.contain('Registering component examples/stateless-component:1.0.0 with Architect Cloud');
      expect(ctx.stderr).to.contain('Registering component examples/echo:1.0.0 with Architect Cloud');
    });

  test
    .do(ctx => {
      mockAuth();
      dockerBuildStub = sinon.stub(docker, "buildImage").returns(Promise.resolve('repostory/account/some-image:1.0.0'));
      dockerPushStub = sinon.stub(docker, "pushImage");
      dockerInspectStub = sinon.stub(docker, "getDigest").returns(Promise.resolve('some-digest'));
    })
    .finally(() => sinon.restore())
    .nock(mock_api_host, api => api
      .persist()
      .get(`/accounts/examples`)
      .reply(200, mock_account_response)
    )
    .nock(mock_api_host, api => api
      .persist()
      .post(/\/accounts\/.*\/components/)
      .reply(200, {})
    )
    .stdout({ print })
    .stderr({ print })
    .command(['register', '-c', 'examples/database-seeding/architect.yml', '-t', '1.0.0'])
    .it('docker image built with dockerfile specified in architect.yml', ctx => {
      const current_path = path.join(__dirname, '../..').replace(/\/$/gi, '').replace(/\\$/gi, '').toLowerCase();
      expect(dockerBuildStub.args[0].length).to.eq(3);
      expect(dockerBuildStub.args[0][0].toLowerCase()).to.eq(path.join(current_path, 'examples/database-seeding'));
      expect(dockerBuildStub.args[0][2].toLowerCase()).to.eq(path.join(current_path, 'examples/database-seeding/dockerfile'));
    });
});<|MERGE_RESOLUTION|>--- conflicted
+++ resolved
@@ -1,10 +1,7 @@
 import { test } from '@oclif/test';
 import { expect } from 'chai';
-<<<<<<< HEAD
 import fs from 'fs-extra';
-=======
 import path from 'path';
->>>>>>> 4ec297de
 import sinon from 'sinon';
 import * as docker from '../../src/common/utils/docker';
 import { mockAuth } from '../utils/mocks';
