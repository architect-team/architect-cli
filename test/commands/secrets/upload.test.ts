import { expect } from '@oclif/test';
import sinon from 'sinon';
import SecretUtils from '../../../src/architect/secret/secret.utils';
import UserUtils from '../../../src/architect/user/user.utils';
import { mockArchitectAuth, MOCK_API_HOST } from '../../utils/mocks';

describe('secrets', function () {
  // set to true while working on tests for easier debugging; otherwise oclif/test eats the stdout/stderr
  const print = false;

  const account = {
    id: "aa440d39-97d9-43c3-9f1a-a9a69adb2a41",
    name: "examples"
  }

  const defaults = mockArchitectAuth()
    .nock(MOCK_API_HOST, api => api
      .get(`/accounts/${account.name}`)
      .reply(200, account));

  defaults
    .stub(UserUtils, 'isAdmin', async () => true)
    .stub(SecretUtils, 'getSecrets', sinon.stub())
    .stub(SecretUtils, 'batchUpdateSecrets', sinon.stub())
    .stdout({ print })
    .stderr({ print })
    .command(['secrets:set', '-a', 'examples', './test/mocks/secrets/account-secrets.yml'])
    .it('upload account secrets successfully', ctx => {
      const batch_update = SecretUtils.batchUpdateSecrets as sinon.SinonStub;
      expect(batch_update.callCount).to.eq(1);
      expect(ctx.stdout).to.contain('Successfully uploaded secrets');
    })

  defaults
    .stub(UserUtils, 'isAdmin', async () => true)
    .stub(SecretUtils, 'getSecrets', sinon.stub())
    .stub(SecretUtils, 'batchUpdateSecrets', sinon.stub())
    .stdout({ print })
    .stderr({ print })
    .command(['secrets:set', '-a', 'examples', '--override', './test/mocks/secrets/account-secrets.yml'])
    .it('upload account secrets successfully with override', ctx => {
      const batch_update = SecretUtils.batchUpdateSecrets as sinon.SinonStub;
      expect(batch_update.callCount).to.eq(1);
      expect(ctx.stdout).to.contain('Successfully uploaded secrets');
    })

  defaults
    .stub(UserUtils, 'isAdmin', async () => true)
    .stub(SecretUtils, 'getSecrets', sinon.stub())
    .stub(SecretUtils, 'batchUpdateSecrets', sinon.stub())
    .stdout({ print })
    .stderr({ print })
    .command(['secrets:set', '-a', 'examples', '--cluster', 'my-cluster', '-e', 'env', './test/mocks/secrets/cluster-secrets.yml'])
    .catch(ctx => {
      expect(ctx.message).to.contain('Please provide either the cluster flag or the environment flag and not both.')
    })
<<<<<<< HEAD
    .it('upload secrets failed when both cluster and environment flags are set');
=======
    .it('upload secrets failed when both platform and environment flags are set');
>>>>>>> df070913

  defaults
    .stub(UserUtils, 'isAdmin', async () => true)
    .stub(SecretUtils, 'getSecrets', sinon.stub())
    .stub(SecretUtils, 'batchUpdateSecrets', sinon.stub())
    .stdout({ print })
    .stderr({ print })
    .command(['secrets:set', '-a', 'examples', '--cluster', 'my-cluster', './test/mocks/secrets/cluster-secrets.yml'])
    .it('upload cluster secrets successfully', ctx => {
      const batch_update = SecretUtils.batchUpdateSecrets as sinon.SinonStub;
      expect(batch_update.callCount).to.eq(1);
      expect(ctx.stdout).to.contain('Successfully uploaded secrets');
    })

  defaults
    .stub(UserUtils, 'isAdmin', async () => true)
    .stub(SecretUtils, 'getSecrets', sinon.stub())
    .stub(SecretUtils, 'batchUpdateSecrets', sinon.stub())
    .stdout({ print })
    .stderr({ print })
    .command(['secrets:set', '-a', 'examples', '-e', 'env', './test/mocks/secrets/environment-secrets.yml'])
    .it('upload environment secrets successfully', ctx => {
      const batch_update = SecretUtils.batchUpdateSecrets as sinon.SinonStub;
      expect(batch_update.callCount).to.eq(1);
      expect(ctx.stdout).to.contain('Successfully uploaded secrets');
    })

  defaults
    .stub(UserUtils, 'isAdmin', async () => true)
    .stub(SecretUtils, 'getSecrets', sinon.stub())
    .stub(SecretUtils, 'batchUpdateSecrets', sinon.stub())
    .stdout({ print })
    .stderr({ print })
    .command(['secrets:set', '-a', 'examples', '-e', 'env', '--override', './test/mocks/secrets/environment-secrets.yml'])
    .it('upload environment secrets successfully with override', ctx => {
      const batch_update = SecretUtils.batchUpdateSecrets as sinon.SinonStub;
      expect(batch_update.callCount).to.eq(1);
      expect(ctx.stdout).to.contain('Successfully uploaded secrets');
    })

  defaults
    .stub(UserUtils, 'isAdmin', async () => false)
    .stdout({ print })
    .stderr({ print })
    .command(['secrets:set', '-a', 'examples', './test/mocks/secrets/account-secrets.yml'])
    .catch(ctx => {
      expect(ctx.message).to.contain('You do not have permission to upload secrets')
    })
    .it('upload account secrets failed due to permission');
});<|MERGE_RESOLUTION|>--- conflicted
+++ resolved
@@ -54,11 +54,7 @@
     .catch(ctx => {
       expect(ctx.message).to.contain('Please provide either the cluster flag or the environment flag and not both.')
     })
-<<<<<<< HEAD
     .it('upload secrets failed when both cluster and environment flags are set');
-=======
-    .it('upload secrets failed when both platform and environment flags are set');
->>>>>>> df070913
 
   defaults
     .stub(UserUtils, 'isAdmin', async () => true)
