import { expect, test } from '@oclif/test';
import { classToClass } from 'class-transformer';
import path from 'path';
import sinon from 'sinon';
import AppService from '../../src/app-config/service';
import Deploy from '../../src/commands/deploy';
import DockerComposeTemplate from '../../src/common/docker-compose/template';
import * as Docker from '../../src/common/utils/docker';
import { PipelineUtils } from '../../src/common/utils/pipeline';
import PortUtil from '../../src/common/utils/port';
import { ComponentConfig, ComponentConfigBuilder } from '../../src/dependency-manager/src';
import { mockArchitectAuth, MOCK_API_HOST } from '../utils/mocks';

// set to true while working on tests for easier debugging; otherwise oclif/test eats the stdout/stderr
const print = true;

const account = {
  id: 'test-account-id',
  name: 'test-account'
}

const environment = {
  id: 'test-env-id',
  name: 'test-env'
}

const mock_pipeline = {
  id: 'test-pipeline-id'
}

describe('local deploy environment', function () {

  beforeEach(() => {
    sinon.replace(PortUtil, 'isPortAvailable', async () => true);
    PortUtil.reset();
  });

  afterEach(function () {
    sinon.restore();
  });

  function getHelloComponentConfig(): any {
    return {
      "name": "examples/hello-world",

<<<<<<< HEAD
    "services": {
      "api": {
        "image": "heroku/nodejs-hello-world",
        "interfaces": {
          "main": {
            "port": "3000"
=======
      "services": {
        "api": {
          "image": "heroku/nodejs-hello-world",
          "environment": {},
          "interfaces": {
            "main": "3000"
>>>>>>> d3b13662
          }
        }
      },

      "interfaces": {
        "hello": {
          "url": "${{ services.api.interfaces.main.url }}"
        }
      }
    }
  }

  const local_component_config_with_parameters = {
    "name": "examples/hello-world",

    "services": {
      "api": {
        "image": "heroku/nodejs-hello-world",
        "interfaces": {
          "main": "3000"
        },
        "environment": {
          "a_required_key": "${{ parameters.a_required_key }}",
          "another_required_key": "${{ parameters.another_required_key }}",
          "one_more_required_param": "${{ parameters.one_more_required_param }}",
          "compose_escaped_variable": "${{ parameters.compose_escaped_variable }}"
        }
      }
    },

    "interfaces": {
      "hello": {
        "url": "${{ services.api.interfaces.main.url }}"
      }
    },

    "parameters": {
      'a_required_key': {
        'required': 'true'
      },
      'another_required_key': {
        'required': 'true'
      },
      'one_more_required_param': {
        'required': 'true'
      },
      'compose_escaped_variable': {
        'required': 'false'
      }
    }
  }
  const basic_parameter_values = {
    'examples/hello-world:latest': {
      'a_required_key': 'some_value',
      'another_required_key': 'required_value',
      'one_more_required_param': 'one_more_value',
      'compose_escaped_variable': 'variable_split_$_with_dollar$signs',
    },
  }
  const wildcard_parameter_values = {
    'examples/hello-world:*': {
      'a_required_key': 'some_value',
    },
    'examples/hello-world:la*': {
      'one_more_required_param': 'one_more_value'
    },
    '*': {
      'another_required_key': 'required_value'
    }
  }
  const stacked_parameter_values = {
    'examples/hello-world:*': {
      'a_required_key': 'some_value',
      'another_required_key': 'required_value',
      'one_more_required_param': 'one_more_value'
    },
    '*': {
      'a_required_key': 'a_value_which_will_be_overwritten',
      'another_required_key': 'another_value_which_will_be_overwritten'
    }
  }

  const local_component_config_with_dependency = {
    "name": "examples/hello-world",

    "services": {
      "api": {
        "image": "heroku/nodejs-hello-world",
        "interfaces": {
          "main": "3000"
        },
        "environment": {
          "a_required_key": "${{ parameters.a_required_key }}",
          "another_required_key": "${{ parameters.another_required_key }}",
          "one_more_required_param": "${{ parameters.one_more_required_param }}"
        }
      }
    },

    "interfaces": {
      "hello": {
        "url": "${{ services.api.interfaces.main.url }}"
      }
    },

    "parameters": {
      'a_required_key': {
        'required': 'true'
      },
      'another_required_key': {
        'required': 'true'
      },
      'one_more_required_param': {
        'required': 'true'
      }
    },

    "dependencies": {
      "examples/react-app": "latest"
    }
  }
  const local_component_config_dependency = {
    'config': {
      'name': 'examples/react-app',
      'interfaces': {
        'app': '\${{ services.app.interfaces.main.url }}'
      },
      'parameters': {
        'world_text': {
          'default': 'world'
        }
      },
      'services': {
        'app': {
          'build': {
            'context': './frontend'
          },
          'interfaces': {
            'main': '8080'
          },
          'environment': {
            'PORT': '\${{ services.app.interfaces.main.port }}',
            'WORLD_TEXT': '\${{ parameters.world_text }}'
          }
        }
      }
    },
    'component': {
      'name': 'examples/react-app',
    },
    'tag': 'latest'
  }
  const component_and_dependency_parameter_values = {
    'examples/hello-world:*': {
      'a_required_key': 'some_value',
      'another_required_key': 'required_value',
      'one_more_required_param': 'one_more_value'
    },
    '*': {
      'a_required_key': 'a_value_which_will_be_overwritten',
      'another_required_key': 'another_value_which_will_be_overwritten',
      'world_text': 'some other name',
      'unused_parameter': 'value_not_used_by_any_component'
    }
  }

  const local_database_seeding_component_config = {
    "name": "examples/database-seeding",

    "parameters": {
      "AUTO_DDL": {
        "default": "none"
      },
      "DB_USER": {
        "default": "postgres"
      },
      "DB_PASS": {
        "default": "architect"
      },
      "DB_NAME": {
        "default": "seeding_demo"
      }
    },

    "services": {
      "app": {
        "build": {
          "context": "./",
          "dockerfile": "Dockerfile"
        },
        "interfaces": {
          "main": "3000"
        },
        "environment": {
          "DATABASE_HOST": "${{ services.my-demo-db.interfaces.postgres.host }}",
          "DATABASE_PORT": "${{ services.my-demo-db.interfaces.postgres.port }}",
          "DATABASE_USER": "${{ services.my-demo-db.environment.POSTGRES_USER }}",
          "DATABASE_PASSWORD": "${{ services.my-demo-db.environment.POSTGRES_PASSWORD }}",
          "DATABASE_SCHEMA": "${{ services.my-demo-db.environment.POSTGRES_DB }}",
          "AUTO_DDL": "${{ parameters.AUTO_DDL }}"
        }
      },

      "my-demo-db": {
        "image": "postgres:11",
        "interfaces": {
          "postgres": "5432"
        },
        "environment": {
          "POSTGRES_DB": "${{ parameters.DB_NAME }}",
          "POSTGRES_USER": "${{ parameters.DB_USER }}",
          "POSTGRES_PASSWORD": "${{ parameters.DB_PASS }}"
        }
      }
    },

    "interfaces": {
      "main": {
        "url": "${{ services.app.interfaces.main.url }}"
      }
    }
  };

  const seed_app_ref = ComponentConfig.getNodeRef('examples/database-seeding/app:latest')
  const seed_db_ref = ComponentConfig.getNodeRef('examples/database-seeding/my-demo-db:latest')
  const echo_ref = ComponentConfig.getNodeRef('examples/echo/api:latest')

  const environment_expected_compose: DockerComposeTemplate = {
    "version": "3",
    "services": {
      [seed_app_ref]: {
        "ports": [
          "50000:3000"
        ],
        "depends_on": [
          seed_db_ref
        ],
        "environment": {
          "DATABASE_HOST": seed_db_ref,
          "DATABASE_PORT": "5432",
          "DATABASE_USER": "postgres",
          "DATABASE_PASSWORD": "architect",
          "DATABASE_SCHEMA": "seeding_demo",
          "AUTO_DDL": "none"
        },
        "build": {
          "context": path.resolve('./examples/database-seeding'),
          "dockerfile": "Dockerfile"
        }
      },
      [seed_db_ref]: {
        "ports": [
          "50001:5432"
        ],
        "environment": {
          "POSTGRES_DB": "seeding_demo",
          "POSTGRES_USER": "postgres",
          "POSTGRES_PASSWORD": "architect"
        },
        "image": "postgres:11"
      },
      [echo_ref]: {
        "ports": [
          "50002:3000",
        ],
        "environment": {},
        "image": "heroku/nodejs-hello-world",
      }
    },
    "volumes": {}
  }

  const seeding_component_expected_compose: DockerComposeTemplate = {
    "version": "3",
    "services": {
      [seed_app_ref]: {
        "ports": [
          "50000:3000"
        ],
        "restart": "always",
        "depends_on": [
          seed_db_ref
        ],
        "environment": {
          "DATABASE_HOST": seed_db_ref,
          "DATABASE_PORT": "5432",
          "DATABASE_USER": "postgres",
          "DATABASE_PASSWORD": "architect",
          "DATABASE_SCHEMA": "test-db",
          "AUTO_DDL": "seed"
        },
        "labels": [
          "traefik.enable=true",
          "traefik.http.routers.app.rule=Host(`app.arc.localhost`)",
          "traefik.http.routers.app.service=app-service",
          "traefik.http.services.app-service.loadbalancer.server.port=3000",
          "traefik.http.services.app-service.loadbalancer.server.scheme=http"
        ],
        "build": {
          "context": path.resolve('./examples/database-seeding'),
          "dockerfile": "Dockerfile"
        },
        "external_links": [
          "gateway:app.arc.localhost"
        ]
      },
      [seed_db_ref]: {
        "ports": [
          "50001:5432"
        ],
        "environment": {
          "POSTGRES_DB": "test-db",
          "POSTGRES_USER": "postgres",
          "POSTGRES_PASSWORD": "architect"
        },
        "image": "postgres:11",
        "external_links": [
          "gateway:app.arc.localhost"
        ]
      },
      "gateway": {
        "image": "traefik:v2.4",
        "command": [
          "--api.insecure=true",
          "--entryPoints.web.address=:80",
          "--providers.docker",
          "--providers.docker.exposedByDefault=false"
        ],
        "ports": [
          "80:80",
          "8080:8080"
        ],
        "depends_on": [
          seed_app_ref,
        ],
        "restart": "always",
        "volumes": [
          "/var/run/docker.sock:/var/run/docker.sock"
        ]
      }
    },
    "volumes": {}
  }

  const hello_api_ref = ComponentConfig.getNodeRef('examples/hello-world/api:latest')
  const component_expected_compose: DockerComposeTemplate = {
    "version": "3",
    "services": {
      [hello_api_ref]: {
        "ports": [
          "50000:3000",
        ],
        "restart": "always",
        "environment": {},
        "labels": [
          "traefik.enable=true",
          "traefik.http.routers.hello.rule=Host(`hello.arc.localhost`)",
          "traefik.http.routers.hello.service=hello-service",
          "traefik.http.services.hello-service.loadbalancer.server.port=3000",
          "traefik.http.services.hello-service.loadbalancer.server.scheme=http"
        ],
        "external_links": [
          "gateway:hello.arc.localhost"
        ],
        "image": "heroku/nodejs-hello-world",
      },
      "gateway": {
        "image": "traefik:v2.4",
        "command": [
          "--api.insecure=true",
          "--entryPoints.web.address=:80",
          "--providers.docker",
          "--providers.docker.exposedByDefault=false"
        ],
        "ports": [
          "80:80",
          "8080:8080"
        ],
        "depends_on": [
          hello_api_ref,
        ],
        "restart": "always",
        "volumes": [
          "/var/run/docker.sock:/var/run/docker.sock"
        ]
      }
    },
    "volumes": {}
  }

  test
    .timeout(20000)
    .stub(ComponentConfigBuilder, 'buildFromPath', () => {
      return ComponentConfigBuilder.buildFromJSON(getHelloComponentConfig());
    })
    .stub(Docker, 'verify', sinon.stub().returns(Promise.resolve()))
    .stub(Deploy.prototype, 'runCompose', sinon.stub().returns(undefined))
    .stdout({ print })
    .stderr({ print })
    .command(['deploy', '-l', './examples/hello-world/architect.yml', '-i', 'hello'])
    .it('Create a local deploy with a component and an interface', ctx => {
      const runCompose = Deploy.prototype.runCompose as sinon.SinonStub;
      expect(runCompose.calledOnce).to.be.true
      expect(runCompose.firstCall.args[0]).to.deep.equal(component_expected_compose)
    })

  test
    .timeout(20000)
    .stub(ComponentConfigBuilder, 'buildFromPath', () => {
      const component_config = classToClass(local_component_config);
      (component_config.services.api.interfaces.main as any).sticky = true;
      return ComponentConfigBuilder.buildFromJSON(component_config);
    })
    .stub(Docker, 'verify', sinon.stub().returns(Promise.resolve()))
    .stub(Deploy.prototype, 'runCompose', sinon.stub().returns(undefined))
    .stdout({ print })
    .stderr({ print })
    .command(['deploy', '-l', './examples/hello-world/architect.yml', '-i', 'hello'])
    .it('Sticky label added for sticky interfaces', ctx => {
      const runCompose = Deploy.prototype.runCompose as sinon.SinonStub;
      expect(runCompose.calledOnce).to.be.true;
      expect(runCompose.firstCall.args[0].services[hello_api_ref].labels).to.contain('traefik.http.services.hello-service.loadBalancer.sticky.cookie=true');
    })

  test
    .timeout(20000)
    .stub(ComponentConfigBuilder, 'buildFromPath', () => {
      return ComponentConfigBuilder.buildFromJSON(local_database_seeding_component_config);
    })
    .stub(Docker, 'verify', sinon.stub().returns(Promise.resolve()))
    .stub(Deploy.prototype, 'runCompose', sinon.stub().returns(undefined))
    .stdout({ print })
    .stderr({ print })
    .command(['deploy', '-l', './examples/database-seeding/architect.yml', '-p', 'AUTO_DDL=seed', '-p', 'DB_NAME=test-db', '-i', 'app:main'])
    .it('Create a local deploy with a component, parameters, and an interface', ctx => {
      const runCompose = Deploy.prototype.runCompose as sinon.SinonStub;
      expect(runCompose.calledOnce).to.be.true
      expect(runCompose.firstCall.args[0]).to.deep.equal(seeding_component_expected_compose)
    })

  test
    .timeout(20000)
    .stub(ComponentConfigBuilder, 'buildFromPath', () => {
      return ComponentConfigBuilder.buildFromJSON(local_component_config_with_parameters);
    })
    .stub(Deploy.prototype, 'readValuesFile', () => {
      return basic_parameter_values;
    })
    .stub(Docker, 'verify', sinon.stub().returns(Promise.resolve()))
    .stub(Deploy.prototype, 'runCompose', sinon.stub().returns(undefined))
    .stdout({ print })
    .stderr({ print })
    .command(['deploy', '-l', './examples/hello-world/architect.yml', '-i', 'test:hello', '-v', './examples/hello-world/values.yml'])
    .it('Create a local deploy with a basic component and a basic values file', ctx => {
      const runCompose = Deploy.prototype.runCompose as sinon.SinonStub;
      expect(runCompose.calledOnce).to.be.true;
      const hello_world_service = runCompose.firstCall.args[0].services[hello_api_ref] as any;
      expect(hello_world_service.external_links).to.contain('gateway:test.arc.localhost');
      expect(hello_world_service.environment.a_required_key).to.equal('some_value');
      expect(hello_world_service.environment.another_required_key).to.equal('required_value');
      expect(hello_world_service.environment.one_more_required_param).to.equal('one_more_value');
    })

  test
    .timeout(20000)
    .stub(ComponentConfigBuilder, 'buildFromPath', () => {
      return ComponentConfigBuilder.buildFromJSON(local_component_config_with_parameters);
    })
    .stub(Deploy.prototype, 'readValuesFile', () => {
      return wildcard_parameter_values;
    })
    .stub(Docker, 'verify', sinon.stub().returns(Promise.resolve()))
    .stub(Deploy.prototype, 'runCompose', sinon.stub().returns(undefined))
    .stdout({ print })
    .stderr({ print })
    .command(['deploy', '-l', './examples/hello-world/architect.yml', '-i', 'test:hello', '-v', './examples/hello-world/values.yml'])
    .it('Create a local deploy with a basic component and a wildcard values file', ctx => {
      const runCompose = Deploy.prototype.runCompose as sinon.SinonStub;
      const hello_world_environment = (runCompose.firstCall.args[0].services[hello_api_ref] as any).environment;
      expect(hello_world_environment.a_required_key).to.equal('some_value');
      expect(hello_world_environment.another_required_key).to.equal('required_value');
      expect(hello_world_environment.one_more_required_param).to.equal('one_more_value');
    })

  test
    .timeout(20000)
    .stub(ComponentConfigBuilder, 'buildFromPath', () => {
      return ComponentConfigBuilder.buildFromJSON(local_component_config_with_parameters);
    })
    .stub(Docker, 'verify', sinon.stub().returns(Promise.resolve()))
    .stub(Deploy.prototype, 'readValuesFile', () => {
      return stacked_parameter_values;
    })
    .stub(Deploy.prototype, 'runCompose', sinon.stub().returns(undefined))
    .stdout({ print })
    .stderr({ print })
    .command(['deploy', '-l', './examples/hello-world/architect.yml', '-i', 'test:hello', '-v', './examples/hello-world/values.yml'])
    .it('Create a local deploy with a basic component and a stacked values file', ctx => {
      const runCompose = Deploy.prototype.runCompose as sinon.SinonStub;
      const hello_world_environment = (runCompose.firstCall.args[0].services[hello_api_ref] as any).environment;
      expect(hello_world_environment.a_required_key).to.equal('some_value');
      expect(hello_world_environment.another_required_key).to.equal('required_value');
      expect(hello_world_environment.one_more_required_param).to.equal('one_more_value');
    })

  test
    .timeout(20000)
    .stub(ComponentConfigBuilder, 'buildFromPath', () => {
      return ComponentConfigBuilder.buildFromJSON(local_component_config_with_dependency);
    })
    .stub(Docker, 'verify', sinon.stub().returns(Promise.resolve()))
    .stub(Deploy.prototype, 'readValuesFile', () => {
      return component_and_dependency_parameter_values;
    })
    .nock(MOCK_API_HOST, api => api
      .get(`/accounts/examples/components/react-app/versions/latest`)
      .reply(200, local_component_config_dependency))
    .stub(Deploy.prototype, 'runCompose', sinon.stub().returns(undefined))
    .stdout({ print })
    .stderr({ print })
    .command(['deploy', '-l', './examples/hello-world/architect.yml', '-i', 'test:hello', '-v', './examples/hello-world/values.yml'])
    .it('Create a local deploy with a basic component, a dependency, and a values file', ctx => {
      const runCompose = Deploy.prototype.runCompose as sinon.SinonStub;
      const hello_world_environment = (runCompose.firstCall.args[0].services[hello_api_ref] as any).environment;
      expect(hello_world_environment.a_required_key).to.equal('some_value');
      expect(hello_world_environment.another_required_key).to.equal('required_value');
      expect(hello_world_environment.one_more_required_param).to.equal('one_more_value');
    })

  test
    .timeout(20000)
    .stub(ComponentConfigBuilder, 'buildFromPath', () => {
      return ComponentConfigBuilder.buildFromJSON(local_component_config_with_dependency);
    })
    .stub(Docker, 'verify', sinon.stub().returns(Promise.resolve()))
    .stub(Deploy.prototype, 'readValuesFile', () => {
      return component_and_dependency_parameter_values;
    })
    .nock(MOCK_API_HOST, api => api
      .get(`/accounts/examples/components/react-app/versions/latest`)
      .reply(200, local_component_config_dependency))
    .stub(Deploy.prototype, 'runCompose', sinon.stub().returns(undefined))
    .stdout({ print })
    .stderr({ print })
    .command(['deploy', '-l', './examples/hello-world/architect.yml', '-i', 'test:hello', '-v', './examples/hello-world/values.yml', '-r'])
    .it('Create a local recursive deploy with a basic component, a dependency, and a values file', ctx => {
      const runCompose = Deploy.prototype.runCompose as sinon.SinonStub;
      const hello_world_environment = (runCompose.firstCall.args[0].services[hello_api_ref] as any).environment;
      const react_app_ref = ComponentConfig.getNodeRef('examples/react-app/app:latest');
      const react_app_environment = (runCompose.firstCall.args[0].services[react_app_ref] as any).environment;
      expect(hello_world_environment.a_required_key).to.equal('some_value');
      expect(hello_world_environment.another_required_key).to.equal('required_value');
      expect(hello_world_environment.one_more_required_param).to.equal('one_more_value');
      expect(react_app_environment.WORLD_TEXT).to.equal('some other name');
    })

  test
    .timeout(20000)
    .stub(ComponentConfigBuilder, 'buildFromPath', () => {
      return ComponentConfigBuilder.buildFromJSON(local_component_config_with_parameters);
    })
    .stub(Deploy.prototype, 'readValuesFile', () => {
      return basic_parameter_values;
    })
    .stub(Docker, 'verify', sinon.stub().returns(Promise.resolve()))
    .stub(Deploy.prototype, 'runCompose', sinon.stub().returns(undefined))
    .stdout({ print })
    .stderr({ print })
    .command(['deploy', '-l', './examples/hello-world/architect.yml', '-v', './examples/hello-world/values.yml'])
    .it('Dollar signs are escaped for environment variables in local compose deployments', ctx => {
      const runCompose = Deploy.prototype.runCompose as sinon.SinonStub;
      expect(runCompose.calledOnce).to.be.true;
      const hello_world_service = runCompose.firstCall.args[0].services[hello_api_ref] as any;
      expect(hello_world_service.environment.compose_escaped_variable).to.equal('variable_split_$$_with_dollar$$signs');
    })

  describe('linked deploy', function () {
    test
      .timeout(20000)
      .stub(ComponentConfigBuilder, 'buildFromPath', () => {
        return ComponentConfigBuilder.buildFromJSON(getHelloComponentConfig());
      })
      .stub(Docker, 'verify', sinon.stub().returns(Promise.resolve()))
      .stub(Deploy.prototype, 'runCompose', sinon.stub().returns(undefined))
      .stub(AppService.prototype, 'loadLinkedComponents', sinon.stub().returns({ 'examples/hello-world': './examples/hello-world/architect.yml' }))
      .stdout({ print })
      .stderr({ print })
      .command(['deploy', '-l', 'examples/hello-world:latest', '-i', 'hello'])
      .it('Create a local deploy with a component and an interface', ctx => {
        const runCompose = Deploy.prototype.runCompose as sinon.SinonStub;
        expect(runCompose.calledOnce).to.be.true
        expect(runCompose.firstCall.args[0]).to.deep.equal(component_expected_compose)
      })
  });

  describe('instance deploys', function () {
    const hello_api_instance_ref = ComponentConfig.getNodeRef('examples/hello-world/api:latest@tenant-1')
    const expected_instance_compose = JSON.parse(JSON.stringify(component_expected_compose).replace(new RegExp(hello_api_ref, 'g'), hello_api_instance_ref));

<<<<<<< HEAD
    test
      .timeout(20000)
=======
    const local_deploy = test
      .timeout(15000)
>>>>>>> d3b13662
      .stub(ComponentConfigBuilder, 'buildFromPath', () => {
        return ComponentConfigBuilder.buildFromJSON(getHelloComponentConfig());
      })
      .stub(Docker, 'verify', sinon.stub().returns(Promise.resolve()))
      .stub(AppService.prototype, 'loadLinkedComponents', sinon.stub().returns({ 'examples/hello-world': './examples/hello-world/architect.yml' }))
      .stdout({ print })
      .stderr({ print })

    local_deploy
      .stub(Deploy.prototype, 'runCompose', sinon.stub().returns(undefined))
      .command(['deploy', '-l', 'examples/hello-world@tenant-1', '-i', 'hello'])
      .it('Create a local deploy with instance id and no tag', ctx => {
        const runCompose = Deploy.prototype.runCompose as sinon.SinonStub;
        expect(runCompose.calledOnce).to.be.true
        expect(runCompose.firstCall.args[0]).to.deep.equal(expected_instance_compose)
      })

<<<<<<< HEAD
    test
      .timeout(20000)
      .stub(ComponentConfigBuilder, 'buildFromPath', () => {
        return ComponentConfigBuilder.buildFromJSON(local_component_config);
      })
      .stub(Docker, 'verify', sinon.stub().returns(Promise.resolve()))
=======
    local_deploy
>>>>>>> d3b13662
      .stub(Deploy.prototype, 'runCompose', sinon.stub().returns(undefined))
      .command(['deploy', '-l', 'examples/hello-world:latest@tenant-1', '-i', 'hello'])
      .it('Create a local deploy with instance id and tag', ctx => {
        const runCompose = Deploy.prototype.runCompose as sinon.SinonStub;
        expect(runCompose.calledOnce).to.be.true
        expect(runCompose.firstCall.args[0]).to.deep.equal(expected_instance_compose)
      })

    /*
    local_deploy
      .stub(Deploy.prototype, 'runCompose', sinon.stub().returns(undefined))
      .stub(ComponentConfigBuilder, 'buildFromPath', () => {
        const config = getHelloComponentConfig();
        config.services.api.environment.SELF_URL = `\${{ environment.ingresses['examples/hello-world']['hello'].url }}`
        return ComponentConfigBuilder.buildFromJSON(config);
      })
      .command(['deploy', '-l', 'examples/hello-world@tenant-1', 'examples/hello-world@tenant-2'])
      .it('Create a local deploy with multiple instances of the same component', ctx => {
        const runCompose = Deploy.prototype.runCompose as sinon.SinonStub;
        expect(runCompose.calledOnce).to.be.true

        const tenant_1_ref = ComponentConfig.getNodeRef('examples/hello-world/api:latest@tenant-1')
        const tenant_2_ref = ComponentConfig.getNodeRef('examples/hello-world/api:latest@tenant-2')

        const tenant_1_route_ref = ComponentConfig.getNodeRef('examples/hello-world/hello:latest@tenant-1')
        const tenant_2_route_ref = ComponentConfig.getNodeRef('examples/hello-world/hello:latest@tenant-2')

        const compose = runCompose.firstCall.args[0];
        expect(compose.services[tenant_1_ref].labels || []).includes(`traefik.http.routers.${tenant_1_route_ref}.rule=Host(\`${tenant_1_route_ref}.arc.localhost\`)`)
        expect(compose.services[tenant_2_ref].labels || []).includes(`traefik.http.routers.${tenant_2_route_ref}.rule=Host(\`${tenant_2_route_ref}.arc.localhost\`)`)
      })
    */
  });
});

describe('remote deploy environment', function () {
  const remoteDeploy = mockArchitectAuth
    .stub(Docker, 'verify', sinon.stub().returns(Promise.resolve()))
    .stub(PipelineUtils, 'pollPipeline', async () => null)
    .nock(MOCK_API_HOST, api => api
      .get(`/accounts/${account.name}`)
      .reply(200, account))
    .nock(MOCK_API_HOST, api => api
      .get(`/accounts/${account.id}/environments/${environment.name}`)
      .reply(200, environment))
    .nock(MOCK_API_HOST, api => api
      .post(`/environments/${environment.id}/deploy`)
      .reply(200, mock_pipeline))
    .nock(MOCK_API_HOST, api => api
      .post(`/pipelines/${mock_pipeline.id}/approve`)
      .reply(200, {}))
    .stdout({ print })
    .stderr({ print })

  remoteDeploy
    .command(['deploy', '-e', environment.name, '-a', account.name, '--auto_approve', 'examples/echo:latest'])
    .it('Creates a remote deployment when env exists with env and account flags', ctx => {
      expect(ctx.stdout).to.contain('Deployed')
    })

  describe('instance deploys', function () {
    remoteDeploy
      .command(['deploy', '-e', environment.name, '-a', account.name, '--auto_approve', 'examples/echo:latest@tenant-1'])
      .it('Creates a remote deployment when env exists with env and account flags', ctx => {
        expect(ctx.stdout).to.contain('Deployed')
      })
  });
});<|MERGE_RESOLUTION|>--- conflicted
+++ resolved
@@ -1,5 +1,4 @@
 import { expect, test } from '@oclif/test';
-import { classToClass } from 'class-transformer';
 import path from 'path';
 import sinon from 'sinon';
 import AppService from '../../src/app-config/service';
@@ -43,23 +42,16 @@
     return {
       "name": "examples/hello-world",
 
-<<<<<<< HEAD
-    "services": {
-      "api": {
-        "image": "heroku/nodejs-hello-world",
-        "interfaces": {
-          "main": {
-            "port": "3000"
-=======
       "services": {
         "api": {
           "image": "heroku/nodejs-hello-world",
           "environment": {},
           "interfaces": {
-            "main": "3000"
->>>>>>> d3b13662
+            "main": {
+              "port": "3000"
+            }
           }
-        }
+        },
       },
 
       "interfaces": {
@@ -467,7 +459,7 @@
   test
     .timeout(20000)
     .stub(ComponentConfigBuilder, 'buildFromPath', () => {
-      const component_config = classToClass(local_component_config);
+      const component_config = getHelloComponentConfig();
       (component_config.services.api.interfaces.main as any).sticky = true;
       return ComponentConfigBuilder.buildFromJSON(component_config);
     })
@@ -657,13 +649,8 @@
     const hello_api_instance_ref = ComponentConfig.getNodeRef('examples/hello-world/api:latest@tenant-1')
     const expected_instance_compose = JSON.parse(JSON.stringify(component_expected_compose).replace(new RegExp(hello_api_ref, 'g'), hello_api_instance_ref));
 
-<<<<<<< HEAD
-    test
+    const local_deploy = test
       .timeout(20000)
-=======
-    const local_deploy = test
-      .timeout(15000)
->>>>>>> d3b13662
       .stub(ComponentConfigBuilder, 'buildFromPath', () => {
         return ComponentConfigBuilder.buildFromJSON(getHelloComponentConfig());
       })
@@ -681,16 +668,7 @@
         expect(runCompose.firstCall.args[0]).to.deep.equal(expected_instance_compose)
       })
 
-<<<<<<< HEAD
-    test
-      .timeout(20000)
-      .stub(ComponentConfigBuilder, 'buildFromPath', () => {
-        return ComponentConfigBuilder.buildFromJSON(local_component_config);
-      })
-      .stub(Docker, 'verify', sinon.stub().returns(Promise.resolve()))
-=======
     local_deploy
->>>>>>> d3b13662
       .stub(Deploy.prototype, 'runCompose', sinon.stub().returns(undefined))
       .command(['deploy', '-l', 'examples/hello-world:latest@tenant-1', '-i', 'hello'])
       .it('Create a local deploy with instance id and tag', ctx => {
