--- conflicted
+++ resolved
@@ -266,59 +266,8 @@
     }
   };
 
-<<<<<<< HEAD
-  const seed_app_ref = ComponentConfig.getNodeRef('examples/database-seeding/app:latest')
-  const seed_db_ref = ComponentConfig.getNodeRef('examples/database-seeding/my-demo-db:latest')
-=======
   const seed_app_ref = resourceRefToNodeRef('examples/database-seeding/app:latest');
   const seed_db_ref = resourceRefToNodeRef('examples/database-seeding/my-demo-db:latest');
-  const echo_ref = resourceRefToNodeRef('examples/echo/api:latest');
-
-  const environment_expected_compose: DockerComposeTemplate = {
-    "version": "3",
-    "services": {
-      [seed_app_ref]: {
-        "ports": [
-          "50000:3000"
-        ],
-        "depends_on": [
-          seed_db_ref
-        ],
-        "environment": {
-          "DATABASE_HOST": seed_db_ref,
-          "DATABASE_PORT": "5432",
-          "DATABASE_USER": "postgres",
-          "DATABASE_PASSWORD": "architect",
-          "DATABASE_SCHEMA": "seeding_demo",
-          "AUTO_DDL": "none"
-        },
-        "build": {
-          "context": path.resolve('./examples/database-seeding'),
-          "dockerfile": "Dockerfile"
-        }
-      },
-      [seed_db_ref]: {
-        "ports": [
-          "50001:5432"
-        ],
-        "environment": {
-          "POSTGRES_DB": "seeding_demo",
-          "POSTGRES_USER": "postgres",
-          "POSTGRES_PASSWORD": "architect"
-        },
-        "image": "postgres:11"
-      },
-      [echo_ref]: {
-        "ports": [
-          "50002:3000",
-        ],
-        "environment": {},
-        "image": "heroku/nodejs-hello-world",
-      }
-    },
-    "volumes": {}
-  }
->>>>>>> e4e9d078
 
   const seeding_component_expected_compose: DockerComposeTemplate = {
     "version": "3",
