import { expect } from '@oclif/test';
import axios from 'axios';
import yaml from 'js-yaml';
import mock_fs from 'mock-fs';
import nock from 'nock';
import path from 'path';
import { IngressEdge, resourceRefToNodeRef, ServiceNode, TaskNode, ValidationErrors } from '../../src';
import LocalDependencyManager from '../../src/common/dependency-manager/local-manager';
import { DockerComposeUtils } from '../../src/common/docker-compose';
import DockerComposeTemplate from '../../src/common/docker-compose/template';

describe('components spec v1', function () {
  describe('standard components', function () {
    it('simple local component', async () => {
      const component_config_yml = `
        name: cloud
        services:
          app:
            interfaces:
              main: 8080
          api:
            interfaces:
              main: 8080
      `;

      mock_fs({
        '/stack/architect.yml': component_config_yml,
      });

      const manager = new LocalDependencyManager(axios.create(), 'architect', {
        'cloud': '/stack',
      });
      const graph = await manager.getGraph([
        await manager.loadComponentSpec('cloud:latest'),
      ]);

      const app_ref = resourceRefToNodeRef('cloud.services.app');
      const api_ref = resourceRefToNodeRef('cloud.services.api');

      expect(graph.nodes.map((n) => n.ref)).has.members([
        app_ref,
        api_ref,
      ]);
      expect(graph.edges.map((e) => e.toString())).has.members([]);

      const template = await DockerComposeUtils.generate(graph);
      const expected_compose: DockerComposeTemplate = {
        'services': {
          [app_ref]: {
            'environment': {},
            'ports': [
              '50000:8080',
            ],
            'build': {
              'context': path.resolve('/stack'),
              "labels": [
<<<<<<< HEAD
                "architect.io"
=======
                "architect.io",
                "architect.component=cloud"
>>>>>>> 13deac97
              ],
            },
            'image': app_ref,
            labels: ['architect.ref=cloud.services.app'],
          },
          [api_ref]: {
            'environment': {},
            'ports': [
              '50001:8080',
            ],
            'build': {
              'context': path.resolve('/stack'),
              "labels": [
<<<<<<< HEAD
                "architect.io"
=======
                "architect.io",
                "architect.component=cloud"
>>>>>>> 13deac97
              ],
            },
            image: api_ref,
            labels: ['architect.ref=cloud.services.api'],
          },
        },
        'version': '3',
        'volumes': {},
      };
      expect(template).to.be.deep.equal(expected_compose);
    });

    it('simple remote component', async () => {
      const component_config_json = {
        name: 'cloud',
        services: {
          app: {
            interfaces: {
              main: 8080,
            },
          },
          api: {
            interfaces: {
              main: 8080,
            },
          },
        },
      };

      nock('http://localhost').get(`/accounts/architect/components/cloud/versions/v1`)
        .reply(200, { tag: 'v1', config: component_config_json, service: { url: 'cloud:v1' } });

      const manager = new LocalDependencyManager(axios.create(), 'architect');

      const graph = await manager.getGraph([
        await manager.loadComponentSpec('cloud:v1'),
      ]);
      const app_ref = resourceRefToNodeRef('cloud.services.app');
      const api_ref = resourceRefToNodeRef('cloud.services.api');

      expect(graph.nodes.map((n) => n.ref)).has.members([
        app_ref,
        api_ref,
      ]);
      expect(graph.edges.map((e) => e.toString())).has.members([]);
    });

    it('simple remote component with override', async () => {
      const component_config = {
        name: 'cloud',
        secrets: {
          log_level: 'info',
        },
        services: {
          app: {
            interfaces: {
              main: 8080,
            },
            environment: {
              LOG_LEVEL: '${{ secrets.log_level }}',
            },
          },
        },
      };

      nock('http://localhost').get(`/accounts/architect/components/cloud/versions/v1`)
        .reply(200, { tag: 'v1', config: component_config, service: { url: 'cloud:v1' } });

      const manager = new LocalDependencyManager(axios.create(), 'architect');

      const graph = await manager.getGraph([
        await manager.loadComponentSpec('cloud:v1'),
      ], { '*': { log_level: 'debug' } });
      const app_ref = resourceRefToNodeRef('cloud.services.app');
      expect(graph.nodes.map((n) => n.ref)).has.members([app_ref]);
      expect(graph.edges.map((e) => e.toString())).has.members([]);
      const app_node = graph.getNodeByRef(app_ref) as ServiceNode;
      expect(app_node.config.environment.LOG_LEVEL).eq('debug');
    });

    it('local component with edges', async () => {
      const component_config = {
        name: 'cloud',
        services: {
          app: {
            interfaces: {
              main: 8080,
            },
            depends_on: ['api'],
            environment: {
              API_ADDR: '${{ services.api.interfaces.main.url }}',
            },
          },
          api: {
            interfaces: {
              main: 8080,
            },
            depends_on: ['db'],
            environment: {
              DB_ADDR: '${{ services.db.interfaces.main.url }}',
            },
          },
          db: {
            interfaces: {
              main: 5432,
            },
          },
        },
        interfaces: {},
      };

      mock_fs({
        '/stack/architect.yml': yaml.dump(component_config),
      });

      const manager = new LocalDependencyManager(axios.create(), 'architect', {
        'cloud': '/stack/architect.yml',
      });
      const graph = await manager.getGraph([
        await manager.loadComponentSpec('cloud:latest'),
      ]);
      const app_ref = resourceRefToNodeRef('cloud.services.app');
      const api_ref = resourceRefToNodeRef('cloud.services.api');
      const db_ref = resourceRefToNodeRef('cloud.services.db');
      expect(graph.nodes.map((n) => n.ref)).has.members([
        app_ref,
        api_ref,
        db_ref,
      ]);
      expect(graph.edges.map((e) => e.toString())).has.members([
        `service: ${app_ref} -> ${api_ref}[main]`,
        `service: ${api_ref} -> ${db_ref}[main]`,
      ]);
      // Test secret values
      const app_node = graph.getNodeByRef(app_ref) as ServiceNode;
      expect(app_node.config.environment.API_ADDR).eq(`http://${api_ref}:8080`);

      const api_node = graph.getNodeByRef(api_ref) as ServiceNode;
      expect(api_node.config.environment.DB_ADDR).eq(`http://${db_ref}:5432`);

      const template = await DockerComposeUtils.generate(graph);
      const expected_compose: DockerComposeTemplate = {
        'services': {
          [api_ref]: {
            'depends_on': [
              `${db_ref}`,
            ],
            'environment': {
              'DB_ADDR': `http://${db_ref}:5432`,
            },
            'ports': [
              '50001:8080',
            ],
            'build': {
              'context': path.resolve('/stack'),
              "labels": [
<<<<<<< HEAD
                "architect.io"
=======
                "architect.io",
                "architect.component=cloud"
>>>>>>> 13deac97
              ],
            },
            image: api_ref,
            labels: ['architect.ref=cloud.services.api'],
          },
          [app_ref]: {
            'depends_on': [
              `${api_ref}`,
            ],
            'environment': {
              'API_ADDR': `http://${api_ref}:8080`,
            },
            'ports': [
              '50000:8080',
            ],
            'build': {
              'context': path.resolve('/stack'),
              "labels": [
<<<<<<< HEAD
                "architect.io"
=======
                "architect.io",
                "architect.component=cloud"
>>>>>>> 13deac97
              ],
            },
            image: app_ref,
            labels: ['architect.ref=cloud.services.app'],
          },
          [db_ref]: {
            'environment': {},
            'ports': [
              '50002:5432',
            ],
            'build': {
              'context': path.resolve('/stack'),
              "labels": [
<<<<<<< HEAD
                "architect.io"
=======
                "architect.io",
                "architect.component=cloud"
>>>>>>> 13deac97
              ],
            },
            image: db_ref,
            labels: ['architect.ref=cloud.services.db'],
          },
        },
        'version': '3',
        'volumes': {},
      };
      expect(template).to.be.deep.equal(expected_compose);
    });

    it('local component with local dependency', async () => {
      const cloud_component_config = {
        name: 'cloud',
        services: {
          api: {
            interfaces: {
              main: 8080,
            },
            environment: {
              CONCOURSE_ADDR: '${{ dependencies.ci.interfaces.web.url }}',
            },
          },
        },
        dependencies: {
          'ci': '6.2',
        },
        interfaces: {},
      };

      const concourse_component_config = {
        name: 'ci',
        services: {
          web: {
            interfaces: {
              main: 8080,
            },
            image: 'concourse/concourse:6.2',
          },
          worker: {
            interfaces: {},
            image: 'concourse/concourse:6.2',
            environment: {
              CONCOURSE_TSA_HOST: '${{ services.web.interfaces.main.host }}',
            },
          },
        },
        interfaces: {
          web: '${{ services.web.interfaces.main.url }}',
        },
      };

      mock_fs({
        '/stack/cloud/architect.yml': yaml.dump(cloud_component_config),
        '/stack/concourse/architect.yml': yaml.dump(concourse_component_config),
      });

      const manager = new LocalDependencyManager(axios.create(), 'architect', {
        'cloud': '/stack/cloud/architect.yml',
        'ci': '/stack/concourse/architect.yml',
      });
      const graph = await manager.getGraph([
        ...await manager.loadComponentSpecs('cloud:latest'),
      ]);
      const api_ref = resourceRefToNodeRef('cloud.services.api');
      const web_ref = resourceRefToNodeRef('ci.services.web');
      const worker_ref = resourceRefToNodeRef('ci.services.worker');

      expect(graph.nodes.map((n) => n.ref)).has.members([
        api_ref,

        web_ref,
        worker_ref,
      ]);
      expect(graph.edges.map((e) => e.toString())).has.members([
        `service: ${worker_ref} -> ${web_ref}[main]`,
        `service: ${api_ref} -> ${web_ref}[web]`,
      ]);

      // Test secret values
      const api_node = graph.getNodeByRef(api_ref) as ServiceNode;
      expect(api_node.config.environment.CONCOURSE_ADDR).eq(`http://${web_ref}:8080`);
      expect(api_node.config.name).to.eq('api');
      expect(api_node.config.metadata.tag).to.eq('latest');
      expect(api_node.config.metadata.ref).to.eq('cloud.services.api');
      const worker_node = graph.getNodeByRef(worker_ref) as ServiceNode;
      expect(worker_node.config.environment.CONCOURSE_TSA_HOST).eq(web_ref);
      expect(worker_node.config.name).to.eq('worker');
      expect(worker_node.config.metadata.tag).to.eq('6.2');
      expect(worker_node.config.metadata.ref).to.eq('ci.services.worker');
    });

    it('circular component dependency is not rejected', async () => {
      const component_config = {
        name: 'hello-world',
        services: {
          api: {
            interfaces: {
              main: 8080,
            },
          },
        },
        interfaces: {},
        dependencies: {
          'hello-world2': 'latest',
        },
      };

      const component_config2 = {
        name: 'hello-world2',
        services: {
          api: {
            interfaces: {
              main: 8080,
            },
          },
        },
        interfaces: {},
        dependencies: {
          'hello-circular-world': 'latest',
        },
      };

      const circular_component_config = {
        name: 'hello-circular-world',
        services: {
          api: {
            interfaces: {
              main: 8080,
            },
          },
        },
        interfaces: {},
        dependencies: {
          'hello-world': 'latest',
        },
      };

      mock_fs({
        '/stack/architect.yml': yaml.dump(component_config),
      });

      nock('http://localhost').get(`/accounts/examples/components/hello-world2/versions/latest`)
        .reply(200, { tag: 'latest', config: component_config2, service: { url: 'hello-world2:latest' } });

      nock('http://localhost').get(`/accounts/examples/components/hello-circular-world/versions/latest`)
        .reply(200, { tag: 'latest', config: circular_component_config, service: { url: 'hello-circular-world:latest' } });

      const manager = new LocalDependencyManager(axios.create(), 'examples', {
        'hello-world': '/stack/architect.yml',
      });
      await manager.getGraph([
        await manager.loadComponentSpec('examples/hello-world:latest'),
        await manager.loadComponentSpec('examples/hello-world2:latest'),
        await manager.loadComponentSpec('examples/hello-circular-world:latest'),
      ]);
    });

    it('non-circular component dependency is not rejected', async () => {
      const component_config_a = {
        name: 'hello-world-a',
        services: {
          api: {
            interfaces: {
              main: 8080,
            },
          },
        },
        interfaces: {},
        dependencies: {
          'hello-world-b': 'latest',
          'hello-world-c': 'latest',
        },
      };

      const component_config_b = {
        name: 'hello-world-b',
        services: {
          api: {
            interfaces: {
              main: 8080,
            },
          },
        },
        interfaces: {},
        dependencies: {
          'hello-world-c': 'latest',
        },
      };

      const component_config_c = {
        name: 'hello-world-c',
        services: {
          api: {
            interfaces: {
              main: 8080,
            },
          },
        },
        interfaces: {},
        dependencies: {},
      };

      mock_fs({
        '/stack/architect.yml': yaml.dump(component_config_a),
      });

      nock('http://localhost').get(`/accounts/examples/components/hello-world-b/versions/latest`)
        .reply(200, { tag: 'latest', config: component_config_b, service: { url: 'hello-world-b:latest' } });

      nock('http://localhost').get(`/accounts/examples/components/hello-world-c/versions/latest`)
        .reply(200, { tag: 'latest', config: component_config_c, service: { url: 'hello-world-c:latest' } });

      const manager = new LocalDependencyManager(axios.create(), 'examples', {
        'hello-world-a': '/stack/architect.yml',
      });
      await manager.getGraph(await manager.loadComponentSpecs('hello-world-a:latest'));
    });

    it('component with only one task', async () => {
      const component_config_json = {
        name: 'cloud',
        tasks: {
          syncer: {
            schedule: '*/1 * * * *',
          },
        },
      };

      nock('http://localhost').get(`/accounts/architect/components/cloud/versions/v1`)
        .reply(200, { tag: 'v1', config: component_config_json, service: { url: 'cloud:v1' } });

      const manager = new LocalDependencyManager(axios.create(), 'architect');

      const component_config = await manager.loadComponentSpec('cloud:v1');
      const graph = await manager.getGraph([component_config]);

      const syncer_ref = resourceRefToNodeRef('cloud.tasks.syncer');

      expect(graph.nodes.map((n) => n.ref)).has.members([
        syncer_ref,
      ]);
      const task_node = graph.getNodeByRef(syncer_ref) as TaskNode;
      expect(task_node.__type).equals('task');
      expect(task_node.config.schedule).equals('*/1 * * * *');
      expect(task_node.config.name).equals('syncer');
      expect(task_node.config.metadata.ref).equals('cloud.tasks.syncer');

      expect(graph.edges.map((e) => e.toString())).has.members([]);
    });

    it('component with one task and one service', async () => {
      const component_config_json = {
        name: 'cloud',
        tasks: {
          syncer: {
            schedule: '*/1 * * * *',
          },
        },
        services: {
          app: {
            interfaces: {
              main: 8080,
            },
          },
        },
      };

      nock('http://localhost').get(`/accounts/architect/components/cloud/versions/v1`)
        .reply(200, { tag: 'v1', config: component_config_json, service: { url: 'cloud:v1' } });

      const manager = new LocalDependencyManager(axios.create(), 'architect');

      const component_config = await manager.loadComponentSpec('cloud:v1');
      const graph = await manager.getGraph([component_config]);

      const syncer_ref = resourceRefToNodeRef('cloud.tasks.syncer');
      const app_ref = resourceRefToNodeRef('cloud.services.app');

      expect(graph.nodes.map((n) => n.ref)).has.members([
        syncer_ref,
        app_ref,
      ]);
      const task_node = graph.getNodeByRef(syncer_ref) as TaskNode;
      expect(task_node.__type).equals('task');
      expect(task_node.config.schedule).equals('*/1 * * * *');
      expect(task_node.config.name).equals('syncer');

      expect(graph.edges.map((e) => e.toString())).has.members([]);
    });

    it('component B:v2 and component A with dependency B:v1', async () => {
      // TODO: Validate lack of services/tasks
      // TODO: Validate lack of image/build context
      const component_a = `
        name: component-a
        dependencies:
          component-b: v1
        services:
          app:
            image: test:v1
        `;

      const component_b_v1 = `
        name: component-b
        secrets:
          test_required:
        services:
          api:
            image: test:v1
            environment:
              TEST_REQUIRED: \${{ secrets.test_required }}
        `;

      const component_b_v2 = `
        name: component-b
        secrets:
          test_required:
        services:
          api:
            image: test:v2
            environment:
              TEST_REQUIRED: \${{ secrets.test_required }}
        `;

      nock('http://localhost').get(`/accounts/examples/components/component-a/versions/v1`)
        .reply(200, { tag: 'v1', config: yaml.load(component_a), service: { url: 'component-a:v1' } });

      nock('http://localhost').get(`/accounts/examples/components/component-b/versions/v1`)
        .reply(200, { tag: 'v1', config: yaml.load(component_b_v1), service: { url: 'component-b:v1' } });

      nock('http://localhost').get(`/accounts/examples/components/component-b/versions/v2`)
        .reply(200, { tag: 'v2', config: yaml.load(component_b_v2), service: { url: 'component-b:v2' } });

      const manager = new LocalDependencyManager(axios.create(), 'examples');
      const graph = await manager.getGraph([
        await manager.loadComponentSpec('component-a:v1'),
        await manager.loadComponentSpec('component-b:v1'),
        await manager.loadComponentSpec('component-b:v2@v2'),
      ], {
        '*': { test_required: 'foo1' },
        'component-b': {
          test_required: 'foo3',
        },
        'component-b@v2': {
          test_required: 'foo2',
        },
      });

      const api_ref = resourceRefToNodeRef('component-b.services.api');
      const api2_ref = resourceRefToNodeRef('component-b.services.api@v2');

      const node_b_v1 = graph.getNodeByRef(api_ref) as ServiceNode;
      expect(node_b_v1.config.environment.TEST_REQUIRED).to.eq('foo3');
      const node_b_v2 = graph.getNodeByRef(api2_ref) as ServiceNode;
      expect(node_b_v2.config.environment.TEST_REQUIRED).to.eq('foo2');
    });

    it('environment ingress context produces the correct values for a simple external interface', async () => {
      const cloud_component_config = {
        name: 'cloud',
        services: {
          api: {
            interfaces: {
              main: 8080,
            },
            environment: {
              EXTERNAL_APP_URL: '${{ ingresses[\'api-interface\'].url }}',
              EXTERNAL_APP_URL2: '${{ environment.ingresses[\'cloud\'][\'api-interface\'].url }}',
            },
          },
        },
        interfaces: {
          'api-interface': '${{ services.api.interfaces.main.url }}',
        },
      };

      mock_fs({
        '/stack/cloud/architect.yml': yaml.dump(cloud_component_config),
      });

      const manager = new LocalDependencyManager(axios.create(), 'architect', { 'cloud': '/stack/cloud/architect.yml' });
      const graph = await manager.getGraph([
        await manager.loadComponentSpec('cloud:latest', { interfaces: { api: 'api-interface' } }),
      ]);

      const api_ref = resourceRefToNodeRef('cloud.services.api');

      expect(graph.edges.filter(e => e instanceof IngressEdge).length).eq(1);
      const cloud_api_node = graph.getNodeByRef(api_ref) as ServiceNode;
      expect(cloud_api_node.config.environment.EXTERNAL_APP_URL).eq('http://api.arc.localhost');
      expect(cloud_api_node.config.environment.EXTERNAL_APP_URL2).eq('http://api.arc.localhost');
    });

    it('component with deep dependencies', async () => {
      const component_a = `
      name: component-a
      dependencies:
        component-b: latest
      services:
        app:
          image: test:v1
      `;

      const component_b = `
      name: component-b
      dependencies:
        component-c: latest
      services:
        api:
          image: test:v1
      `;

      const component_c = `
      name: component-c
      services:
        api:
          image: test:v1
      `;

      mock_fs({
        '/a/architect.yaml': component_a,
        '/b/architect.yaml': component_b,
        '/c/architect.yaml': component_c,
      });

      const manager = new LocalDependencyManager(axios.create(), 'examples', {
        'component-a': '/a/architect.yaml',
        'component-b': '/b/architect.yaml',
        'component-c': '/c/architect.yaml',
      });
      const graph = await manager.getGraph([
        ...await manager.loadComponentSpecs('component-a'),
      ]);

      const a_ref = resourceRefToNodeRef('component-a.services.app');
      const b_ref = resourceRefToNodeRef('component-b.services.api');
      const c_ref = resourceRefToNodeRef('component-c.services.api');

      expect(graph.nodes.map((n) => n.ref)).has.members([
        a_ref,
        b_ref,
        c_ref,
      ]);
    });

    it('components with shared dependencies', async () => {
      const component_a = `
      name: component-a
      dependencies:
        component-c: latest
      services:
        app:
          image: test:v1
          environment:
            C_ADDR: \${{ dependencies.component-c.interfaces.api.url }}
            C_EXT_ADDR: \${{ dependencies.component-c.ingresses.api.url }}
      `;

      const component_b = `
      name: component-b
      dependencies:
        component-c: latest
      services:
        api:
          image: test:v1
          environment:
            C_ADDR: \${{ dependencies.component-c.interfaces.api.url }}
            C_EXT_ADDR: \${{ dependencies.component-c.ingresses.api.url }}
      `;

      const component_c = `
      name: component-c
      services:
        api:
          image: test:v1
          interfaces:
            main: 8080
      interfaces:
        api: \${{ services.api.interfaces.main.url }}
      `;

      mock_fs({
        '/a/architect.yaml': component_a,
        '/b/architect.yaml': component_b,
        '/c/architect.yaml': component_c,
      });

      const manager = new LocalDependencyManager(axios.create(), 'examples', {
        'component-a': '/a/architect.yaml',
        'component-b': '/b/architect.yaml',
        'component-c': '/c/architect.yaml',
      });
      const graph = await manager.getGraph([
        ...await manager.loadComponentSpecs('component-a'),
        ...await manager.loadComponentSpecs('component-b'),
      ]);

      const a_ref = resourceRefToNodeRef('component-a.services.app');
      const b_ref = resourceRefToNodeRef('component-b.services.api');
      const c_ref = resourceRefToNodeRef('component-c.services.api');

      const a_node = graph.getNodeByRef(a_ref) as ServiceNode;
      expect(a_node.config.environment).to.deep.equal({
        C_ADDR: `http://${c_ref}:8080`,
        C_EXT_ADDR: `http://api.arc.localhost`,
      });

      const b_node = graph.getNodeByRef(b_ref) as ServiceNode;
      expect(b_node.config.environment).to.deep.equal({
        C_ADDR: `http://${c_ref}:8080`,
        C_EXT_ADDR: `http://api.arc.localhost`,
      });
    });

    it('validation does not run if validate is set to false', async () => {
      const component_config_yml = `
        name: cloud
        secrets:
          app_replicas:
            default: 1
        services:
          app:
            interfaces:
              main: 8080
            replicas: \${{ secrets.app_replicas }}
      `;

      mock_fs({
        '/stack/architect.yml': component_config_yml,
      });

      const manager = new LocalDependencyManager(axios.create(), 'architect', {
        'cloud': '/stack',
      });
      const config = await manager.loadComponentSpec('cloud:latest');

      await manager.getGraph([config], { '*': { app_replicas: '<redacted>' } }, { interpolate: true, validate: false });
    });

    it('test backward compatibilty when still including account name with dependencies', async () => {
      // This test still uses account name in components/dependencies to verify backwards compatibility
      // in parsing and confirming account name is ignored when building slug refs
      const combinations = [
        {
          cloud: 'architect/cloud',
          api: 'architect/cloud-api',
          dependency: 'architect/cloud-api',
          account: 'architect',
        },
        {
          cloud: 'architect/cloud',
          api: 'cloud-api',
          dependency: 'architect/cloud-api',
          account: 'architect',
        },
        {
          cloud: 'architect/cloud',
          api: 'architect/cloud-api',
          dependency: 'cloud-api',
          account: 'architect',
        },
        {
          cloud: 'architect/cloud',
          api: 'cloud-api',
          dependency: 'cloud-api',
          account: 'architect',
        },
      ];

      for (const combination of combinations) {
        const cloud_component_config_yml = `
        name: ${combination.cloud}
        dependencies:
          ${combination.dependency}: latest
        services:
          app:
            interfaces:
              main: 8080
            environment:
              API_ADDR: \${{ dependencies.${combination.dependency}.interfaces.api.url }}
              EXT_API_ADDR: \${{ dependencies.${combination.dependency}.ingresses.api.url }}
      `;
        const api_component_config_yml = `
        name: ${combination.api}
        secrets:
          api_replicas:
            default: 1
        interfaces:
          api: \${{ services.api.interfaces.main.url }}
        services:
          api:
            replicas: \${{ secrets.api_replicas }}
            interfaces:
              main: 8080
            environment:
              CORS: \${{ ingresses.api.consumers }}
      `;

        mock_fs({
          '/stack/cloud/architect.yml': cloud_component_config_yml,
          '/stack/api/architect.yml': api_component_config_yml,
        });

        const manager = new LocalDependencyManager(axios.create(), 'architect', {
          'cloud': '/stack/cloud',
          'cloud-api': '/stack/api',
        });
        manager.account = combination.account;
        const configs = await manager.loadComponentSpecs(`${combination.cloud}:latest`);

        const graph = await manager.getGraph(configs, { [combination.dependency]: { api_replicas: 2 } });
        const api_node_ref = resourceRefToNodeRef('cloud-api.services.api');
        expect(graph.nodes.map((node) => node.ref)).to.have.members([
          'gateway',
          resourceRefToNodeRef('cloud.services.app'),
          api_node_ref,
        ]);

        expect(graph.edges).lengthOf(3);

        const api_node = graph.getNodeByRef(api_node_ref) as ServiceNode;
        expect(api_node.config.replicas).to.equal(2);
      }
    });

    it('component with dependency to deprecated interfaces', async () => {
      const component_a = `
      name: component-a
      dependencies:
        component-b: latest
      services:
        app:
          image: test:v1
          environment:
            B_ADDR: \${{ dependencies.component-b.services.api.interfaces.main.url }}
            B_EXT_ADDR: \${{ dependencies.component-b.services.api.interfaces.main.ingress.url }}
      `;

      const component_b = `
      name: component-b
      services:
        api:
          image: test:v1
          interfaces:
            main: 3000
      interfaces:
        main:
          url: \${{ services.api.interfaces.main.url }}
          ingress:
            subdomain: api
      `;

      mock_fs({
        '/a/architect.yaml': component_a,
        '/b/architect.yaml': component_b,
      });

      const manager = new LocalDependencyManager(axios.create(), 'examples', {
        'component-a': '/a/architect.yaml',
        'component-b': '/b/architect.yaml',
      });
      const graph = await manager.getGraph([
        ...await manager.loadComponentSpecs('component-a'),
        ...await manager.loadComponentSpecs('component-b'),
      ]);

      expect(graph.edges).to.have.lengthOf(3);
      const a_ref = resourceRefToNodeRef('component-a.services.app');
      const b_ref = resourceRefToNodeRef('component-b.services.api');

      const a_node = graph.getNodeByRef(a_ref) as ServiceNode;
      expect(a_node.config.environment).to.deep.equal({
        B_ADDR: `http://${b_ref}:3000`,
        B_EXT_ADDR: `http://api.arc.localhost`,
      });
    });
  });

  describe('optional services', () => {
    it('disabled service', async () => {
      const yml = `
        name: component
        services:
          app:
            enabled: false
        `;

      mock_fs({
        '/architect.yaml': yml,
      });

      const manager = new LocalDependencyManager(axios.create(), 'examples', {
        'component': '/architect.yaml',
      });
      const graph = await manager.getGraph([
        ...await manager.loadComponentSpecs('component'),
      ]);

      expect(graph.nodes).to.have.lengthOf(0);
    });

    it('cannot interpolate disabled service', async () => {
      const yml = `
        name: component
        services:
          app:
            environment:
              API_ADDR: \${{ services.api.interfaces.main.url }}
          api:
            enabled: false
            interfaces:
              main: 8080
        `;

      mock_fs({
        '/architect.yaml': yml,
      });

      const manager = new LocalDependencyManager(axios.create(), 'examples', {
        'component': '/architect.yaml',
      });

      let error;
      try {
        await manager.getGraph([
          ...await manager.loadComponentSpecs('component'),
        ])
      } catch (err) {
        error = err;
      }

      expect(error).to.be.instanceOf(ValidationErrors);
    });

    it('service still runs since interpolation is in debug block', async () => {
      const yml = `
        name: component
        services:
          app:
            debug:
              environment:
                API_ADDR: \${{ services.api.interfaces.main.url }}
          api:
            enabled: false
            interfaces:
              main: 8080
        `;

      mock_fs({
        '/architect.yaml': yml,
      });

      const manager = new LocalDependencyManager(axios.create(), 'examples', {
        'component': '/architect.yaml',
      });

      await manager.getGraph([
        ...await manager.loadComponentSpecs('component'),
      ])
    });

    it('optional downstream service debug=true', async () => {
      const yml = `
        name: component

        services:
          app:
            debug:
              environment:
                API_ADDR: \${{ services.api.interfaces.main.url }}
          api:
            enabled: false
            interfaces:
              main: 8080
            debug:
              enabled: true
        `;

      mock_fs({
        '/architect.yaml': yml,
      });

      const manager = new LocalDependencyManager(axios.create(), 'examples', {
        'component': '/architect.yaml',
      });

      const graph = await manager.getGraph([
        ...await manager.loadComponentSpecs('component', true),
      ]);

      expect(graph.nodes).to.have.lengthOf(2);
      expect(graph.edges).to.have.lengthOf(1);
    });
  })
});<|MERGE_RESOLUTION|>--- conflicted
+++ resolved
@@ -54,12 +54,8 @@
             'build': {
               'context': path.resolve('/stack'),
               "labels": [
-<<<<<<< HEAD
-                "architect.io"
-=======
                 "architect.io",
                 "architect.component=cloud"
->>>>>>> 13deac97
               ],
             },
             'image': app_ref,
@@ -73,12 +69,8 @@
             'build': {
               'context': path.resolve('/stack'),
               "labels": [
-<<<<<<< HEAD
-                "architect.io"
-=======
                 "architect.io",
                 "architect.component=cloud"
->>>>>>> 13deac97
               ],
             },
             image: api_ref,
@@ -235,12 +227,8 @@
             'build': {
               'context': path.resolve('/stack'),
               "labels": [
-<<<<<<< HEAD
-                "architect.io"
-=======
                 "architect.io",
                 "architect.component=cloud"
->>>>>>> 13deac97
               ],
             },
             image: api_ref,
@@ -259,12 +247,8 @@
             'build': {
               'context': path.resolve('/stack'),
               "labels": [
-<<<<<<< HEAD
-                "architect.io"
-=======
                 "architect.io",
                 "architect.component=cloud"
->>>>>>> 13deac97
               ],
             },
             image: app_ref,
@@ -278,12 +262,8 @@
             'build': {
               'context': path.resolve('/stack'),
               "labels": [
-<<<<<<< HEAD
-                "architect.io"
-=======
                 "architect.io",
                 "architect.component=cloud"
->>>>>>> 13deac97
               ],
             },
             image: db_ref,
