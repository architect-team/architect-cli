--- conflicted
+++ resolved
@@ -58,52 +58,6 @@
       expect(errors[0].end?.row).eq(10);
       expect(errors[0].end?.column).eq(12);
       expect(process.exitCode).eq(1);
-    });
-
-<<<<<<< HEAD
-    it('invalid deploy key', async () => {
-      const component_config = `
-      name: test/component
-      services:
-        stateless-app:
-          deploy:
-            strategy: deploy-strategy
-            modules:
-              deploy-module:
-                path: ./deploy/module
-                inputs:
-                  deploy-input-string: some_deploy_input
-                  deploy-input-unset:
-      `;
-      mock_fs({ '/architect.yml': component_config });
-      let err;
-      try {
-        buildSpecFromPath('/architect.yml');
-      } catch (e: any) {
-        err = e;
-      }
-      expect(err).instanceOf(ValidationErrors);
-      const errors = JSON.parse(err.message);
-      expect(errors).lengthOf(1);
-      expect(errors[0].path).eq(`services.stateless-app.deploy`);
-      expect(errors[0].message).includes(`Invalid key: deploy`);
-      expect(process.exitCode).eq(1);
-=======
-    it('invalid host_path outside debug block', async () => {
-      const component_config = `
-name: test/component
-services:
-  stateless-app:
-    environment:
-      LOG_LEVEL: error
-    volumes:
-      test:
-        host_path: ./test
-      `;
-      mock_fs({ '/architect.yml': component_config });
-
-      expect(() => { buildSpecFromPath('/architect.yml'); }).to.throw(ValidationErrors);
->>>>>>> 4e7003da
     });
 
     it('invalid replicas value', async () => {
