--- conflicted
+++ resolved
@@ -230,12 +230,8 @@
           build: {
             context: path.resolve('/stack'),
             "labels": [
-<<<<<<< HEAD
-              "architect.io"
-=======
               "architect.io",
               "architect.component=cloud"
->>>>>>> 13deac97
             ],
           },
           image: app_ref,
