--- conflicted
+++ resolved
@@ -174,12 +174,8 @@
           'build': {
             'context': path.resolve('/stack'),
             "labels": [
-<<<<<<< HEAD
-              "architect.io"
-=======
               "architect.io",
               "architect.component=web"
->>>>>>> 13deac97
             ],
           },
           image: web_ref,
@@ -194,12 +190,8 @@
           'build': {
             'context': path.resolve('/stack'),
             "labels": [
-<<<<<<< HEAD
-              "architect.io"
-=======
               "architect.io",
               "architect.component=worker"
->>>>>>> 13deac97
             ],
           },
           image: worker_ref,
@@ -253,12 +245,8 @@
       'build': {
         'context': path.resolve('/stack'),
         "labels": [
-<<<<<<< HEAD
-          "architect.io"
-=======
           "architect.io",
           "architect.component=web"
->>>>>>> 13deac97
         ],
       },
       image: web_ref
@@ -273,12 +261,8 @@
       'build': {
         'context': path.resolve('/stack'),
         'labels': [
-<<<<<<< HEAD
-          'architect.io'
-=======
           'architect.io',
           "architect.component=worker"
->>>>>>> 13deac97
         ],
       },
       image: worker_ref,
