import { expect } from '@oclif/test';
import axios from 'axios';
import mock_fs from 'mock-fs';
import moxios from 'moxios';
import path from 'path';
import sinon from 'sinon';
import Register from '../../src/commands/register';
import LocalDependencyManager from '../../src/common/dependency-manager/local-manager';
import { DockerComposeUtils } from '../../src/common/docker-compose';
import DockerComposeTemplate, { DockerService } from '../../src/common/docker-compose/template';
import PortUtil from '../../src/common/utils/port';
import { Refs, ServiceNode } from '../../src/dependency-manager/src';

describe('interpolation spec v1', () => {
  beforeEach(() => {
    // Stub the logger
    sinon.replace(Register.prototype, 'log', sinon.stub());
    moxios.install();

    sinon.replace(PortUtil, 'isPortAvailable', async () => true);
    PortUtil.reset();

    moxios.wait(function () {
      let request = moxios.requests.mostRecent()
      if (request) {
        request.respondWith({
          status: 404,
        })
      }
    })

    moxios.stubRequest(`/v1/auth/approle/login`, {
      status: 200,
      response: { auth: {} }
    });
  });

  afterEach(() => {
    // Restore stubs
    sinon.restore();
    // Restore fs
    mock_fs.restore();
    moxios.uninstall();
  });

  it('interpolation dependencies', async () => {
    const web_component_config = {
      name: 'concourse/web',
      interfaces: {
        main: '${{ services.web.interfaces.main.url }}'
      },
      services: {
        web: {
          interfaces: {
            main: 8080
          }
        }
      }
    }
    const worker_component_config = {
      name: 'concourse/worker',
      parameters: {
        regular: '${{ dependencies.concourse/web.interfaces.main.host }}:2222',
        single_quote: "${{ dependencies['concourse/web'].interfaces.main.host }}:2222",
        double_quote: '${{ dependencies["concourse/web"].interfaces.main.host }}:2222'
      },
      dependencies: {
        'concourse/web': 'latest'
      },
      services: {
        worker: {
          environment: {
            REGULAR: '${{ parameters.regular }}',
            SINGLE_QUOTE: '${{ parameters.single_quote }}',
            DOUBLE_QUOTE: '${{ parameters.double_quote }}',
          },
          interfaces: {}
        }
      },
      interfaces: {}
    };

    const env_config = {
      components: {
        'concourse/web:latest': {
          extends: 'file:./web.json'
        },
        'concourse/worker:latest': {
          extends: 'file:./worker.json'
        }
      }
    };

    const public_env_config = {
      ...env_config,
      interfaces: {
        public: '${{ components.concourse/web:latest.interfaces.main.url }}'
      }
    }

    mock_fs({
      '/stack/web.json': JSON.stringify(web_component_config),
      '/stack/worker.json': JSON.stringify(worker_component_config),
      '/stack/environment.json': JSON.stringify(env_config),
      '/stack/public.environment.json': JSON.stringify(public_env_config),
    });

    const manager = await LocalDependencyManager.createFromPath(axios.create(), '/stack/environment.json');
    const graph = await manager.getGraph();
    expect(graph.nodes.map((n) => n.ref)).has.members([
      'concourse/web:latest-interfaces',
      'concourse/web/web:latest',
      'concourse/worker/worker:latest'
    ])
    expect(graph.edges.map((e) => e.toString())).has.members([
      'concourse/web:latest-interfaces [main] -> concourse/web/web:latest [main]'
    ])

    const template = await DockerComposeUtils.generate(manager);
    const url_safe_ref = Refs.url_safe_ref('concourse/web/web:latest');
    const expected_compose: DockerComposeTemplate = {
      'services': {
        'concourse--web--web--latest--62arnmmt': {
          'depends_on': [],
          'environment': {},
          'ports': [
            '50000:8080'
          ],
          'build': {
            'context': path.resolve('/stack')
          }
        },
        'concourse--worker--worker--latest--umjxggst': {
          'depends_on': [],
          'environment': {
            'REGULAR': `${url_safe_ref}:2222`,
            'SINGLE_QUOTE': `${url_safe_ref}:2222`,
            'DOUBLE_QUOTE': `${url_safe_ref}:2222`,
          },
          'ports': [],
          'build': {
            'context': path.resolve('/stack')
          }
        },
      },
      'version': '3',
      'volumes': {},
    };
    if (process.platform === 'linux') {
      expected_compose.services['concourse--web--web--latest--62arnmmt'].extra_hosts = [
        "host.docker.internal:host-gateway"
      ];
      expected_compose.services['concourse--worker--worker--latest--umjxggst'].extra_hosts = [
        "host.docker.internal:host-gateway"
      ];
    }
    expect(template).to.be.deep.equal(expected_compose);

    const public_manager = await LocalDependencyManager.createFromPath(axios.create(), '/stack/public.environment.json');
    const public_graph = await public_manager.getGraph();
    expect(public_graph.nodes.map((n) => n.ref)).has.members([
      'gateway',
      'concourse/web:latest-interfaces',
      'concourse/web/web:latest',
      'concourse/worker/worker:latest'
    ])
    expect(public_graph.edges.map((e) => e.toString())).has.members([
      'gateway [public] -> concourse/web:latest-interfaces [main]',
      'concourse/web:latest-interfaces [main] -> concourse/web/web:latest [main]',
    ])

    const public_template = await DockerComposeUtils.generate(public_manager);
    const expected_web_compose: DockerService = {
      'depends_on': ['gateway'],
      'environment': {
        'VIRTUAL_HOST': 'public.localhost',
        'VIRTUAL_PORT': '8080',
        VIRTUAL_PORT_public_localhost: '8080',
        'VIRTUAL_PROTO': 'http'
      },
      external_links: [
        'gateway:public.localhost'
      ],
      'ports': [
        '50001:8080'
      ],
      'restart': 'always',
      'build': {
        'context': path.resolve('/stack')
      }
    };
    if (process.platform === 'linux') {
      expected_web_compose.extra_hosts = [
        "host.docker.internal:host-gateway"
      ];
    }
    expect(public_template.services['concourse--web--web--latest--62arnmmt']).to.be.deep.equal(expected_web_compose);
    const expected_worker_compose: DockerService = {
      'depends_on': [],
      'environment': {
        'REGULAR': 'concourse--web--web--latest--62arnmmt:2222',
        'SINGLE_QUOTE': 'concourse--web--web--latest--62arnmmt:2222',
        'DOUBLE_QUOTE': 'concourse--web--web--latest--62arnmmt:2222',
      },
      'ports': [],
      'build': {
        'context': path.resolve('/stack')
      },
      external_links: [
        'gateway:public.localhost'
      ],
    };
    if (process.platform === 'linux') {
      expected_worker_compose.extra_hosts = [
        "host.docker.internal:host-gateway"
      ];
    }
    expect(public_template.services['concourse--worker--worker--latest--umjxggst']).to.be.deep.equal(expected_worker_compose);
  });

  it('interpolation interfaces', async () => {
    const backend_config = `
    name: examples/backend
    interfaces:
      main: \${{ services.api.interfaces.api.url }}
    services:
      api:
        interfaces:
          api: 8081
        environment:
          INTERNAL_HOST: \${{ services.api.interfaces.api.url }}
          EXTERNAL_HOST: \${{ environment.ingresses['examples/backend']['main'].url }}
    `
    const frontend_config = `
    name: examples/frontend
    interfaces:
      main: \${{ services.app.interfaces.app.url }}
    dependencies:
      examples/backend: latest
    services:
      app:
        interfaces:
          app: 8080
        environment:
          EXTERNAL_API_HOST: \${{ environment.ingresses['examples/backend']['main'].url }}
          INTERNAL_APP_URL: \${{ interfaces.main.url }}
    `
    const env_config = `
    interfaces:
      backend: \${{ components.examples/backend.interfaces.main.url }}
    components:
      examples/backend: file:./backend/architect.yml
      examples/frontend:
        extends: file:./frontend/architect.yml
    `

    mock_fs({
      '/backend/architect.yml': backend_config,
      '/frontend/architect.yml': frontend_config,
      '/environment.yml': env_config
    });

    const manager = await LocalDependencyManager.createFromPath(axios.create(), '/environment.yml');
    const graph = await manager.getGraph();
    const backend_external_url = 'http://backend.localhost:80'
    const backend_ref = 'examples/backend/api:latest';
    const backend_node = graph.getNodeByRef(backend_ref) as ServiceNode;
    expect(backend_node.node_config.getEnvironmentVariables()).to.deep.eq({
      INTERNAL_HOST: `http://${Refs.url_safe_ref(backend_ref)}:8081`,
      EXTERNAL_HOST: backend_external_url
    })
    const frontend_ref = 'examples/frontend/app:latest';
    const frontend_node = graph.getNodeByRef(frontend_ref) as ServiceNode;
    expect(frontend_node.node_config.getEnvironmentVariables()).to.deep.eq({
      EXTERNAL_API_HOST: backend_external_url,
      INTERNAL_APP_URL: `http://${Refs.url_safe_ref('examples/frontend/app:latest')}:8080`,
    })
  });

  it('interpolation environment file:', async () => {
    const component_config = {
      name: 'test/component',
      interfaces: {
        main: '${{ services.web.interfaces.main.url }}'
      },
      parameters: {
        log_level: 'debug'
      },
      services: {
        web: {
          interfaces: {
            main: 8080
          },
          environment: {
            APPLICATION_PROPERTIES: 'file:./application.properties'
          }
        }
      }
    }

    const env_config = {
      components: {
        'test/component:latest': {
          extends: 'file:./web/web.json'
        }
      }
    };

    const properties = 'log_level=${{ parameters.log_level }}'

    mock_fs({
      '/stack/web/application.properties': properties,
      '/stack/web/web.json': JSON.stringify(component_config),
      '/stack/environment.json': JSON.stringify(env_config),
    });

    const manager = await LocalDependencyManager.createFromPath(axios.create(), '/stack/environment.json');
    const graph = await manager.getGraph();
    const node = graph.getNodeByRef('test/component/web:latest') as ServiceNode;
    expect(node.node_config.getEnvironmentVariables()).to.deep.eq({
      APPLICATION_PROPERTIES: 'log_level=debug'
    });
  });

  it('service environment param interpolated from component parameter with file ref', async () => {
    const component_config = {
      name: 'test/component',
      interfaces: {
        main: '${{ services.web.interfaces.main.url }}'
      },
      parameters: {
        TEST_FILE_DATA: 'file:./test-file.txt'
      },
      services: {
        web: {
          interfaces: {
            main: 8080
          },
          environment: {
            TEST_DATA: '${{ parameters.TEST_FILE_DATA }}'
          }
        }
      }
    }

    const env_config = {
      components: {
        'test/component:latest': {
          extends: 'file:./web/web.json'
        }
      }
    };

    mock_fs({
      '/stack/web/test-file.txt': 'some test file data from component param',
      '/stack/web/web.json': JSON.stringify(component_config),
      '/stack/environment.json': JSON.stringify(env_config),
    });

    const manager = await LocalDependencyManager.createFromPath(axios.create(), '/stack/environment.json');
    const graph = await manager.getGraph();
    const node = graph.getNodeByRef('test/component/web:latest') as ServiceNode;
    expect(node.node_config.getEnvironmentVariables()).to.deep.eq({
      TEST_DATA: 'some test file data from component param'
    });
  });

  it('service environment param interpolated from environment parameter with file ref', async () => {
    const component_config = {
      name: 'test/component',
      interfaces: {
        main: '${{ services.web.interfaces.main.url }}'
      },
      parameters: {
        FILE_PARAM: null
      },
      services: {
        web: {
          interfaces: {
            main: 8080
          },
          environment: {
            TEST_DATA: '${{ parameters.FILE_PARAM }}'
          }
        }
      }
    }

    const env_config = {
      parameters: {
        'FILE_PARAM': 'file:./test-file.txt'
      },
      components: {
        'test/component:latest': {
          extends: 'file:./web/web.json',
          parameters: {
            'FILE_PARAM': '${{ parameters.FILE_PARAM }}'
          }
        }
      }
    };

    mock_fs({
      '/stack/test-file.txt': 'some test file data from environment param',
      '/stack/web/web.json': JSON.stringify(component_config),
      '/stack/environment.json': JSON.stringify(env_config),
    });

    const manager = await LocalDependencyManager.createFromPath(axios.create(), '/stack/environment.json');
    const graph = await manager.getGraph();
    const node = graph.getNodeByRef('test/component/web:latest') as ServiceNode;
    expect(node.node_config.getEnvironmentVariables()).to.deep.eq({
      TEST_DATA: 'some test file data from environment param'
    });
  });

  it('json file ref as .env file', async () => {
    const component_config = {
      name: 'test/component',
      interfaces: {
        main: '${{ services.web.interfaces.main.url }}'
      },
      parameters: {
        FILE_PARAM: null
      },
      services: {
        web: {
          interfaces: {
            main: 8080
          },
          environment: {
            TEST_DATA: '${{ parameters.FILE_PARAM }}'
          }
        }
      }
    }

    const env_config = {
      parameters: {
        'FILE_PARAM': 'file:.env'
      },
      components: {
        'test/component:latest': {
          extends: 'file:./web/web.json',
          parameters: {
            'FILE_PARAM': '${{ parameters.FILE_PARAM }}'
          }
        }
      }
    };

    mock_fs({
      '/stack/.env': 'some test file data from environment param',
      '/stack/web/web.json': JSON.stringify(component_config),
      '/stack/environment.json': JSON.stringify(env_config),
    });

    const manager = await LocalDependencyManager.createFromPath(axios.create(), '/stack/environment.json');
    const graph = await manager.getGraph();
    const node = graph.getNodeByRef('test/component/web:latest') as ServiceNode;
    expect(node.node_config.getEnvironmentVariables()).to.deep.eq({
      TEST_DATA: 'some test file data from environment param'
    });
  });

  it('yaml file ref with a mix of numbers and letters', async () => {
    const component_config = `
    name: examples/hello-world

    services:
      api:
        image: heroku/nodejs-hello-world
        interfaces:
          main: 3000
        environment:
          T3ST_FILE_DATA16: file:./test-file.txt

    interfaces:
      echo:
        url: \${{ services.api.interfaces.main.url }}
    `

    const env_config = `
    interfaces:
      app: \${{ components['examples/hello-world'].interfaces.echo.url }}

    components:
      examples/hello-world:
        extends: file:./architect.yml
    `

    mock_fs({
      '/stack/test-file.txt': 'some file data',
      '/stack/architect.yml': component_config,
      '/stack/environment.yml': env_config,
    });

    const manager = await LocalDependencyManager.createFromPath(axios.create(), '/stack/environment.yml');
    const graph = await manager.getGraph();
    const node = graph.getNodeByRef('examples/hello-world/api:latest') as ServiceNode;
    expect(node.node_config.getEnvironmentVariables()).to.deep.eq({
      T3ST_FILE_DATA16: 'some file data'
    });
  });

  it('yaml file ref in env config', async () => {
    const component_config = `
    name: examples/hello-world

    parameters:
      TEST_FILE_DATA:

    services:
      api:
        image: heroku/nodejs-hello-world
        interfaces:
          main: 3000
        environment:
          TEST_FILE_DATA: \${{ parameters.TEST_FILE_DATA }}

    interfaces:
      echo:
        url: \${{ services.api.interfaces.main.url }}
    `

    const env_config = `
    interfaces:
      app: \${{ components['examples/hello-world'].interfaces.echo.url }}

    components:
      examples/hello-world:
        extends: file:./architect.yml
        parameters:
          TEST_FILE_DATA: file:./test-file.txt
    `

    mock_fs({
      '/stack/test-file.txt': 'some file data',
      '/stack/architect.yml': component_config,
      '/stack/environment.yml': env_config,
    });

    const manager = await LocalDependencyManager.createFromPath(axios.create(), '/stack/environment.yml');
    const graph = await manager.getGraph();
    const node = graph.getNodeByRef('examples/hello-world/api:latest') as ServiceNode;
    expect(node.node_config.getEnvironmentVariables()).to.deep.eq({
      TEST_FILE_DATA: 'some file data'
    });
  });

  it('yaml file ref as .env file', async () => {
    const component_config = `
    name: examples/hello-world

    services:
      api:
        image: heroku/nodejs-hello-world
        interfaces:
          main: 3000
        environment:
          TEST_FILE_DATA: file:.env

    interfaces:
      echo:
        url: \${{ services.api.interfaces.main.url }}
    `

    const env_config = `
    interfaces:
      app: \${{ components['examples/hello-world'].interfaces.echo.url }}

    components:
      examples/hello-world:
        extends: file:./architect.yml
    `

    mock_fs({
      '/stack/.env': 'some file data',
      '/stack/architect.yml': component_config,
      '/stack/environment.yml': env_config,
    });

    const manager = await LocalDependencyManager.createFromPath(axios.create(), '/stack/environment.yml');
    const graph = await manager.getGraph();
    const node = graph.getNodeByRef('examples/hello-world/api:latest') as ServiceNode;
    expect(node.node_config.getEnvironmentVariables()).to.deep.eq({
      TEST_FILE_DATA: 'some file data'
    });
  });

  it('yaml file ref as .env file via linked component', async () => {
    const component_config = `
    name: examples/hello-world

    services:
      api:
        image: heroku/nodejs-hello-world
        interfaces:
          main: 3000
        environment:
          TEST_FILE_DATA: file:.env

    interfaces:
      echo:
        url: \${{ services.api.interfaces.main.url }}
    `

    const env_config = `
    interfaces:
      app: \${{ components['examples/hello-world'].interfaces.echo.url }}

    components:
      examples/hello-world: latest
    `

    mock_fs({
      '/stack/.env': 'some file data',
      '/stack/architect.yml': component_config,
      '/stack/environment.yml': env_config,
    });

    const manager = await LocalDependencyManager.createFromPath(axios.create(), '/stack/environment.yml', {}, { 'examples/hello-world': '/stack/architect.yml' });
    const graph = await manager.getGraph();
    const node = graph.getNodeByRef('examples/hello-world/api:latest') as ServiceNode;
    expect(node.node_config.getEnvironmentVariables()).to.deep.eq({
      TEST_FILE_DATA: 'some file data'
    });
  });

  it('yaml file ref as .env file in environment.yml', async () => {
    const component_config = `
    name: examples/hello-world

    parameters:
      test_file_data: file:.env.default

    services:
      api:
        image: heroku/nodejs-hello-world
        interfaces:
          main: 3000
        environment:
          TEST_FILE_DATA: \${{ parameters.test_file_data }}

    interfaces:
      echo:
        url: \${{ services.api.interfaces.main.url }}
    `

    const env_config = `
    interfaces:
      app: \${{ components['examples/hello-world'].interfaces.echo.url }}

    components:
      examples/hello-world:
        extends: file:../data/architect.yml
        parameters:
          test_file_data: file:.env
    `

    mock_fs({
      '/data/.env.default': 'some default file data',
      '/data/architect.yml': component_config,
      '/stack/.env': 'some file data',
      '/stack/environment.yml': env_config,
    });

    const manager = await LocalDependencyManager.createFromPath(axios.create(), '/stack/environment.yml');
    const graph = await manager.getGraph();
    const node = graph.getNodeByRef('examples/hello-world/api:latest') as ServiceNode;
    expect(node.node_config.getEnvironmentVariables()).to.deep.eq({
      TEST_FILE_DATA: 'some file data'
    });
  });

  it('multiple yaml file refs as .env files', async () => {
    const component_config = `
    name: examples/hello-world

    services:
      api:
        image: heroku/nodejs-hello-world
        interfaces:
          main: 3000
        environment:
          TEST_FILE_DATA: file:.env
          OTHER_TEST_FILE_DATA: file:.env-other

    interfaces:
      echo:
        url: \${{ services.api.interfaces.main.url }}
    `

    const env_config = `
    interfaces:
      app: \${{ components['examples/hello-world'].interfaces.echo.url }}

    components:
      examples/hello-world:
        extends: file:./architect.yml
    `

    mock_fs({
      '/stack/.env': 'some file data',
      '/stack/.env-other': 'some file data from other file',
      '/stack/architect.yml': component_config,
      '/stack/environment.yml': env_config,
    });

    const manager = await LocalDependencyManager.createFromPath(axios.create(), '/stack/environment.yml');
    const graph = await manager.getGraph();
    const node = graph.getNodeByRef('examples/hello-world/api:latest') as ServiceNode;
    expect(node.node_config.getEnvironmentVariables()).to.deep.eq({
      TEST_FILE_DATA: 'some file data',
      OTHER_TEST_FILE_DATA: 'some file data from other file'
    });
  });

  it('multi-line file inserted into yaml produces proper yaml', async () => {
    const component_config = `
    name: examples/hello-world

    services:
      api:
        image: heroku/nodejs-hello-world
        interfaces:
          main: 3000
        environment:
          TEST_FILE_DATA: file:.env

    interfaces:
      echo:
        url: \${{ services.api.interfaces.main.url }}
    `

    const env_config = `
    interfaces:
      app: \${{ components['examples/hello-world'].interfaces.echo.url }}

    components:
      examples/hello-world:
        extends: file:./architect.yml
    `

    mock_fs({
      '/stack/.env': 'some file data\nsome file data on a new line\n  file data indented on a new line',
      '/stack/architect.yml': component_config,
      '/stack/environment.yml': env_config,
    });

    const manager = await LocalDependencyManager.createFromPath(axios.create(), '/stack/environment.yml');
    const graph = await manager.getGraph();
    const node = graph.getNodeByRef('examples/hello-world/api:latest') as ServiceNode;
    expect(node.node_config.getEnvironmentVariables()).to.deep.eq({
      TEST_FILE_DATA: 'some file data\nsome file data on a new line\n  file data indented on a new line',
    });
  });

  it('multi-line file inserted into json produces proper json', async () => {
    const component_config = {
      name: 'test/component',
      interfaces: {
        main: '${{ services.web.interfaces.main.url }}'
      },
      parameters: {
        FILE_PARAM: null
      },
      services: {
        web: {
          interfaces: {
            main: 8080
          },
          environment: {
            TEST_DATA: '${{ parameters.FILE_PARAM }}'
          }
        }
      }
    }

    const env_config = {
      components: {
        'test/component:latest': {
          extends: 'file:./web.json',
          parameters: {
            'FILE_PARAM': 'file:./test-file.txt'
          }
        }
      }
    };

    mock_fs({
      '/stack/test-file.txt': 'some file data\nsome file data on a new line\n  file data indented on a new line',
      '/stack/web.json': JSON.stringify(component_config),
      '/stack/environment.json': JSON.stringify(env_config),
    });

    const manager = await LocalDependencyManager.createFromPath(axios.create(), '/stack/environment.json');
    const graph = await manager.getGraph();
    const node = graph.getNodeByRef('test/component/web:latest') as ServiceNode;
    expect(node.node_config.getEnvironmentVariables()).to.deep.eq({
      TEST_DATA: 'some file data\nsome file data on a new line\n  file data indented on a new line'
    });
  });

  it('service environment param interpolated directly with file ref', async () => {
    const component_config = {
      name: 'test/component',
      interfaces: {
        main: '${{ services.web.interfaces.main.url }}'
      },
      parameters: {
        FILE_PARAM: null
      },
      services: {
        web: {
          interfaces: {
            main: 8080
          },
          environment: {
            TEST_DATA: '${{ parameters.FILE_PARAM }}'
          }
        }
      }
    }

    const env_config = {
      components: {
        'test/component:latest': {
          extends: 'file:./web.json',
          parameters: {
            'FILE_PARAM': 'file:./test/test-file.txt'
          }
        }
      }
    };

    mock_fs({
      '/stack/test/test-file.txt': 'some test file data from component param',
      '/stack/web.json': JSON.stringify(component_config),
      '/stack/environment.json': JSON.stringify(env_config),
    });

    const manager = await LocalDependencyManager.createFromPath(axios.create(), '/stack/environment.json');
    const graph = await manager.getGraph();
    const node = graph.getNodeByRef('test/component/web:latest') as ServiceNode;
    expect(node.node_config.getEnvironmentVariables()).to.deep.eq({
      TEST_DATA: 'some test file data from component param'
    });
  });

  it('backwards file refs to build stack with json configs', async () => {
    const component_config = {
      name: 'test/component',
      interfaces: {
        main: '${{ services.web.interfaces.main.url }}'
      },
      parameters: {
        FILE_PARAM: null
      },
      services: {
        web: {
          interfaces: {
            main: 8080
          },
          environment: {
            TEST_DATA: '${{ parameters.FILE_PARAM }}'
          }
        }
      }
    }

    const env_config = {
      components: {
        'test/component:latest': {
          extends: 'file:./../test/folder/web.json',
          parameters: {
            'FILE_PARAM': 'file:./../test/test-file.txt'
          }
        }
      }
    };

    mock_fs({
      '/stack/test/test-file.txt': 'some test file data from component param',
      '/stack/test/folder/web.json': JSON.stringify(component_config),
      '/stack/env/environment.json': JSON.stringify(env_config),
    });

    const manager = await LocalDependencyManager.createFromPath(axios.create(), '/stack/env/environment.json');
    const graph = await manager.getGraph();
    const node = graph.getNodeByRef('test/component/web:latest') as ServiceNode;
    expect(node.node_config.getEnvironmentVariables()).to.deep.eq({
      TEST_DATA: 'some test file data from component param'
    });
  });

  it('backwards file refs to build stack with yml configs', async () => {
    const component_config = `
    name: examples/hello-world

    services:
      api:
        image: heroku/nodejs-hello-world
        interfaces:
          main: 3000
        environment:
          TEST_FILE_DATA: file:../.env

    interfaces:
      echo:
        url: \${{ services.api.interfaces.main.url }}
    `

    const env_config = `
    interfaces:
      app: \${{ components['examples/hello-world'].interfaces.echo.url }}

    components:
      examples/hello-world:
        extends: file:./../arc/architect.yml
    `

    mock_fs({
      '/stack/.env': 'some file data',
      '/stack/arc/architect.yml': component_config,
      '/stack/env/environment.yml': env_config,
    });

    const manager = await LocalDependencyManager.createFromPath(axios.create(), '/stack/env/environment.yml');
    const graph = await manager.getGraph();
    const node = graph.getNodeByRef('examples/hello-world/api:latest') as ServiceNode;
    expect(node.node_config.getEnvironmentVariables()).to.deep.eq({
      TEST_FILE_DATA: 'some file data',
    });
  });

  it('yaml comment not interpreted as active file ref', async () => {
    const component_config = `
    name: examples/hello-world

    parameters:
      TEST_FILE: manually set test file env # file:./this-file-does-not-exist.nope

    services:
      api:
        image: heroku/nodejs-hello-world
        interfaces:
          main: 3000
        environment:
          TEST_FILE_ENV: \${{ parameters.TEST_FILE }}

    interfaces:
      echo:
        url: \${{ services.api.interfaces.main.url }}
    `

    const env_config = `
    interfaces:
      app: \${{ components['examples/hello-world'].interfaces.echo.url }}

    components:
      examples/hello-world:
        extends: file:./architect.yml
    `

    mock_fs({
      '/stack/architect.yml': component_config,
      '/stack/environment.yml': env_config,
    });

    const manager = await LocalDependencyManager.createFromPath(axios.create(), '/stack/environment.yml');
    const graph = await manager.getGraph();
    const node = graph.getNodeByRef('examples/hello-world/api:latest') as ServiceNode;
    expect(node.node_config.getEnvironmentVariables()).to.deep.eq({
      TEST_FILE_ENV: 'manually set test file env'
    });
  });

  it('file: at end of yaml key not interpreted as file ref', async () => {
    const component_config = `
    name: examples/hello-world

    services:
      api:
        image: heroku/nodejs-hello-world
        interfaces:
          main: 3000
        environment:
          data_from_my_config_file: regular config file data

    interfaces:
      echo:
        url: \${{ services.api.interfaces.main.url }}
    `

    const env_config = `
    interfaces:
      app: \${{ components['examples/hello-world'].interfaces.echo.url }}

    components:
      examples/hello-world:
        extends: file:./architect.yml
    `

    mock_fs({
      '/stack/architect.yml': component_config,
      '/stack/environment.yml': env_config,
    });

    const manager = await LocalDependencyManager.createFromPath(axios.create(), '/stack/environment.yml');
    const graph = await manager.getGraph();
    const node = graph.getNodeByRef('examples/hello-world/api:latest') as ServiceNode;
    expect(node.node_config.getEnvironmentVariables()).to.deep.eq({
      data_from_my_config_file: 'regular config file data'
    });
  });

  it('commented file ref not interpreted to be read', async () => {
    const component_config = `
    name: examples/hello-world

    services:
      api:
        image: heroku/nodejs-hello-world
        interfaces:
          main: 3000
        environment:
          ENV_PARAM: env_param_data
    #      CONFIG_DATA: file:./this-file-does-not-exist.nope

    interfaces:
      echo:
        url: \${{ services.api.interfaces.main.url }}
    `

    const env_config = `
    interfaces:
      app: \${{ components['examples/hello-world'].interfaces.echo.url }}

    components:
      examples/hello-world:
        extends: file:./architect.yml
    `

    mock_fs({
      '/stack/architect.yml': component_config,
      '/stack/environment.yml': env_config,
    });

    const manager = await LocalDependencyManager.createFromPath(axios.create(), '/stack/environment.yml');
    const graph = await manager.getGraph();
    const node = graph.getNodeByRef('examples/hello-world/api:latest') as ServiceNode;
    expect(node.node_config.getEnvironmentVariables()).to.deep.eq({
      ENV_PARAM: 'env_param_data'
    });
  });

  it('file ref with bash env vars', async () => {
    const component_config = `
    name: examples/hello-world

    services:
      api:
        image: heroku/nodejs-hello-world
        interfaces:
          main: 3000
        environment:
          CONFIG_DATA: file:./application.properties.tpl

    interfaces:
      echo:
        url: \${{ services.api.interfaces.main.url }}
    `

    const env_config = `
    interfaces:
      app: \${{ components['examples/hello-world'].interfaces.echo.url }}

    components:
      examples/hello-world:
        extends: file:./architect.yml
    `

    const properties_tpl = `
    test.security.apiTrustedSecret=\${TEST_AUTH_CODE_SECRET:}
    test.security.apiTrustedSecret2=\${ TEST_AUTH_CODE_SECRET }
    `

    mock_fs({
      '/stack/application.properties.tpl': properties_tpl,
      '/stack/architect.yml': component_config,
      '/stack/environment.yml': env_config,
    });

    const manager = await LocalDependencyManager.createFromPath(axios.create(), '/stack/environment.yml');
    const graph = await manager.getGraph(true);
    const node = graph.getNodeByRef('examples/hello-world/api:latest') as ServiceNode;
    expect(node.node_config.getEnvironmentVariables()).to.deep.eq({
      CONFIG_DATA: 'test.security.apiTrustedSecret=$${TEST_AUTH_CODE_SECRET:}\n    test.security.apiTrustedSecret2=$${ TEST_AUTH_CODE_SECRET }'
    });
  });

<<<<<<< HEAD
  it('interpolation vault', async () => {
    const component_config = {
      name: 'architect/cloud',
      parameters: {
        auth0_secret_id: {},
        json: {},
        single_quote: {},
        double_quote: {}
      },
      services: {
        app: {
          interfaces: {
            main: 8080
          },
          environment: {
            AUTH0_SECRET_ID: '${{ parameters.auth0_secret_id }}',
            JSON: '${{ parameters.json }}',
            SINGLE_QUOTE: '${{ parameters.single_quote }}',
            DOUBLE_QUOTE: '${{ parameters.double_quote }}',
          }
        }
      },
      interfaces: {},
    };

    const env_config = {
      parameters: {
        cloud_auth0_secret_id: '${{ vaults.local_vault.secrets/keys#auth0_secret_id }}',
      },
      components: {
        'architect/cloud': {
          extends: 'file:.',
          parameters: {
            auth0_secret_id: '${{ parameters.cloud_auth0_secret_id }}',
            single_quote: "${{ vaults.local_vault['secrets/keys#single_quote'] }}",
            double_quote: '${{ vaults.local_vault["secrets/keys#double_quote"] }}',
            json: '${{ vaults.local_vault.secrets/keys#json }}',
          }
        }
      },
      vaults: {
        local_vault: {
          host: 'https://vault.localhost/',
          type: 'hashicorp-vault',
          description: 'Secret store for local development',
          role_id: '<role_id>',
          secret_id: 'file:./secrets/vault-secret'
        }
      }
    };

    moxios.stubRequest(`/v1/secrets/data/keys`, {
      status: 200,
      response: {
        data: {
          data: {
            auth0_secret_id: 'worked',
            single_quote: 'single',
            double_quote: 'double',
            json: '{ "first": "value",\n"second": "value" }'
          }
        }
      }
    });

    mock_fs({
      '/stack/architect.json': JSON.stringify(component_config),
      '/stack/environment.json': JSON.stringify(env_config),
      '/stack/secrets/vault-secret': '<secret_id>'
    });

    const manager = await LocalDependencyManager.createFromPath(axios.create(), '/stack/environment.json');
    const graph = await manager.getGraph();
    expect(graph.nodes.map((n) => n.ref)).has.members([
      'architect/cloud/app:latest',
    ])
    expect(graph.edges.map((e) => e.toString())).has.members([])
    const app_node = graph.getNodeByRef('architect/cloud/app:latest') as ServiceNode;
    expect(app_node.node_config.getEnvironmentVariables()['AUTH0_SECRET_ID']).eq('worked')

    const template = await DockerComposeUtils.generate(manager);
    const expected_compose: DockerComposeTemplate = {
      'services': {
        'architect--cloud--app--latest--kavtrukr': {
          'depends_on': [],
          'environment': {
            'AUTH0_SECRET_ID': 'worked',
            'SINGLE_QUOTE': 'single',
            'DOUBLE_QUOTE': 'double',
            'JSON': '{ \"first\": \"value\",\n\"second\": \"value\" }'
          },
          'ports': [
            '50000:8080'
          ],
          'build': {
            'context': path.resolve('/stack')
          }
        },
      },
      'version': '3',
      'volumes': {},
    };
    if (process.platform === 'linux') {
      expected_compose.services['architect--cloud--app--latest--kavtrukr'].extra_hosts = [
        "host.docker.internal:host-gateway"
      ];
    }
    expect(template).to.be.deep.equal(expected_compose);
  });

=======
>>>>>>> 4f0c35e3
  it('implicit environment parameter', async () => {
    const component_config = `
    name: examples/hello-world

    parameters:
      aws_secret:
      other_secret:
      default_secret: test3

    services:
      api:
        image: heroku/nodejs-hello-world
        interfaces:
          main: 3000
        environment:
          AWS_SECRET: \${{ parameters.aws_secret }}
          OTHER_SECRET: \${{ parameters.other_secret }}
          DEFAULT_SECRET: \${{ parameters.default_secret }}

    interfaces:
      echo:
        url: \${{ services.api.interfaces.main.url }}
    `

    const env_config = `
    parameters:
      aws_secret: test
      other_secret: not-shown
    components:
      examples/hello-world:
        extends: file:../data/architect.yml
        parameters:
          other_secret: shown
    `

    mock_fs({
      '/data/architect.yml': component_config,
      '/stack/environment.yml': env_config,
    });

    const manager = await LocalDependencyManager.createFromPath(axios.create(), '/stack/environment.yml');
    const graph = await manager.getGraph(true);
    const node = graph.getNodeByRef('examples/hello-world/api:latest') as ServiceNode;
    expect(node.node_config.getEnvironmentVariables()).to.deep.eq({
      AWS_SECRET: 'test',
      OTHER_SECRET: 'shown',
      DEFAULT_SECRET: 'test3'
    });
  });

  describe('deploy modules interpolation', () => {
    it('architect context validation is ignored for local', async () => {
      const component_config = `
      name: examples/hello-world

      services:
        api:
          image: heroku/nodejs-hello-world
          interfaces:
          deploy:
            strategy: aws
            modules:
              aws:
                path: ./example
                inputs:
                  environment_name: \${{ architect.environment.name }}
                  vpc_id: \${{ architect.vpc.id }}

      interfaces:
      `

      const env_config = `
      components:
        examples/hello-world: file:../data/architect.yml
      `

      mock_fs({
        '/data/architect.yml': component_config,
        '/stack/environment.yml': env_config,
      });

      const manager = await LocalDependencyManager.createFromPath(axios.create(), '/stack/environment.yml');

      sinon.replace(LocalDependencyManager.prototype, 'getArchitectContext', async () => ({ vpc: { id: 'test' } }));

      const graph = await manager.getGraph(true)
      const node = graph.getNodeByRef('examples/hello-world/api:latest') as ServiceNode;
      expect(node.node_config.getDeploy()!.modules.aws.inputs).to.deep.eq({
        environment_name: '',
        vpc_id: 'test',
      });
    });
  });
});<|MERGE_RESOLUTION|>--- conflicted
+++ resolved
@@ -1100,119 +1100,6 @@
     });
   });
 
-<<<<<<< HEAD
-  it('interpolation vault', async () => {
-    const component_config = {
-      name: 'architect/cloud',
-      parameters: {
-        auth0_secret_id: {},
-        json: {},
-        single_quote: {},
-        double_quote: {}
-      },
-      services: {
-        app: {
-          interfaces: {
-            main: 8080
-          },
-          environment: {
-            AUTH0_SECRET_ID: '${{ parameters.auth0_secret_id }}',
-            JSON: '${{ parameters.json }}',
-            SINGLE_QUOTE: '${{ parameters.single_quote }}',
-            DOUBLE_QUOTE: '${{ parameters.double_quote }}',
-          }
-        }
-      },
-      interfaces: {},
-    };
-
-    const env_config = {
-      parameters: {
-        cloud_auth0_secret_id: '${{ vaults.local_vault.secrets/keys#auth0_secret_id }}',
-      },
-      components: {
-        'architect/cloud': {
-          extends: 'file:.',
-          parameters: {
-            auth0_secret_id: '${{ parameters.cloud_auth0_secret_id }}',
-            single_quote: "${{ vaults.local_vault['secrets/keys#single_quote'] }}",
-            double_quote: '${{ vaults.local_vault["secrets/keys#double_quote"] }}',
-            json: '${{ vaults.local_vault.secrets/keys#json }}',
-          }
-        }
-      },
-      vaults: {
-        local_vault: {
-          host: 'https://vault.localhost/',
-          type: 'hashicorp-vault',
-          description: 'Secret store for local development',
-          role_id: '<role_id>',
-          secret_id: 'file:./secrets/vault-secret'
-        }
-      }
-    };
-
-    moxios.stubRequest(`/v1/secrets/data/keys`, {
-      status: 200,
-      response: {
-        data: {
-          data: {
-            auth0_secret_id: 'worked',
-            single_quote: 'single',
-            double_quote: 'double',
-            json: '{ "first": "value",\n"second": "value" }'
-          }
-        }
-      }
-    });
-
-    mock_fs({
-      '/stack/architect.json': JSON.stringify(component_config),
-      '/stack/environment.json': JSON.stringify(env_config),
-      '/stack/secrets/vault-secret': '<secret_id>'
-    });
-
-    const manager = await LocalDependencyManager.createFromPath(axios.create(), '/stack/environment.json');
-    const graph = await manager.getGraph();
-    expect(graph.nodes.map((n) => n.ref)).has.members([
-      'architect/cloud/app:latest',
-    ])
-    expect(graph.edges.map((e) => e.toString())).has.members([])
-    const app_node = graph.getNodeByRef('architect/cloud/app:latest') as ServiceNode;
-    expect(app_node.node_config.getEnvironmentVariables()['AUTH0_SECRET_ID']).eq('worked')
-
-    const template = await DockerComposeUtils.generate(manager);
-    const expected_compose: DockerComposeTemplate = {
-      'services': {
-        'architect--cloud--app--latest--kavtrukr': {
-          'depends_on': [],
-          'environment': {
-            'AUTH0_SECRET_ID': 'worked',
-            'SINGLE_QUOTE': 'single',
-            'DOUBLE_QUOTE': 'double',
-            'JSON': '{ \"first\": \"value\",\n\"second\": \"value\" }'
-          },
-          'ports': [
-            '50000:8080'
-          ],
-          'build': {
-            'context': path.resolve('/stack')
-          }
-        },
-      },
-      'version': '3',
-      'volumes': {},
-    };
-    if (process.platform === 'linux') {
-      expected_compose.services['architect--cloud--app--latest--kavtrukr'].extra_hosts = [
-        "host.docker.internal:host-gateway"
-      ];
-    }
-    expect(template).to.be.deep.equal(expected_compose);
-  });
-
-=======
->>>>>>> 4f0c35e3
   it('implicit environment parameter', async () => {
     const component_config = `
     name: examples/hello-world
