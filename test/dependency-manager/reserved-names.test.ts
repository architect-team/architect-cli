import { expect } from '@oclif/test';
import axios from 'axios';
import yaml from 'js-yaml';
import mock_fs from 'mock-fs';
import nock from 'nock';
import path from 'path';
import sinon from 'sinon';
import { resourceRefToNodeRef, ServiceNode, ValidationError, ValidationErrors } from '../../src';
import LocalDependencyManager from '../../src/common/dependency-manager/local-manager';
import { DockerComposeUtils } from '../../src/common/docker-compose';
import DockerComposeTemplate from '../../src/common/docker-compose/template';
import { DockerHelper } from '../../src/common/docker/helper';

describe('components with reserved_name field set', function () {
  describe('standard components with reserved name', function () {
    it('simple local component with reserved name', async () => {
      const reserved_name = 'test-name';
      const component_config_yml = `
        name: cloud
        services:
          app:
            interfaces:
              main: 8080
          api:
            interfaces:
              main: 8080
            reserved_name: ${reserved_name}
      `

      mock_fs({
        '/stack/architect.yml': component_config_yml,
      });

      const manager = new LocalDependencyManager(axios.create(), 'architect', {
        'cloud': '/stack'
      });

      const graph = await manager.getGraph([
        await manager.loadComponentSpec('cloud:latest')
      ]);

      const app_ref = resourceRefToNodeRef('cloud.services.app');
      const api_ref = reserved_name;

      expect(graph.nodes.map((n) => n.ref)).has.members([
        app_ref,
        api_ref,
      ])
      expect(graph.edges.map((e) => e.toString())).has.members([])

      const template = await DockerComposeUtils.generate(graph);
      const expected_compose: DockerComposeTemplate = {
        "services": {
          [app_ref]: {
            "environment": {},
            "ports": [
              "50000:8080",
            ],
            "build": {
              "context": path.resolve("/stack"),
              "labels": [
<<<<<<< HEAD
                "architect.io"
=======
                "architect.io",
                "architect.component=cloud"
>>>>>>> 13deac97
              ],
            },
            image: app_ref,
            labels: ['architect.ref=cloud.services.app']
          },
          [api_ref]: {
            "environment": {},
            "ports": [
              "50001:8080"
            ],
            "build": {
              "context": path.resolve("/stack"),
              "labels": [
<<<<<<< HEAD
                "architect.io"
=======
                "architect.io",
                "architect.component=cloud"
>>>>>>> 13deac97
              ],
            },
            image: reserved_name,
            labels: [`architect.ref=cloud.services.api`]
          },
        },
        "version": "3",
        "volumes": {},
      };
      expect(template).to.be.deep.equal(expected_compose);
    });

    it('simple local component with interpolated reserved name', async () => {
      const component_config_yml = `
        name: cloud
        secrets:
          name_override:
            default: test-name
        services:
          api:
            interfaces:
              main: 8080
            reserved_name: \${{ secrets.name_override }}-api
      `

      mock_fs({
        '/stack/architect.yml': component_config_yml,
      });

      const manager = new LocalDependencyManager(axios.create(), 'architect', {
        'cloud': '/stack'
      });

      try {
        await manager.loadComponentSpec('cloud:latest');
      } catch (err: any) {
        expect(err).instanceOf(ValidationErrors);
        const errors = JSON.parse(err.message) as ValidationError[];
        expect(errors).lengthOf(1);
        expect(errors[0].path).eq(`services.api.reserved_name`);
        expect(errors[0].value).includes('${{ secrets.name_override }}-api');
        expect(errors[0].start?.row).eq(10);
        expect(errors[0].start?.column).eq(27);
        expect(errors[0].end?.row).eq(10);
        expect(errors[0].end?.column).eq(59);
      }
    });

    it('simple remote component', async () => {
      const reserved_name = 'test-name';
      const component_config_json = {
        name: 'cloud',
        services: {
          app: {
            interfaces: {
              main: 8080
            },
            reserved_name,
          },
          api: {
            interfaces: {
              main: 8080
            }
          }
        }
      };

      nock('http://localhost').get(`/accounts/architect/components/cloud/versions/v1`)
        .reply(200, { tag: 'v1', config: component_config_json, service: { url: 'cloud:v1' } });

      const manager = new LocalDependencyManager(axios.create(), 'architect');

      const graph = await manager.getGraph([
        await manager.loadComponentSpec('cloud:v1')
      ]);
      const app_ref = reserved_name;
      const api_ref = resourceRefToNodeRef('cloud.services.api');

      expect(graph.nodes.map((n) => n.ref)).has.members([
        app_ref,
        api_ref,
      ])
      expect(graph.edges.map((e) => e.toString())).has.members([])
    });

    it('simple remote component with override', async () => {
      const reserved_name = 'test-name';
      const component_config = {
        name: 'cloud',
        secrets: {
          log_level: 'info'
        },
        services: {
          app: {
            interfaces: {
              main: 8080
            },
            environment: {
              LOG_LEVEL: '${{ secrets.log_level }}'
            },
            reserved_name,
          }
        }
      };

      nock('http://localhost').get(`/accounts/architect/components/cloud/versions/v1`)
        .reply(200, { tag: 'v1', config: component_config, service: { url: 'cloud:v1' } });

      const manager = new LocalDependencyManager(axios.create(), 'architect');

      const graph = await manager.getGraph([
        await manager.loadComponentSpec('cloud:v1')
      ], { '*': { log_level: 'debug' } });
      const app_ref = reserved_name;
      expect(graph.nodes.map((n) => n.ref)).has.members([app_ref]);
      expect(graph.edges.map((e) => e.toString())).has.members([]);
      const app_node = graph.getNodeByRef(app_ref) as ServiceNode;
      expect(app_node.config.environment.LOG_LEVEL).eq('debug');
    });

    it('local component with edges and reserved name', async () => {
      const reserved_name = 'test-name';
      const component_config = {
        name: 'cloud',
        services: {
          app: {
            interfaces: {
              main: 8080
            },
            depends_on: [reserved_name],
            environment: {
              API_ADDR: '${{ services.api.interfaces.main.url }}'
            }
          },
          api: {
            interfaces: {
              main: 8080
            },
            depends_on: ['db'],
            environment: {
              DB_ADDR: '${{ services.db.interfaces.main.url }}'
            },
            reserved_name,
          },
          db: {
            interfaces: {
              main: 5432
            }
          }
        },
        interfaces: {}
      };

      mock_fs({
        '/stack/architect.yml': yaml.dump(component_config),
      });

      const stub = sinon.stub(DockerHelper, 'buildXVersion').callsFake(() => {
        return true;
      });

      const manager = new LocalDependencyManager(axios.create(), 'architect', {
        'cloud': '/stack/architect.yml'
      });
      const graph = await manager.getGraph([
        await manager.loadComponentSpec('cloud:latest')
      ]);
      const app_ref = resourceRefToNodeRef('cloud.services.app');
      const api_ref = reserved_name;
      const db_ref = resourceRefToNodeRef('cloud.services.db');
      expect(graph.nodes.map((n) => n.ref)).has.members([
        app_ref,
        api_ref,
        db_ref
      ])
      expect(graph.edges.map((e) => e.toString())).has.members([
        `service: ${app_ref} -> ${api_ref}[main]`,
        `service: ${api_ref} -> ${db_ref}[main]`
      ])
      // Test parameter values
      const app_node = graph.getNodeByRef(app_ref) as ServiceNode;
      expect(app_node.config.environment.API_ADDR).eq(`http://${api_ref}:8080`)

      const api_node = graph.getNodeByRef(api_ref) as ServiceNode;
      expect(api_node.config.environment.DB_ADDR).eq(`http://${db_ref}:5432`)

      const template = await DockerComposeUtils.generate(graph);

      stub.restore();

      const expected_compose: DockerComposeTemplate = {
        "services": {
          [api_ref]: {
            "depends_on": [
              `${db_ref}`
            ],
            "environment": {
              "DB_ADDR": `http://${db_ref}:5432`
            },
            "ports": [
              "50001:8080",
            ],
            image: reserved_name,
            labels: [`architect.ref=cloud.services.api`]
          },
          [app_ref]: {
            "depends_on": [
              `${reserved_name}`
            ],
            "environment": {
              "API_ADDR": `http://${api_ref}:8080`
            },
            "ports": [
              "50000:8080"
            ],
            "build": {
              "context": path.resolve("/stack"),
              "tags": [
                app_ref,
                api_ref,
                db_ref
              ],
              "labels": [
<<<<<<< HEAD
                "architect.io"
=======
                "architect.io",
                "architect.component=cloud"
>>>>>>> 13deac97
              ],
            },
            image: app_ref,
            labels: ['architect.ref=cloud.services.app']
          },
          [db_ref]: {
            "environment": {},
            "ports": [
              "50002:5432"
            ],
            image: db_ref,
            labels: ['architect.ref=cloud.services.db']
          }
        },
        "version": "3",
        "volumes": {},
      };
      expect(template).to.be.deep.equal(expected_compose);
    });

    it('local component with local dependency', async () => {
      const reserved_name = 'test-name';
      const cloud_component_config = {
        name: 'cloud',
        services: {
          api: {
            interfaces: {
              main: 8080
            },
            environment: {
              CONCOURSE_ADDR: '${{ dependencies.ci.interfaces.web.url }}'
            }
          }
        },
        dependencies: {
          'ci': '6.2'
        },
        interfaces: {}
      };

      const concourse_component_config = {
        name: 'ci',
        services: {
          web: {
            interfaces: {
              main: 8080,
            },
            image: 'concourse/concourse:6.2'
          },
          worker: {
            interfaces: {},
            image: 'concourse/concourse:6.2',
            environment: {
              CONCOURSE_TSA_HOST: '${{ services.web.interfaces.main.host }}'
            },
            reserved_name,
          }
        },
        interfaces: {
          web: '${{ services.web.interfaces.main.url }}'
        }
      }

      mock_fs({
        '/stack/cloud/architect.yml': yaml.dump(cloud_component_config),
        '/stack/concourse/architect.yml': yaml.dump(concourse_component_config),
      });

      const manager = new LocalDependencyManager(axios.create(), 'architect', {
        'cloud': '/stack/cloud/architect.yml',
        'ci': '/stack/concourse/architect.yml'
      });
      const graph = await manager.getGraph([
        ...await manager.loadComponentSpecs('cloud:latest'),
      ]);
      const api_ref = resourceRefToNodeRef('cloud.services.api');
      const web_ref = resourceRefToNodeRef('ci.services.web');
      const worker_ref = reserved_name;

      expect(graph.nodes.map((n) => n.ref)).has.members([
        api_ref,
        web_ref,
        worker_ref
      ])
      expect(graph.edges.map((e) => e.toString())).has.members([
        `service: ${worker_ref} -> ${web_ref}[main]`,
        `service: ${api_ref} -> ${web_ref}[web]`
      ])

      // Test parameter values
      const api_node = graph.getNodeByRef(api_ref) as ServiceNode;
      expect(api_node.config.environment.CONCOURSE_ADDR).eq(`http://${web_ref}:8080`)
      expect(api_node.config.name).to.eq('api');
      expect(api_node.config.metadata.tag).to.eq('latest');
      expect(api_node.config.metadata.ref).to.eq('cloud.services.api');
      const worker_node = graph.getNodeByRef(worker_ref) as ServiceNode;
      expect(worker_node.config.environment.CONCOURSE_TSA_HOST).eq(web_ref);
      expect(worker_node.config.name).to.eq('worker');
      expect(worker_node.ref).to.eq(reserved_name);
      expect(worker_node.config.metadata.tag).to.eq('6.2');
      expect(worker_node.config.metadata.ref).to.eq('ci.services.worker');
    });

    it('environment ingress context produces the correct values for a simple external interface', async () => {
      const reserved_name = 'test-name';
      const cloud_component_config = {
        name: 'cloud',
        services: {
          api: {
            interfaces: {
              main: 8080
            },
            environment: {
              EXTERNAL_APP_URL: "${{ ingresses['api-interface'].url }}",
              EXTERNAL_APP_URL2: "${{ environment.ingresses['cloud']['api-interface'].url }}",
            },
            reserved_name,
          }
        },
        interfaces: {
          'api-interface': '${{ services.api.interfaces.main.url }}',
        }
      };

      mock_fs({
        '/stack/cloud/architect.yml': yaml.dump(cloud_component_config),
      });

      const manager = new LocalDependencyManager(axios.create(), 'architect', { 'cloud': '/stack/cloud/architect.yml' });
      const graph = await manager.getGraph([
        await manager.loadComponentSpec('cloud:latest', { interfaces: { api: 'api-interface' } })
      ]);
      const cloud_api_node = graph.getNodeByRef(reserved_name) as ServiceNode;
      expect(cloud_api_node.config.environment['EXTERNAL_APP_URL']).eq('http://api.arc.localhost');
      expect(cloud_api_node.config.environment['EXTERNAL_APP_URL2']).eq('http://api.arc.localhost');
    });

    it('component with deep dependencies', async () => {
      const reserved_name = 'test-name';
      const component_a = `
      name: component-a
      dependencies:
        component-b: latest
      services:
        app:
          image: test:v1
      `;

      const component_b = `
      name: component-b
      dependencies:
        component-c: latest
      services:
        api:
          image: test:v1
          reserved_name: ${reserved_name}
      `;

      const component_c = `
      name: component-c
      services:
        api:
          image: test:v1
      `;

      mock_fs({
        '/a/architect.yaml': component_a,
        '/b/architect.yaml': component_b,
        '/c/architect.yaml': component_c,
      });

      const manager = new LocalDependencyManager(axios.create(), 'architect', {
        'component-a': '/a/architect.yaml',
        'component-b': '/b/architect.yaml',
        'component-c': '/c/architect.yaml'
      });
      const graph = await manager.getGraph([
        ...await manager.loadComponentSpecs('component-a'),
      ]);

      const a_ref = resourceRefToNodeRef('component-a.services.app');
      const b_ref = reserved_name;
      const c_ref = resourceRefToNodeRef('component-c.services.api');

      expect(graph.nodes.map((n) => n.ref)).has.members([
        a_ref,
        b_ref,
        c_ref
      ])
    });

    it('components with a shared dependency', async () => {
      const reserved_name = 'test-name';
      const component_a = `
      name: component-a
      dependencies:
        component-c: latest
      services:
        app:
          image: test:v1
          environment:
            C_ADDR: \${{ dependencies.component-c.interfaces.api.url }}
            C_EXT_ADDR: \${{ dependencies.component-c.ingresses.api.url }}
      `;

      const component_b = `
      name: component-b
      dependencies:
        component-c: latest
      services:
        api:
          image: test:v1
          environment:
            C_ADDR: \${{ dependencies.component-c.interfaces.api.url }}
            C_EXT_ADDR: \${{ dependencies.component-c.ingresses.api.url }}
      `;

      const component_c = `
      name: component-c
      services:
        api:
          image: test:v1
          interfaces:
            main: 8080
          reserved_name: ${reserved_name}
      interfaces:
        api: \${{ services.api.interfaces.main.url }}
      `;

      mock_fs({
        '/a/architect.yaml': component_a,
        '/b/architect.yaml': component_b,
        '/c/architect.yaml': component_c,
      });

      const manager = new LocalDependencyManager(axios.create(), 'architect', {
        'component-a': '/a/architect.yaml',
        'component-b': '/b/architect.yaml',
        'component-c': '/c/architect.yaml'
      });
      const graph = await manager.getGraph([
        ...await manager.loadComponentSpecs('component-a'),
        ...await manager.loadComponentSpecs('component-b'),
      ]);

      const a_ref = resourceRefToNodeRef('component-a.services.app');
      const b_ref = resourceRefToNodeRef('component-b.services.api');
      const c_ref = reserved_name;

      const a_node = graph.getNodeByRef(a_ref) as ServiceNode;
      expect(a_node.config.environment).to.deep.equal({
        C_ADDR: `http://${c_ref}:8080`,
        C_EXT_ADDR: `http://api.arc.localhost`
      })

      const b_node = graph.getNodeByRef(b_ref) as ServiceNode;
      expect(b_node.config.environment).to.deep.equal({
        C_ADDR: `http://${c_ref}:8080`,
        C_EXT_ADDR: `http://api.arc.localhost`
      })
    });

    it(`the same reserved name can't be used for more than one service`, async () => {
      const component_config_yml = `
        name: cloud
        secrets:
          name_override:
            default: test-name
        services:
          api:
            interfaces:
              main: 8080
            reserved_name: uncreative-name
          api-2:
            interfaces:
              main: 8080
            reserved_name: uncreative-name
      `

      mock_fs({
        '/stack/architect.yml': component_config_yml,
      });

      const manager = new LocalDependencyManager(axios.create(), 'architect', {
        'cloud': '/stack/architect.yml'
      });

      try {
        await manager.getGraph([
          await manager.loadComponentSpec('cloud:latest')
        ]);
      } catch (err: any) {
        expect(err.message).eq(`A service named uncreative-name is declared in multiple places. The same name can't be used for multiple services.`);
      }
    });
  });
});<|MERGE_RESOLUTION|>--- conflicted
+++ resolved
@@ -59,12 +59,8 @@
             "build": {
               "context": path.resolve("/stack"),
               "labels": [
-<<<<<<< HEAD
-                "architect.io"
-=======
                 "architect.io",
                 "architect.component=cloud"
->>>>>>> 13deac97
               ],
             },
             image: app_ref,
@@ -78,12 +74,8 @@
             "build": {
               "context": path.resolve("/stack"),
               "labels": [
-<<<<<<< HEAD
-                "architect.io"
-=======
                 "architect.io",
                 "architect.component=cloud"
->>>>>>> 13deac97
               ],
             },
             image: reserved_name,
@@ -307,12 +299,8 @@
                 db_ref
               ],
               "labels": [
-<<<<<<< HEAD
-                "architect.io"
-=======
                 "architect.io",
                 "architect.component=cloud"
->>>>>>> 13deac97
               ],
             },
             image: app_ref,
