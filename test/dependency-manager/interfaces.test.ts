import { expect } from '@oclif/test';
import axios from 'axios';
import mock_fs from 'mock-fs';
import sinon from 'sinon';
import Build from '../../src/commands/build';
import LocalDependencyGraph from '../../src/common/dependency-manager/local-graph';
import LocalDependencyManager from '../../src/common/dependency-manager/local-manager';
import { LocalServiceNode } from '../../src/common/dependency-manager/local-service-node';
import * as DockerCompose from '../../src/common/docker-compose';
import PortUtil from '../../src/common/utils/port';
import { DependencyParameter, ValueFromParameter } from '../../src/dependency-manager/src';
import { ExternalNode } from '../../src/dependency-manager/src/graph/node/external';

describe('interfaces', function () {

  beforeEach(async () => {
    // Stub the logger
    sinon.replace(Build.prototype, 'log', sinon.stub());

    const checkout_json = {
      "name": "architect/checkout",
      "interfaces": {
        "main": {
          "port": 7000
        }
      }
    };

    const backend_json = {
      "name": "architect/backend",
      "dependencies": {
        "architect/checkout": "latest"
      },
      "interfaces": {
        "main": {
          "description": "main port",
          "port": 8080
        },
        "secondary": {
          "description": "secondary port",
          "port": 8081
        },
        "concise": 8082
      },
      "parameters": {
        "CHECKOUT_ADDR": {
          "valueFrom": {
            "dependency": "architect/checkout",
            "value": "$HOST:$PORT"
          }
        },
        "CHECKOUT_ADDR_DEFAULT": {
          "default": {
            "valueFrom": {
              "dependency": "architect/checkout",
              "interface": "main",
              "value": "$HOST:$PORT"
            }
          }
        },
        "HOST": {
          "default": {
            "valueFrom": {
              "interface": "main",
              "value": "$HOST"
            }
          }
        }
      }
    };

    const frontend_main_json = {
      "name": "architect/frontend-main",
      "dependencies": {
        "architect/backend": "latest"
      },
      "parameters": {
        "API_ADDR": {
          "default": {
            "valueFrom": {
              "dependency": "architect/backend",
              "interface": "main",
              "value": "$HOST:$PORT"
            }
          }
        }
      },
      "interfaces": {
        "main": {
<<<<<<< HEAD
          "port": 8082
=======
          "port": "8082"
        },
        "secondary": {
          "port": 8083
>>>>>>> 6f83bb25
        }
      }
    };

    const frontend_secondary_json = {
      "name": "architect/frontend-secondary",
      "dependencies": {
        "architect/backend": "latest"
      },
      "parameters": {
        "API_ADDR": {
          "default": {
            "valueFrom": {
              "dependency": "architect/backend:latest",
              "interface": "secondary",
              "value": "$INTERNAL_HOST:$INTERNAL_PORT"
            }
          }
        }
      }
    };

    const env_config_internal = {
      "services": {
        "architect/frontend-main:latest": {
          "debug": {
            "path": "./src/frontend-main",
          },
          "interfaces": {
            "secondary": {
              "subdomain": "secondary"
            }
          }
        },
        "architect/frontend-secondary:latest": {
          "debug": {
            "path": "./src/frontend-secondary",
          }
        },
        "architect/checkout:latest": {
          "debug": {
            "path": "./src/checkout/checkout-architect.json",
          }
        },
        "architect/backend:latest": {
          "debug": {
            "path": "./src/backend",
          }
        }
      }
    };

    const env_config_external = {
      "services": {
        "architect/frontend-main:latest": {
          "debug": {
            "path": "./src/frontend-main",
          }
        },
        "architect/frontend-secondary:latest": {
          "debug": {
            "path": "./src/frontend-secondary",
          }
        },
        "architect/backend:latest": {
          "debug": {
            "path": "./src/backend",
          },
          "interfaces": {
            "main": {
              "description": "main port",
              "host": "main.host",
              "port": 8080
            },
            "secondary": {
              "description": "secondary port",
              "host": "secondary.host",
              "port": 8081
            }
          }
        }
      }
    };

    mock_fs({
      '/stack/src/checkout/checkout-architect.json': JSON.stringify(checkout_json),
      '/stack/src/frontend-main/architect.json': JSON.stringify(frontend_main_json),
      '/stack/src/frontend-secondary/architect.json': JSON.stringify(frontend_secondary_json),
      '/stack/src/backend/architect.json': JSON.stringify(backend_json),
      '/stack/arc.env.internal.json': JSON.stringify(env_config_internal),
      '/stack/arc.env.external.json': JSON.stringify(env_config_external),
    });
  });

  afterEach(function () {
    // Restore stubs
    sinon.restore();
    // Restore fs
    mock_fs.restore();
    // reset port range between simulated processes
    PortUtil.reset();
  });

  it('non-interface valueFrom', async () => {
    const manager = await LocalDependencyManager.createFromPath(axios.create(), '/stack/arc.env.internal.json');
    const compose = await DockerCompose.generate(manager);

    expect(compose.services['architect.backend.latest'].environment!.CHECKOUT_ADDR).eq('architect.checkout.latest:7000');
    expect(compose.services['architect.backend.latest'].environment!.CHECKOUT_ADDR_DEFAULT).eq('architect.checkout.latest:7000');
  });

  it('valueFrom port from service interfaces', async () => {
    const manager = await LocalDependencyManager.createFromPath(axios.create(), '/stack/arc.env.internal.json')
    const graph: LocalDependencyGraph = manager.graph;

    const backend_node = graph.nodes.find(node => node.ref === 'architect/backend:latest') as LocalServiceNode;
    expect(backend_node!.parameters.MAIN_PORT).eq('8080');
    expect(backend_node!.parameters.SECONDARY_PORT).eq('8081');
    expect(backend_node!.ports.filter(port_pair => port_pair.toString() === '8080').length).eq(1);
    expect(backend_node!.ports.filter(port_pair => port_pair.toString() === '8081').length).eq(1);
    expect(backend_node!.service_config.getInterfaces().main.port).eq(8080);
    expect(backend_node!.service_config.getInterfaces().secondary.port).eq(8081);

    const frontend_main_node = graph.nodes.find(node => node.ref === 'architect/frontend-main:latest') as LocalServiceNode;
    const interfaced_main_value_from = frontend_main_node!.service_config.getParameters().API_ADDR.default as ValueFromParameter<DependencyParameter>;
    expect(interfaced_main_value_from.valueFrom.interface).eq('main');
    expect(frontend_main_node!.parameters.API_ADDR).eq(`${backend_node.normalized_ref}:8080`);

    const frontend_secondary_node = graph.nodes.find(node => node.ref === 'architect/frontend-secondary:latest') as LocalServiceNode;
    const interfaced_secondary_value_from = frontend_secondary_node!.service_config.getParameters().API_ADDR.default as ValueFromParameter<DependencyParameter>;
    expect(interfaced_secondary_value_from.valueFrom.interface).eq('secondary');
    expect(frontend_secondary_node!.parameters.API_ADDR).eq(`${backend_node.normalized_ref}:8081`);
  });

  it('valueFrom port from environment interfaces', async () => {
    const manager = await LocalDependencyManager.createFromPath(axios.create(), '/stack/arc.env.external.json')
    const graph: LocalDependencyGraph = manager.graph;

    const backend_node = graph.nodes.find(node => node.ref === 'architect/backend:latest') as ExternalNode;
    expect(backend_node.interfaces!.main.port).eq(8080);
    expect(backend_node.interfaces!.secondary.port).eq(8081);

    const frontend_main_node = graph.nodes.find(node => node.ref === 'architect/frontend-main:latest') as LocalServiceNode;
    const interfaced_main_value_from = frontend_main_node!.service_config.getParameters().API_ADDR.default as ValueFromParameter<DependencyParameter>;
    expect(interfaced_main_value_from.valueFrom.interface).eq('main');
    expect(frontend_main_node!.parameters.API_ADDR).eq(`main.host:8080`);

    const frontend_secondary_node = graph.nodes.find(node => node.ref === 'architect/frontend-secondary:latest') as LocalServiceNode;
    const interfaced_secondary_value_from = frontend_secondary_node!.service_config.getParameters().API_ADDR.default as ValueFromParameter<DependencyParameter>;
    expect(interfaced_secondary_value_from.valueFrom.interface).eq('secondary');
    expect(frontend_secondary_node!.parameters.API_ADDR).eq(`secondary.host:8081`);
  });

  it('correct compose port mappings', async () => {
    const manager = await LocalDependencyManager.createFromPath(axios.create(), '/stack/arc.env.internal.json');
    const compose = await DockerCompose.generate(manager);
    expect(compose.services['architect.backend.latest'].ports).to.include.members(['50002:8080', '50003:8081', '50004:8082']);
    expect(compose.services['architect.frontend-main.latest'].ports).to.include.members(['50000:8082']);
    expect(compose.services['architect.frontend-secondary.latest'].ports).eql([]);
  });

  it('correct interface environment variables in compose', async () => {
    const manager = await LocalDependencyManager.createFromPath(axios.create(), '/stack/arc.env.internal.json');
    const compose = await DockerCompose.generate(manager);

    expect(compose.services['architect.backend.latest'].environment!.HOST).eq('architect.backend.latest');
    expect(compose.services['architect.backend.latest'].environment!.MAIN_PORT).eq('8080');
    expect(compose.services['architect.backend.latest'].environment!.SECONDARY_PORT).eq('8081');
  });

  it('concise interface port spec', async () => {
    const manager = await LocalDependencyManager.createFromPath(axios.create(), '/stack/arc.env.internal.json');
    const compose = await DockerCompose.generate(manager);

    expect(compose.services['architect.backend.latest'].environment!.HOST).eq('architect.backend.latest');
    expect(compose.services['architect.backend.latest'].environment!.CONCISE_PORT).eq('8082');
  });

  it('external interface host spec', async () => {
    const manager = await LocalDependencyManager.createFromPath(axios.create(), '/stack/arc.env.internal.json');
    const compose = await DockerCompose.generate(manager);

    expect(compose.services['architect.frontend-main.latest'].environment!.SECONDARY_HOST).eq('secondary.localhost');
    expect(compose.services['architect.frontend-main.latest'].environment!.SECONDARY_EXTERNAL_HOST).eq('secondary.localhost');
  });
});<|MERGE_RESOLUTION|>--- conflicted
+++ resolved
@@ -87,14 +87,10 @@
       },
       "interfaces": {
         "main": {
-<<<<<<< HEAD
           "port": 8082
-=======
-          "port": "8082"
         },
         "secondary": {
           "port": 8083
->>>>>>> 6f83bb25
         }
       }
     };
