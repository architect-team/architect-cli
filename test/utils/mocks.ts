--- conflicted
+++ resolved
@@ -1,10 +1,10 @@
 import { test } from '@oclif/test';
 import path from 'path';
 import AuthClient from '../../src/app-config/auth';
+import SecretUtils from '../../src/architect/secret/secret.utils';
 import { DockerComposeUtils } from '../../src/common/docker-compose';
+import * as Docker from '../../src/common/utils/docker';
 import DockerBuildXUtils from '../../src/common/utils/docker-buildx.utils';
-import * as Docker from '../../src/common/utils/docker';
-import SecretUtils from '../../src/architect/secret/secret.utils';
 
 export const MOCK_API_HOST = 'http://mock.api.localhost';
 
@@ -30,9 +30,6 @@
   .stub(DockerBuildXUtils, 'writeBuildkitdConfigFile', () => { })
   .stub(DockerBuildXUtils, 'dockerBuildX', () => { })
   .stub(DockerBuildXUtils, 'getBuilder', () => { })
-<<<<<<< HEAD
   .stub(SecretUtils, 'getSecrets', () => [])
   .stub(SecretUtils, 'batchUpdateSecrets', () => [])
-=======
-  .stub(DockerBuildXUtils, 'convertToBuildxPlatforms', () => { })
->>>>>>> ac864591
+  .stub(DockerBuildXUtils, 'convertToBuildxPlatforms', () => { })