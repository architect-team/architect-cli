--- conflicted
+++ resolved
@@ -10,13 +10,8 @@
 # ./component/architect.yml
 name: component
 dependencies:
-<<<<<<< HEAD
-  examples/dependency: latest
+  dependency: latest
 secrets:
-=======
-  dependency: latest
-parameters:
->>>>>>> 57eacfab
   secret_key:
     required: true
 services:
@@ -25,13 +20,8 @@
       SECRET_KEY: ${{ secrets.secret_key }}
 
 # ./dependency/architect.yml
-<<<<<<< HEAD
-name: examples/dependency
+name: dependency
 secrets:
-=======
-name: dependency
-parameters:
->>>>>>> 57eacfab
   username:
     required: true
   password:
@@ -64,11 +54,7 @@
   password: my-password
 ```
 
-<<<<<<< HEAD
-This file can then be specified directly in the deploy command to apply values to any components matching the keys in the file. The below will deploy examples/component, and since it depends on examples/dependency it will automatically be deployed as well. Each component matches a key in the file above so all the required secrets will be fulfilled.
-=======
-This file can then be specified directly in the deploy command to apply values to any components matching the keys in the file. The below will deploy component, and since it depends on dependency it will automatically be deployed as well. Each component matches a key in the file above so all the required parameters will be fulfilled.
->>>>>>> 57eacfab
+This file can then be specified directly in the deploy command to apply values to any components matching the keys in the file. The below will deploy component, and since it depends on dependency it will automatically be deployed as well. Each component matches a key in the file above so all the required secrets will be fulfilled.
 
 ```sh
 $ architect deploy component --secrets secrets.yml
