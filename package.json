{
  "name": "@architect-io/cli",
  "description": "Command-line interface for Architect.io",
<<<<<<< HEAD
  "version": "1.19.0-rc.3",
=======
  "version": "1.19.0",
>>>>>>> cf7f6c65
  "author": "Architect.io",
  "bin": {
    "architect": "./bin/run"
  },
  "bugs": "https://github.com/architect-team/architect-cli/issues",
  "dependencies": {
    "@oclif/core": "^1.3.0",
    "@oclif/plugin-autocomplete": "1.2.0",
    "@oclif/plugin-help": "5.1.11",
    "@oclif/plugin-not-found": "2.3.1",
    "@oclif/plugin-warn-if-update-available": "2.0.4",
    "@sentry/integrations": "^7.1.1",
    "@sentry/node": "^7.1.1",
    "@sentry/tracing": "^7.1.1",
    "acorn-loose": "^8.2.1",
    "ajv": "^8.6.3",
    "ajv-errors": "^3.0.0",
    "ajv-formats": "^2.1.1",
    "axios": "^0.21.4",
    "class-transformer": "^0.4.0",
    "class-validator": "^0.13.2",
    "class-validator-jsonschema": "^3.1.0",
    "cli-table3": "0.6.0",
    "cron-validate": "^1.4.3",
    "deepmerge": "^4.2.2",
    "diff": "^5.0.0",
    "estraverse": "^5.3.0",
    "execa": "5.1.1",
    "fs-extra": "9.1.0",
    "inquirer": "7.3.3",
    "inquirer-autocomplete-prompt": "^1.3.0",
    "is-ci": "^3.0.0",
    "is-windows": "^1.0.2",
    "js-yaml": "4.1.0",
    "leven": "^3.1.0",
    "matcher": "^4.0.0",
    "object-hash": "^3.0.0",
    "opener": "^1.5.2",
    "p-limit": "^3.1.0",
    "readline": "^1.3.0",
    "reflect-metadata": "0.1.13",
    "semver": "^7.3.5",
    "simple-oauth2": "^4.2.0",
    "string-argv": "^0.3.1",
    "tmp": "^0.2.1",
    "tslib": "2.3.1",
    "untildify": "4.0.0",
    "which": "^2.0.2",
    "ws": "^8.4.0"
  },
  "devDependencies": {
    "@oclif/test": "2.0.3",
    "@semantic-release/changelog": "^6.0.1",
    "@semantic-release/commit-analyzer": "^9.0.2",
    "@semantic-release/exec": "^6.0.3",
    "@semantic-release/git": "^10.0.1",
    "@semantic-release/github": "^8.0.4",
    "@semantic-release/npm": "^9.0.1",
    "@semantic-release/release-notes-generator": "^10.0.3",
    "@types/chai": "4.2.15",
    "@types/diff": "^5.0.1",
    "@types/estraverse": "^5.1.1",
    "@types/fs-extra": "9.0.8",
    "@types/inquirer": "7.3.1",
    "@types/is-ci": "^2.0.0",
    "@types/is-windows": "^1.0.0",
    "@types/js-yaml": "4.0.1",
    "@types/mocha": "9.1.0",
    "@types/mock-fs": "^4.13.0",
    "@types/node": "14.14.31",
    "@types/object-hash": "^2.2.1",
    "@types/opener": "^1.4.0",
    "@types/semver": "^7.3.8",
    "@types/simple-oauth2": "^4.1.0",
    "@types/sinon": "9.0.10",
    "@types/tmp": "^0.2.0",
    "@types/validator": "^13.7.1",
    "@types/which": "^2.0.1",
    "@types/ws": "^8.2.2",
    "@typescript-eslint/eslint-plugin": "5.12.1",
    "@typescript-eslint/parser": "5.12.1",
    "chai": "4.3.0",
    "chalk": "4.1.0",
    "copyfiles": "^2.4.1",
    "eslint": "8.8.0",
    "eslint-plugin-oclif": "0.1.0",
    "madge": "^5.0.1",
    "mocha": "^9.2.0",
    "mock-fs": "^5.1.1",
    "nock": "^13.1.3",
    "nyc": "15.1.0",
    "oclif": "^2.4.2",
    "sinon": "9.2.4",
    "ts-node": "10.5.0",
    "typescript": "^4.5.5"
  },
  "engines": {
    "node": ">=12"
  },
  "files": [
    "/bin",
    "/lib",
    "/npm-shrinkwrap.json",
    "/oclif.manifest.json"
  ],
  "homepage": "https://github.com/architect-team/architect-cli",
  "keywords": [
    "oclif"
  ],
  "license": "GPL-3.0",
  "main": "lib/index.js",
  "oclif": {
    "commands": "./lib/commands",
    "additionalHelpFlags": [
      "-h"
    ],
    "bin": "architect",
    "dirname": "architect",
    "plugins": [
      "@oclif/plugin-autocomplete",
      "@oclif/plugin-help",
      "@oclif/plugin-not-found",
      "@oclif/plugin-warn-if-update-available"
    ],
    "hooks": {
      "init": [
        "./lib/hooks/init/tty",
        "./lib/hooks/init/check-version"
      ]
    },
    "macos": {
      "identifier": "io.architect.cli"
    },
    "warn-if-update-available": {
      "timeoutInDays": 30
    }
  },
  "repository": "architect-team/architect-cli",
  "scripts": {
    "lint": "eslint --ext .ts,.js --max-warnings=0 .",
    "fix": "eslint --ext .ts,.js . --fix",
    "check-circular": "madge --ts-config ./tsconfig.json --circular --extensions ts ./src/",
    "build": "rm -rf ./lib && rm -f tsconfig.tsbuildinfo && tsc -b && npm run copy-static",
    "copy-static": "copyfiles -u 1 \"src/static/*.html\" lib",
    "coverage": "nyc --extension .ts npm test",
    "test": "mocha --forbid-only \"test/**/*.test.ts\" --config ./test/.mocharc.yml",
    "pack": "oclif pack:tarballs",
    "readme": "./bin/readme",
    "generate:schema-docs": "ts-node --project ./tsconfig.json ./src/dependency-manager/generate.ts",
    "semantic-release": "./node_modules/semantic-release/bin/semantic-release.js"
  },
  "types": "lib/index.d.ts"
}<|MERGE_RESOLUTION|>--- conflicted
+++ resolved
@@ -1,11 +1,7 @@
 {
   "name": "@architect-io/cli",
   "description": "Command-line interface for Architect.io",
-<<<<<<< HEAD
-  "version": "1.19.0-rc.3",
-=======
   "version": "1.19.0",
->>>>>>> cf7f6c65
   "author": "Architect.io",
   "bin": {
     "architect": "./bin/run"
