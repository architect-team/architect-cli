--- conflicted
+++ resolved
@@ -1,11 +1,7 @@
 {
   "name": "@architect-io/cli",
   "description": "Command-line interface for Architect.io",
-<<<<<<< HEAD
-  "version": "1.20.0-rc.1",
-=======
   "version": "1.19.2",
->>>>>>> 6910317d
   "author": "Architect.io",
   "bin": {
     "architect": "./bin/run"
