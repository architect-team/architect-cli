--- conflicted
+++ resolved
@@ -1,11 +1,7 @@
 {
   "name": "@architect-io/cli",
   "description": "Command-line interface for Architect.io",
-<<<<<<< HEAD
-  "version": "1.17.1-rc.2",
-=======
   "version": "1.17.1",
->>>>>>> 9f9cdbd7
   "author": "Architect.io",
   "bin": {
     "architect": "./bin/run"
