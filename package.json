--- conflicted
+++ resolved
@@ -21,11 +21,8 @@
     "class-validator-jsonschema": "^3.1.0",
     "cli-table3": "0.6.0",
     "cli-ux": "5.4.9",
-<<<<<<< HEAD
     "deepmerge": "^4.2.2",
-=======
     "diff": "^5.0.0",
->>>>>>> 8b968815
     "execa": "5.0.0",
     "fs-extra": "9.1.0",
     "inquirer": "7.3.3",
