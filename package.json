--- conflicted
+++ resolved
@@ -1,11 +1,7 @@
 {
   "name": "@architect-io/cli",
   "description": "Command-line interface for Architect.io",
-<<<<<<< HEAD
-  "version": "1.18.0-rc.6",
-=======
   "version": "1.18.1",
->>>>>>> 0f1b4a02
   "author": "Architect.io",
   "bin": {
     "architect": "./bin/run"
