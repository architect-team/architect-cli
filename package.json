{
  "name": "@architect-io/cli",
  "description": "Command-line interface for Architect.io",
<<<<<<< HEAD
  "version": "1.22.0-rc.7",
=======
  "version": "1.21.1",
>>>>>>> 80dcf1b5
  "author": "Architect.io",
  "bin": {
    "architect": "./bin/run"
  },
  "bugs": "https://github.com/architect-team/architect-cli/issues",
  "dependencies": {
    "@oclif/core": "^1.3.0",
    "@oclif/plugin-autocomplete": "1.2.0",
    "@oclif/plugin-help": "5.1.11",
    "@oclif/plugin-not-found": "2.3.1",
    "@oclif/plugin-warn-if-update-available": "2.0.4",
    "@sentry/integrations": "^7.1.1",
    "@sentry/node": "^7.1.1",
    "@sentry/tracing": "^7.1.1",
    "acorn-loose": "^8.2.1",
    "ajv": "^8.6.3",
    "ajv-errors": "^3.0.0",
    "ajv-formats": "^2.1.1",
    "axios": "^0.21.4",
    "class-transformer": "0.4.0",
    "class-validator": "^0.13.2",
    "class-validator-jsonschema": "^3.1.0",
    "cli-table3": "0.6.0",
    "cron-validate": "^1.4.3",
    "deepmerge": "^4.2.2",
    "diff": "^5.0.0",
    "estraverse": "^5.3.0",
    "execa": "5.1.1",
    "fs-extra": "9.1.0",
    "inquirer": "7.3.3",
    "inquirer-autocomplete-prompt": "^1.3.0",
    "is-ci": "^3.0.0",
    "is-windows": "^1.0.2",
    "js-yaml": "4.1.0",
    "leven": "^3.1.0",
    "matcher": "^4.0.0",
    "opener": "^1.5.2",
    "p-limit": "^3.1.0",
    "readline": "^1.3.0",
    "reflect-metadata": "0.1.13",
    "semver": "^7.3.5",
    "simple-oauth2": "^4.2.0",
    "string-argv": "^0.3.1",
    "tmp": "^0.2.1",
    "tslib": "2.3.1",
    "untildify": "4.0.0",
    "which": "^2.0.2",
    "ws": "^8.4.0"
  },
  "devDependencies": {
    "@oclif/test": "2.0.3",
    "@semantic-release/changelog": "^6.0.1",
    "@semantic-release/commit-analyzer": "^9.0.2",
    "@semantic-release/exec": "^6.0.3",
    "@semantic-release/git": "^10.0.1",
    "@semantic-release/github": "^8.0.4",
    "@semantic-release/npm": "^9.0.1",
    "@semantic-release/release-notes-generator": "^10.0.3",
    "@types/chai": "4.2.15",
    "@types/diff": "^5.0.1",
    "@types/estraverse": "^5.1.1",
    "@types/fs-extra": "9.0.8",
    "@types/inquirer": "7.3.1",
    "@types/is-ci": "^2.0.0",
    "@types/is-windows": "^1.0.0",
    "@types/js-yaml": "4.0.1",
    "@types/mocha": "9.1.0",
    "@types/mock-fs": "^4.13.0",
    "@types/node": "14.14.31",
    "@types/object-hash": "^2.2.1",
    "@types/opener": "^1.4.0",
    "@types/semver": "^7.3.8",
    "@types/simple-oauth2": "^4.1.0",
    "@types/sinon": "9.0.10",
    "@types/tmp": "^0.2.0",
    "@types/validator": "^13.7.1",
    "@types/which": "^2.0.1",
    "@types/ws": "^8.2.2",
    "@typescript-eslint/eslint-plugin": "5.12.1",
    "@typescript-eslint/parser": "5.12.1",
    "chai": "4.3.0",
    "chalk": "4.1.0",
    "copyfiles": "^2.4.1",
    "eslint": "8.8.0",
    "eslint-plugin-oclif": "0.1.0",
    "madge": "^5.0.1",
    "mocha": "^9.2.0",
    "mock-fs": "^5.1.1",
    "nock": "^13.1.3",
    "nyc": "15.1.0",
    "oclif": "^2.4.2",
    "sinon": "9.2.4",
    "ts-node": "10.5.0",
    "typescript": "^4.5.5"
  },
  "engines": {
    "node": ">=12"
  },
  "files": [
    "/bin",
    "/lib",
    "/npm-shrinkwrap.json",
    "/oclif.manifest.json"
  ],
  "homepage": "https://github.com/architect-team/architect-cli",
  "keywords": [
    "oclif"
  ],
  "license": "GPL-3.0",
  "main": "lib/index.js",
  "oclif": {
    "commands": "./lib/commands",
    "additionalHelpFlags": [
      "-h"
    ],
    "bin": "architect",
    "dirname": "architect",
    "plugins": [
      "@oclif/plugin-autocomplete",
      "@oclif/plugin-help",
      "@oclif/plugin-not-found",
      "@oclif/plugin-warn-if-update-available"
    ],
    "hooks": {
      "init": [
        "./lib/hooks/init/tty",
        "./lib/hooks/init/check-version"
      ]
    },
    "macos": {
      "identifier": "io.architect.cli"
    },
    "warn-if-update-available": {
      "timeoutInDays": 30
    }
  },
  "repository": "architect-team/architect-cli",
  "scripts": {
    "lint": "eslint --ext .ts,.js --max-warnings=0 .",
    "fix": "eslint --ext .ts,.js . --fix",
    "check-circular": "madge --ts-config ./tsconfig.json --circular --extensions ts ./src/",
    "build": "rm -rf ./lib && rm -f tsconfig.tsbuildinfo && tsc -b && npm run copy-static",
    "copy-static": "copyfiles -u 1 \"src/static/*.html\" lib",
    "coverage": "nyc --extension .ts npm test",
    "test": "mocha --forbid-only \"test/**/*.test.ts\" --config ./test/.mocharc.yml",
    "pack": "oclif pack:tarballs",
    "readme": "./bin/readme",
    "check": "npm run lint && npm run test && npm run check-circular",
    "generate:schema-docs": "ts-node --project ./tsconfig.json ./src/dependency-manager/generate.ts",
    "generate:yarn-lock": "(rm yarn.lock || true) && yarn import",
    "semantic-release": "./node_modules/semantic-release/bin/semantic-release.js"
  },
  "types": "lib/index.d.ts"
}<|MERGE_RESOLUTION|>--- conflicted
+++ resolved
@@ -1,11 +1,7 @@
 {
   "name": "@architect-io/cli",
   "description": "Command-line interface for Architect.io",
-<<<<<<< HEAD
-  "version": "1.22.0-rc.7",
-=======
   "version": "1.21.1",
->>>>>>> 80dcf1b5
   "author": "Architect.io",
   "bin": {
     "architect": "./bin/run"
