{
  "name": "@architect-io/cli",
  "description": "Command-line interface for Architect.io",
<<<<<<< HEAD
  "version": "1.19.0-rc.2",
=======
  "version": "1.18.2",
>>>>>>> e973bef7
  "author": "Architect.io",
  "bin": {
    "architect": "./bin/run"
  },
  "bugs": "https://github.com/architect-team/architect-cli/issues",
  "dependencies": {
    "@oclif/core": "^1.3.0",
    "@oclif/plugin-autocomplete": "1.2.0",
    "@oclif/plugin-help": "5.1.11",
    "@oclif/plugin-not-found": "2.3.1",
    "@oclif/plugin-warn-if-update-available": "2.0.4",
    "@sentry/integrations": "^7.1.1",
    "@sentry/node": "^7.1.1",
    "@sentry/tracing": "^7.1.1",
    "acorn-loose": "^8.2.1",
    "ajv": "^8.6.3",
    "ajv-errors": "^3.0.0",
    "ajv-formats": "^2.1.1",
    "axios": "^0.21.4",
    "class-transformer": "^0.4.0",
    "class-validator": "^0.13.2",
    "class-validator-jsonschema": "^3.1.0",
    "cli-table3": "0.6.0",
    "cron-validate": "^1.4.3",
    "deepmerge": "^4.2.2",
    "diff": "^5.0.0",
    "estraverse": "^5.3.0",
    "execa": "5.1.1",
    "fs-extra": "9.1.0",
    "inquirer": "7.3.3",
    "inquirer-autocomplete-prompt": "^1.3.0",
    "is-ci": "^3.0.0",
    "is-windows": "^1.0.2",
    "js-yaml": "4.1.0",
    "leven": "^3.1.0",
    "matcher": "^4.0.0",
    "object-hash": "^3.0.0",
    "opener": "^1.5.2",
    "p-limit": "^3.1.0",
    "readline": "^1.3.0",
    "reflect-metadata": "0.1.13",
    "semver": "^7.3.5",
    "simple-oauth2": "^4.2.0",
    "string-argv": "^0.3.1",
    "tmp": "^0.2.1",
    "tslib": "2.3.1",
    "untildify": "4.0.0",
    "which": "^2.0.2",
    "ws": "^8.4.0"
  },
  "devDependencies": {
    "@oclif/test": "2.0.3",
    "@semantic-release/changelog": "^6.0.1",
    "@semantic-release/commit-analyzer": "^9.0.2",
    "@semantic-release/exec": "^6.0.3",
    "@semantic-release/git": "^10.0.1",
    "@semantic-release/github": "^8.0.4",
    "@semantic-release/npm": "^9.0.1",
    "@semantic-release/release-notes-generator": "^10.0.3",
    "@types/chai": "4.2.15",
    "@types/diff": "^5.0.1",
    "@types/estraverse": "^5.1.1",
    "@types/fs-extra": "9.0.8",
    "@types/inquirer": "7.3.1",
    "@types/is-ci": "^2.0.0",
    "@types/is-windows": "^1.0.0",
    "@types/js-yaml": "4.0.1",
    "@types/mocha": "9.1.0",
    "@types/mock-fs": "^4.13.0",
    "@types/node": "14.14.31",
    "@types/object-hash": "^2.2.1",
    "@types/opener": "^1.4.0",
    "@types/semver": "^7.3.8",
    "@types/simple-oauth2": "^4.1.0",
    "@types/sinon": "9.0.10",
    "@types/tmp": "^0.2.0",
    "@types/validator": "^13.7.1",
    "@types/which": "^2.0.1",
    "@types/ws": "^8.2.2",
    "@typescript-eslint/eslint-plugin": "5.12.1",
    "@typescript-eslint/parser": "5.12.1",
    "chai": "4.3.0",
    "chalk": "4.1.0",
    "copyfiles": "^2.4.1",
    "eslint": "8.8.0",
    "eslint-plugin-oclif": "0.1.0",
    "madge": "^5.0.1",
    "mocha": "^9.2.0",
    "mock-fs": "^5.1.1",
    "nock": "^13.1.3",
    "nyc": "15.1.0",
    "oclif": "^2.4.2",
    "sinon": "9.2.4",
    "ts-node": "10.5.0",
    "typescript": "^4.5.5"
  },
  "engines": {
    "node": ">=12"
  },
  "files": [
    "/bin",
    "/lib",
    "/npm-shrinkwrap.json",
    "/oclif.manifest.json"
  ],
  "homepage": "https://github.com/architect-team/architect-cli",
  "keywords": [
    "oclif"
  ],
  "license": "GPL-3.0",
  "main": "lib/index.js",
  "oclif": {
    "commands": "./lib/commands",
    "additionalHelpFlags": [
      "-h"
    ],
    "bin": "architect",
    "dirname": "architect",
    "plugins": [
      "@oclif/plugin-autocomplete",
      "@oclif/plugin-help",
      "@oclif/plugin-not-found",
      "@oclif/plugin-warn-if-update-available"
    ],
    "hooks": {
      "init": [
        "./lib/hooks/init/tty",
        "./lib/hooks/init/check-version"
      ]
    },
    "macos": {
      "identifier": "io.architect.cli"
    },
    "warn-if-update-available": {
      "timeoutInDays": 30
    }
  },
  "repository": "architect-team/architect-cli",
  "scripts": {
    "lint": "eslint --ext .ts,.js --max-warnings=0 .",
    "fix": "eslint --ext .ts,.js . --fix",
    "check-circular": "madge --ts-config ./tsconfig.json --circular --extensions ts ./src/",
    "build": "rm -rf ./lib && rm -f tsconfig.tsbuildinfo && tsc -b && npm run copy-static",
    "copy-static": "copyfiles -u 1 \"src/static/*.html\" lib",
    "coverage": "nyc --extension .ts npm test",
    "test": "mocha --forbid-only \"test/**/*.test.ts\" --config ./test/.mocharc.yml",
    "pack": "oclif pack:tarballs",
    "readme": "./bin/readme",
    "generate:schema-docs": "ts-node --project ./tsconfig.json ./src/dependency-manager/generate.ts",
    "semantic-release": "./node_modules/semantic-release/bin/semantic-release.js"
  },
  "types": "lib/index.d.ts"
}<|MERGE_RESOLUTION|>--- conflicted
+++ resolved
@@ -1,11 +1,7 @@
 {
   "name": "@architect-io/cli",
   "description": "Command-line interface for Architect.io",
-<<<<<<< HEAD
-  "version": "1.19.0-rc.2",
-=======
   "version": "1.18.2",
->>>>>>> e973bef7
   "author": "Architect.io",
   "bin": {
     "architect": "./bin/run"
