import fs from 'fs-extra';
import path from 'path';
import { Dictionary } from '../';
import LocalPaths from '../paths';

export enum ENVIRONMENT {
  TEST = 'test',
  PRODUCTION = 'production',
  DEV = 'dev',
  LOCAL = 'local',
}

export default class AppConfig {
  private config_dir: string;
  log_level: 'info' | 'debug' | 'test';
  registry_host: string;
  api_host: string;
  app_host: string;
  oauth_host: string;
  oauth_client_id: string;
  account: string;
<<<<<<< HEAD
  agent_server_host: string;
=======
  environment: string;
>>>>>>> 6b2b3bb5

  constructor(config_dir: string, partial?: Partial<AppConfig>) {
    this.config_dir = config_dir;

    if (partial?.registry_host) {
      partial.registry_host = partial.registry_host.replace('http://', '').replace('https://', '');
    }

    // Set defaults
    this.log_level = 'info';
    this.registry_host = 'registry.architect.io';
    this.api_host = 'https://api.architect.io';
    this.app_host = 'https://cloud.architect.io';
    this.oauth_host = 'https://auth.architect.io';
    this.oauth_client_id = '079Kw3UOB5d2P6yZlyczP9jMNNq8ixds';
    this.account = '';
<<<<<<< HEAD
    this.agent_server_host = 'local';
=======
    this.environment = process.env.TEST === '1' ? ENVIRONMENT.TEST : ENVIRONMENT.PRODUCTION;
>>>>>>> 6b2b3bb5

    // Override defaults with input values
    Object.assign(this, partial);

    // Use new cloud address
    if (this.app_host.includes('app.architect.io')) {
      this.app_host = 'https://cloud.architect.io';
    }
  }

  defaultAccount(): string | null {
    return this.account === '' ? null : this.account;
  }

  getConfigDir(): string {
    return this.config_dir;
  }

  save(): void {
    const config_file = path.join(this.config_dir, LocalPaths.CLI_CONFIG_FILENAME);
    fs.writeJSONSync(config_file, this, { spaces: 2 });
  }

  toJSON(): Dictionary<string> {
    return {
      log_level: this.log_level,
      registry_host: this.registry_host,
      api_host: this.api_host,
      app_host: this.app_host,
      oauth_host: this.oauth_host,
      oauth_client_id: this.oauth_client_id,
      account: this.account,
<<<<<<< HEAD
      agent_server_host: this.agent_server_host,
=======
      environment: this.environment,
>>>>>>> 6b2b3bb5
    };
  }
}<|MERGE_RESOLUTION|>--- conflicted
+++ resolved
@@ -19,11 +19,8 @@
   oauth_host: string;
   oauth_client_id: string;
   account: string;
-<<<<<<< HEAD
   agent_server_host: string;
-=======
   environment: string;
->>>>>>> 6b2b3bb5
 
   constructor(config_dir: string, partial?: Partial<AppConfig>) {
     this.config_dir = config_dir;
@@ -40,11 +37,8 @@
     this.oauth_host = 'https://auth.architect.io';
     this.oauth_client_id = '079Kw3UOB5d2P6yZlyczP9jMNNq8ixds';
     this.account = '';
-<<<<<<< HEAD
     this.agent_server_host = 'local';
-=======
     this.environment = process.env.TEST === '1' ? ENVIRONMENT.TEST : ENVIRONMENT.PRODUCTION;
->>>>>>> 6b2b3bb5
 
     // Override defaults with input values
     Object.assign(this, partial);
@@ -77,11 +71,8 @@
       oauth_host: this.oauth_host,
       oauth_client_id: this.oauth_client_id,
       account: this.account,
-<<<<<<< HEAD
       agent_server_host: this.agent_server_host,
-=======
       environment: this.environment,
->>>>>>> 6b2b3bb5
     };
   }
 }