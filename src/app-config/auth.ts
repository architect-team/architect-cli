<<<<<<< HEAD
import { AuthorizationCode } from 'simple-oauth2';
import LoginRequiredError from '../common/errors/login-required';
import { docker } from '../common/utils/docker';
=======
import { AuthenticationClient } from 'auth0';
import { AuthorizationCode } from 'simple-oauth2';
import { URL } from 'url';
import LoginRequiredError from '../common/errors/login-required';
import { docker } from '../common/utils/docker';
import { Auth0Shim } from './auth0_shim';
import { AuthHelpers } from './auth_helpers';
>>>>>>> fbdaa4ac
import CallbackServer from './callback_server';
import AppConfig from './config';
import CredentialManager from './credentials';

const CREDENTIAL_PREFIX = 'architect.io';

interface AuthResult {
  email: string;
  access_token: string;
  token_type: string;
  refresh_token: string;
  expires_in: number;
  id_token?: string;
}

export default class AuthClient {
  config: AppConfig;
  credentials: CredentialManager;
  _auth_result?: AuthResult;
  callback_server: CallbackServer;
  checkLogin: Function;

<<<<<<< HEAD
=======
  public static AUDIENCE = 'architect-hub-api';
>>>>>>> fbdaa4ac
  public static SCOPE = 'openid profile email offline_access';

  constructor(config: AppConfig, checkLogin: Function) {
    this.config = config;
    this.credentials = new CredentialManager(config);
<<<<<<< HEAD
=======
    this.auth0 = new AuthenticationClient({
      domain: this.config.oauth_domain,
      clientId: this.config.oauth_client_id,
    });
>>>>>>> fbdaa4ac
    this.callback_server = new CallbackServer();
    this.checkLogin = checkLogin;
  }

  async init() {
    const token = await this.getPersistedTokenJSON();
    if (token) {
      // eslint-disable-next-line @typescript-eslint/no-empty-function
      await this.refreshToken().catch(() => { });
    } else if (!token) {
      try {
        // Spoof login to production registry to enable pulling of public images (ex. architect-nginx/proxy)
        await docker([
          'login', 'registry.architect.io',
          '-u', 'unknown',
          '--password-stdin',
        ], { stdout: false }, {
          input: 'unknown',
        });
      } catch {
        // docker is required, but not truly necessary here
      }
      await this.credentials.set(`${CREDENTIAL_PREFIX}/token`, 'unknown', JSON.stringify({}));
    }
  }

  async loginFromCli(email: string, token: string) {
    await this.logout();

    await this.setToken(email, {
      token_type: 'Basic',
      access_token: Buffer.from(`${email}:${token}`).toString('base64'),
    } as any);

    await this.checkLogin();

    const new_token = await this.dockerLogin(email);
    if (!new_token) {
      throw new Error('Login failed');
    }
  }

<<<<<<< HEAD
  private decodeIdToken(token: string) {
    const parts = token.split('.');
    const [header, payload, signature] = parts;

    if (parts.length !== 3 || !header || !payload || !signature) {
      throw new Error('ID token could not be decoded');
    }
    const payloadJSON = JSON.parse(decodeURIComponent(Buffer.from(payload, 'base64').toString()));
    const claims: any = { __raw: token };
    Object.keys(payloadJSON).forEach(k => {
      claims[k] = payloadJSON[k];
    });
    return claims;
=======
  public generateBrowserUrl(port: number): string {
    const auth0_transaction = Auth0Shim.buildAuth0Transaction(
      this.config.oauth_client_id,
      this.config.oauth_domain,
      {
        redirect_uri: 'http://localhost:' + port, // this is where our callback_server will listen
        audience: AuthClient.AUDIENCE,
        scope: AuthClient.SCOPE,
      }
    );
    this.auth0_transaction = auth0_transaction;
    return 'https://' + auth0_transaction.url;
>>>>>>> fbdaa4ac
  }

  public getAuthClient() {
    const is_auth0 = this.config.oauth_host === 'https://auth.architect.io';

    let oauth_token_host = this.config.oauth_host;
    const url = new URL(this.config.oauth_host);
    // Set HOST header for local dev
    if (url.hostname.endsWith('.localhost') && process.env.NODE_ENV !== 'test') {
      oauth_token_host = `http://localhost:${url.port}`;
    }

    return new AuthorizationCode({
      // eslint-disable-next-line @typescript-eslint/ban-ts-ignore
      // @ts-ignore Cannot set client.secret https://www.ory.sh/hydra/docs/v1.4/advanced/#mobile--browser-spa-authorization
      client: {
        id: this.config.oauth_client_id,
      },
      auth: {
        tokenHost: oauth_token_host,
        tokenPath: is_auth0 ? '/oauth/token' : '/oauth2/token',
        authorizeHost: this.config.oauth_host,
        authorizePath: is_auth0 ? '/authorize' : '/oauth2/auth',
      },
      options: {
        authorizationMethod: 'body' as 'body',
      },
    });
  }

  public async loginFromBrowser(port: number, authorization_code: AuthorizationCode) {
    await this.logout();

    const oauth_code = await this.callback_server.listenForCallback(port);

<<<<<<< HEAD
    const url = new URL(this.config.oauth_host);
    const access_token = await authorization_code.getToken(
      {
        code: oauth_code,
        redirect_uri: 'http://localhost:60000',
        scope: AuthClient.SCOPE,
      },
      {
        json: true,
        payload: { 'client_id': this.config.oauth_client_id },
        headers: { 'HOST': url.hostname },
      }
=======
    const decoded_token = Auth0Shim.verifyIdToken(
      this.config.oauth_domain,
      this.config.oauth_client_id,
      auth0_results.id_token,
      this.auth0_transaction.nonce
>>>>>>> fbdaa4ac
    );

    const decoded_token = this.decodeIdToken(access_token.token.id_token);

    if (!access_token) {
      throw new Error('Login Failed at Oauth Handshake');
    }

    if (!decoded_token.email) {
      throw new Error('Login Failed with Invalid JWT Token');
    }

    const email = decoded_token.email;
    await this.setToken(email, access_token.token as AuthResult);
    await this.dockerLogin(email);
  }

  public getOryAuthClient() {
    const config = {
      client: {
        id: this.config.oauth_client_id,
      },
      auth: {
        tokenHost: this.config.oauth_domain,
        tokenPath: '/oauth2/token',
        authorizeHost: this.config.oauth_domain,
        authorizePath: '/oauth2/auth',
      },
      options: {
        authorizationMethod: 'body' as 'body',
      },
    };
    // eslint-disable-next-line @typescript-eslint/ban-ts-ignore
    // @ts-ignore Cannot set client.secret https://www.ory.sh/hydra/docs/v1.4/advanced/#mobile--browser-spa-authorization
    return new AuthorizationCode(config);
  }

  public async oryLoginFromBrowser(port: number, authorization_code: AuthorizationCode) {
    await this.logout();

    const oauth_code = await this.callback_server.listenForCallback(port);

    let headers;
    const oauth_hostname = (new URL(this.config.oauth_domain)).hostname;
    if (oauth_hostname.endsWith('.localhost') && process.env.NODE_ENV !== 'test') {
      headers = { 'HOST': oauth_hostname };
    }

    const access_token = await authorization_code.getToken(
      {
        code: oauth_code,
        redirect_uri: `http://localhost:${port}`,
        scope: 'openid profile email offline_access',
      },
      {
        json: true,
        payload: { 'client_id': this.config.oauth_client_id },
        headers,
      }
    );

    const decoded_token = AuthHelpers.verify({
      iss: this.config.oauth_domain + '/',
      aud: this.config.oauth_client_id,
      id_token: access_token.token.id_token,
      undefined,
      leeway: 60,
    });

    if (!access_token) {
      throw new Error('Login Failed at Oauth Handshake');
    }

    if (!decoded_token.user) {
      throw new Error('Login Failed with Invalid JWT Token');
    }

    const email = decoded_token.user.email;
    await this.setToken(email, access_token.token);
    await this.dockerLogin(email);
  }

  async logout() {
    await this.credentials.delete(`${CREDENTIAL_PREFIX}/token`);
    try {
      await docker(['logout', this.config.registry_host], { stdout: false });
    } catch{
      // docker is required, but not truly necessary here
    }
  }

  async getPersistedTokenJSON(): Promise<AuthResult | undefined> {
    if (!this._auth_result) {
      const credential = await this.credentials.get(`${CREDENTIAL_PREFIX}/token`);
      if (!credential) {
        return;
      }
      this._auth_result = JSON.parse(credential.password) as AuthResult;
      this._auth_result.email = credential.account;
    }
    return this._auth_result;
  }

  async refreshToken() {
    const token_json = await this.getPersistedTokenJSON();
    if (!token_json) {
      await this.logout();
      throw new LoginRequiredError();
    }
    if (token_json.email === 'unknown') {
      await this.logout();
      throw new LoginRequiredError();
    }
    if (!token_json.refresh_token) {
      return; // Don't refresh if a token doesn't exist
    }
    const auth_client = this.getAuthClient();
    let access_token = auth_client.createToken(token_json);

<<<<<<< HEAD
    if (access_token.expired()) {
      access_token = await access_token.refresh({
        scope: AuthClient.SCOPE,
      });

      await this.setToken(token_json.email, access_token.token as AuthResult);
      await this.dockerLogin(token_json.email);
=======
    if (this.config.oauth_domain === 'auth.architect.io') {
      this.auth_results = await this.performOauthRefresh(token.refresh_token) as AuthResults;
    } else {
      this.auth_results = await this.performOryOauthRefresh(credential) as AuthResults;
>>>>>>> fbdaa4ac
    }

    return access_token;
  }

  async dockerLogin(username: string) {
    return await docker([
      'login', this.config.registry_host,
      '-u', username,
      '--password-stdin',
    ], { stdout: false }, {
      input: JSON.stringify(this._auth_result),
    });
  }

  private async setToken(email: any, token: AuthResult) {
    this._auth_result = {
      ...token,
      email,
    };

<<<<<<< HEAD
    delete this._auth_result.id_token; // Windows credential manager password max length is 256 chars

    await this.credentials.set(`${CREDENTIAL_PREFIX}/token`, email, JSON.stringify(this._auth_result));
    return this._auth_result;
=======
    await this.credentials.set(`${CREDENTIAL_PREFIX}/token`, email, JSON.stringify(this.auth_results));
    return this.auth_results;
  }

  private async performOauthHandshake(
    oauth_code: string
  ): Promise<any> {

    const tokenOptions = {
      baseUrl: this.config.oauth_domain,
      client_id: this.config.oauth_client_id,
      code_verifier: this.auth0_transaction.code_verifier,
      grant_type: 'authorization_code',
      code: oauth_code,
      redirect_uri: this.auth0_transaction.redirect_uri,
    };

    const auth_result = await this.auth0.oauth?.authorizationCodeGrant(tokenOptions);
    if (!auth_result || !auth_result.id_token) {
      throw new Error('Login failed during oauth handshake');
    }

    return auth_result;
  }

  private async performOauthRefresh(refresh_token: string): Promise<any> {
    const tokenOptions = {
      baseUrl: this.config.oauth_domain,
      grant_type: 'refresh_token',
      client_id: this.config.oauth_client_id,
      refresh_token,
    };

    try {
      // eslint-disable-next-line @typescript-eslint/ban-ts-ignore
      // @ts-ignore: the auth0 library is not properly typed -_-
      const auth_result = await this.auth0.oauth?.refreshToken(tokenOptions);
      if (!auth_result || !auth_result.id_token) {
        this.logout();
        throw new Error('Refresh auth token failed, please log in again');
      }

      // set refresh token back in the results for persistence again
      auth_result.refresh_token = refresh_token;

      return auth_result;
    } catch (err) {
      await this.logout();
      throw new LoginRequiredError();
    }
>>>>>>> fbdaa4ac
  }

  private async performOryOauthRefresh(credential: any): Promise<any> {
    try {
      const auth_client: AuthorizationCode<'client_id'> = this.getOryAuthClient();
      const access_token = auth_client.createToken(JSON.parse(credential.password));
      const refreshed_token = await access_token.refresh({ scope: AuthClient.SCOPE });

      if (!refreshed_token.token || !refreshed_token.token.id_token) {
        this.logout();
        throw new Error('Refresh auth token failed, please log in again');
      }

      return refreshed_token.token;
    } catch (err) {
      await this.logout();
      throw new LoginRequiredError();
    }
  }
}<|MERGE_RESOLUTION|>--- conflicted
+++ resolved
@@ -1,16 +1,7 @@
-<<<<<<< HEAD
-import { AuthorizationCode } from 'simple-oauth2';
-import LoginRequiredError from '../common/errors/login-required';
-import { docker } from '../common/utils/docker';
-=======
-import { AuthenticationClient } from 'auth0';
 import { AuthorizationCode } from 'simple-oauth2';
 import { URL } from 'url';
 import LoginRequiredError from '../common/errors/login-required';
 import { docker } from '../common/utils/docker';
-import { Auth0Shim } from './auth0_shim';
-import { AuthHelpers } from './auth_helpers';
->>>>>>> fbdaa4ac
 import CallbackServer from './callback_server';
 import AppConfig from './config';
 import CredentialManager from './credentials';
@@ -33,22 +24,11 @@
   callback_server: CallbackServer;
   checkLogin: Function;
 
-<<<<<<< HEAD
-=======
-  public static AUDIENCE = 'architect-hub-api';
->>>>>>> fbdaa4ac
   public static SCOPE = 'openid profile email offline_access';
 
   constructor(config: AppConfig, checkLogin: Function) {
     this.config = config;
     this.credentials = new CredentialManager(config);
-<<<<<<< HEAD
-=======
-    this.auth0 = new AuthenticationClient({
-      domain: this.config.oauth_domain,
-      clientId: this.config.oauth_client_id,
-    });
->>>>>>> fbdaa4ac
     this.callback_server = new CallbackServer();
     this.checkLogin = checkLogin;
   }
@@ -91,7 +71,6 @@
     }
   }
 
-<<<<<<< HEAD
   private decodeIdToken(token: string) {
     const parts = token.split('.');
     const [header, payload, signature] = parts;
@@ -105,20 +84,6 @@
       claims[k] = payloadJSON[k];
     });
     return claims;
-=======
-  public generateBrowserUrl(port: number): string {
-    const auth0_transaction = Auth0Shim.buildAuth0Transaction(
-      this.config.oauth_client_id,
-      this.config.oauth_domain,
-      {
-        redirect_uri: 'http://localhost:' + port, // this is where our callback_server will listen
-        audience: AuthClient.AUDIENCE,
-        scope: AuthClient.SCOPE,
-      }
-    );
-    this.auth0_transaction = auth0_transaction;
-    return 'https://' + auth0_transaction.url;
->>>>>>> fbdaa4ac
   }
 
   public getAuthClient() {
@@ -154,12 +119,11 @@
 
     const oauth_code = await this.callback_server.listenForCallback(port);
 
-<<<<<<< HEAD
     const url = new URL(this.config.oauth_host);
     const access_token = await authorization_code.getToken(
       {
         code: oauth_code,
-        redirect_uri: 'http://localhost:60000',
+        redirect_uri: `http://localhost:${port}`,
         scope: AuthClient.SCOPE,
       },
       {
@@ -167,13 +131,6 @@
         payload: { 'client_id': this.config.oauth_client_id },
         headers: { 'HOST': url.hostname },
       }
-=======
-    const decoded_token = Auth0Shim.verifyIdToken(
-      this.config.oauth_domain,
-      this.config.oauth_client_id,
-      auth0_results.id_token,
-      this.auth0_transaction.nonce
->>>>>>> fbdaa4ac
     );
 
     const decoded_token = this.decodeIdToken(access_token.token.id_token);
@@ -188,71 +145,6 @@
 
     const email = decoded_token.email;
     await this.setToken(email, access_token.token as AuthResult);
-    await this.dockerLogin(email);
-  }
-
-  public getOryAuthClient() {
-    const config = {
-      client: {
-        id: this.config.oauth_client_id,
-      },
-      auth: {
-        tokenHost: this.config.oauth_domain,
-        tokenPath: '/oauth2/token',
-        authorizeHost: this.config.oauth_domain,
-        authorizePath: '/oauth2/auth',
-      },
-      options: {
-        authorizationMethod: 'body' as 'body',
-      },
-    };
-    // eslint-disable-next-line @typescript-eslint/ban-ts-ignore
-    // @ts-ignore Cannot set client.secret https://www.ory.sh/hydra/docs/v1.4/advanced/#mobile--browser-spa-authorization
-    return new AuthorizationCode(config);
-  }
-
-  public async oryLoginFromBrowser(port: number, authorization_code: AuthorizationCode) {
-    await this.logout();
-
-    const oauth_code = await this.callback_server.listenForCallback(port);
-
-    let headers;
-    const oauth_hostname = (new URL(this.config.oauth_domain)).hostname;
-    if (oauth_hostname.endsWith('.localhost') && process.env.NODE_ENV !== 'test') {
-      headers = { 'HOST': oauth_hostname };
-    }
-
-    const access_token = await authorization_code.getToken(
-      {
-        code: oauth_code,
-        redirect_uri: `http://localhost:${port}`,
-        scope: 'openid profile email offline_access',
-      },
-      {
-        json: true,
-        payload: { 'client_id': this.config.oauth_client_id },
-        headers,
-      }
-    );
-
-    const decoded_token = AuthHelpers.verify({
-      iss: this.config.oauth_domain + '/',
-      aud: this.config.oauth_client_id,
-      id_token: access_token.token.id_token,
-      undefined,
-      leeway: 60,
-    });
-
-    if (!access_token) {
-      throw new Error('Login Failed at Oauth Handshake');
-    }
-
-    if (!decoded_token.user) {
-      throw new Error('Login Failed with Invalid JWT Token');
-    }
-
-    const email = decoded_token.user.email;
-    await this.setToken(email, access_token.token);
     await this.dockerLogin(email);
   }
 
@@ -293,7 +185,6 @@
     const auth_client = this.getAuthClient();
     let access_token = auth_client.createToken(token_json);
 
-<<<<<<< HEAD
     if (access_token.expired()) {
       access_token = await access_token.refresh({
         scope: AuthClient.SCOPE,
@@ -301,12 +192,6 @@
 
       await this.setToken(token_json.email, access_token.token as AuthResult);
       await this.dockerLogin(token_json.email);
-=======
-    if (this.config.oauth_domain === 'auth.architect.io') {
-      this.auth_results = await this.performOauthRefresh(token.refresh_token) as AuthResults;
-    } else {
-      this.auth_results = await this.performOryOauthRefresh(credential) as AuthResults;
->>>>>>> fbdaa4ac
     }
 
     return access_token;
@@ -328,80 +213,9 @@
       email,
     };
 
-<<<<<<< HEAD
     delete this._auth_result.id_token; // Windows credential manager password max length is 256 chars
 
     await this.credentials.set(`${CREDENTIAL_PREFIX}/token`, email, JSON.stringify(this._auth_result));
     return this._auth_result;
-=======
-    await this.credentials.set(`${CREDENTIAL_PREFIX}/token`, email, JSON.stringify(this.auth_results));
-    return this.auth_results;
-  }
-
-  private async performOauthHandshake(
-    oauth_code: string
-  ): Promise<any> {
-
-    const tokenOptions = {
-      baseUrl: this.config.oauth_domain,
-      client_id: this.config.oauth_client_id,
-      code_verifier: this.auth0_transaction.code_verifier,
-      grant_type: 'authorization_code',
-      code: oauth_code,
-      redirect_uri: this.auth0_transaction.redirect_uri,
-    };
-
-    const auth_result = await this.auth0.oauth?.authorizationCodeGrant(tokenOptions);
-    if (!auth_result || !auth_result.id_token) {
-      throw new Error('Login failed during oauth handshake');
-    }
-
-    return auth_result;
-  }
-
-  private async performOauthRefresh(refresh_token: string): Promise<any> {
-    const tokenOptions = {
-      baseUrl: this.config.oauth_domain,
-      grant_type: 'refresh_token',
-      client_id: this.config.oauth_client_id,
-      refresh_token,
-    };
-
-    try {
-      // eslint-disable-next-line @typescript-eslint/ban-ts-ignore
-      // @ts-ignore: the auth0 library is not properly typed -_-
-      const auth_result = await this.auth0.oauth?.refreshToken(tokenOptions);
-      if (!auth_result || !auth_result.id_token) {
-        this.logout();
-        throw new Error('Refresh auth token failed, please log in again');
-      }
-
-      // set refresh token back in the results for persistence again
-      auth_result.refresh_token = refresh_token;
-
-      return auth_result;
-    } catch (err) {
-      await this.logout();
-      throw new LoginRequiredError();
-    }
->>>>>>> fbdaa4ac
-  }
-
-  private async performOryOauthRefresh(credential: any): Promise<any> {
-    try {
-      const auth_client: AuthorizationCode<'client_id'> = this.getOryAuthClient();
-      const access_token = auth_client.createToken(JSON.parse(credential.password));
-      const refreshed_token = await access_token.refresh({ scope: AuthClient.SCOPE });
-
-      if (!refreshed_token.token || !refreshed_token.token.id_token) {
-        this.logout();
-        throw new Error('Refresh auth token failed, please log in again');
-      }
-
-      return refreshed_token.token;
-    } catch (err) {
-      await this.logout();
-      throw new LoginRequiredError();
-    }
   }
 }