--- conflicted
+++ resolved
@@ -5,11 +5,7 @@
     "name": "Architect.io",
     "url": "https://architect.io"
   },
-<<<<<<< HEAD
-  "version": "0.1.1-github-actions.11",
-=======
   "version": "0.1.1-rc.84",
->>>>>>> 8a1c2aec
   "repository": {
     "type": "git",
     "directory": "src/dependency-graph",
