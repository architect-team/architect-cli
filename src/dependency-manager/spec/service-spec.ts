import { V1Deployment } from '@kubernetes/client-node';
import { Transform, Type } from 'class-transformer';
import { Allow, IsOptional, ValidateNested } from 'class-validator';
import { JSONSchema } from 'class-validator-jsonschema';
import { DeepPartial, WithRequired } from '../../common/utils/types';
import { Dictionary } from '../utils/dictionary';
import { LivenessProbeSpec, VolumeSpec } from './common-spec';
import { ResourceSpec } from './resource-spec';
import { transformObject } from './transform/common-transform';
import { AnyOf, ExclusiveOr, ExpressionOr, ExpressionOrString, RequiredOr } from './utils/json-schema-annotations';
import { ResourceType, Slugs } from './utils/slugs';

@JSONSchema({
  description: 'An ingress exposes an interface to external network traffic through an architect-deployed gateway.',
})
export class IngressSpec {
  @IsOptional()
  @JSONSchema({
    type: 'boolean',
    description: 'Marks the interface as an ingress.',
  })
  enabled?: boolean;

  @IsOptional()
  @JSONSchema({
    ...ExpressionOr({ type: 'string', pattern: Slugs.ComponentSubdomainValidator.source }),
    description: 'The subdomain that will be used if the interface is exposed externally. Use `subdomain: @` to target the base domain.',
    errorMessage: Slugs.ComponentSubdomainDescription,
  })
  subdomain?: string;

  @IsOptional()
  @JSONSchema({
    ...ExpressionOr({ type: 'string', pattern: '^\\/.*$' }),
    description: 'The path of the interface used for path based routing',
  })
  path?: string;

  @IsOptional()
  @JSONSchema({
    ...ExpressionOr({
      type: 'array',
      items: {
        anyOf: [{ type: 'string', format: 'cidrv4' }, { type: 'string', pattern: '\\${{\\s*secrets\\.[\\w-]+\\s*}}' }],
      },
    }),
    description: 'IP addresses that are allowed to access the interface',
  })
  ip_whitelist?: string[];
}

@JSONSchema({
  ...RequiredOr('cpu', 'memory'),
  description: 'Scaling metrics define the upper bound of resource consumption before spinning up an additional replica.',
})
export class ScalingMetricsSpec {
  @IsOptional()
  @JSONSchema({
    ...ExpressionOr({ type: 'integer', minimum: 0, maximum: 100 }),
    description: 'The cpu usage required to trigger scaling.',
    externalDocs: { url: 'https://docs.architect.io/components/services/#cpu--memory' },
  })
  cpu?: number | string;

  @IsOptional()
  @JSONSchema({
    ...ExpressionOr({ type: 'integer', minimum: 0, maximum: 100 }),
    description: 'The memory usage required to trigger scaling.',
    externalDocs: { url: 'https://docs.architect.io/components/services/#cpu--memory' },
  })
  memory?: number | string;
}

@JSONSchema({
  description: 'Configuration that dictates the scaling behavior of a service.',
})
export class ScalingSpec {
  @Allow()
  @JSONSchema({
    ...ExpressionOr({ type: 'integer', minimum: 0 }),
    description: 'The target minimum number of service replicas.',
  })
  min_replicas!: number | string;

  @Allow()
  @JSONSchema({
    ...ExpressionOr({ type: 'integer', minimum: 0 }),
    description: 'The target maximum number of service replicas.',
  })
  max_replicas!: number | string;

  @ValidateNested()
  metrics!: ScalingMetricsSpec;
}

@JSONSchema({
  description: 'Configuration that dictates the kubernetes deploy overrides.',
})
export class KubernetesDeploySpec {
  @Allow()
  deployment!: DeepPartial<V1Deployment>;
}

@JSONSchema({
  description: 'Configuration that dictates the deploy overrides.',
})
export class DeploySpec {
  @Allow()
  @ValidateNested()
  @Type(() => KubernetesDeploySpec)
  kubernetes!: KubernetesDeploySpec;
}

@JSONSchema({
  ...ExclusiveOr('port', 'url'),
  description: 'A service interface exposes service functionality over the network to other services within the same component. If you would like to expose services on the network to external components, see the ComponentInterfaceSpec',
})
export class ServiceInterfaceSpec {
  static readonly merge_key = 'port';

  @IsOptional()
  @JSONSchema({
    ...ExpressionOrString(),
    description: 'A human-readable description of the interface.',
  })
  description?: string;

  @IsOptional()
  @JSONSchema({
    ...ExpressionOr(AnyOf('null', 'string')),
    description: 'The host address of an existing service to use instead of provisioning a new one. Setting this field effectively overrides any deployment of this service and directs all traffic to the given host.',
  })
  host?: null | string;

  @Allow()
  @JSONSchema({
    ...ExpressionOr({ type: 'number' }),
    description: 'Port on which the service is listening for traffic.',
  })
  port!: number | string;

  @IsOptional()
  @JSONSchema({
    ...ExpressionOrString(),
    description: 'Protocol that the interface responds to',
    default: 'http',
  })
  protocol?: string;

  @IsOptional()
  @JSONSchema({
    ...ExpressionOr(AnyOf('null', 'string')),
    description: 'A Basic Auth username required to access the interface',
  })
  username?: null | string;

  @IsOptional()
  @JSONSchema({
    ...ExpressionOr(AnyOf('null', 'string')),
    description: 'A Basic Auth password required to access the interface',
  })
  password?: null | string;

  @IsOptional()
  @JSONSchema({
    ...ExpressionOr({ type: 'string', pattern: '^\\/.*$' }),
    description: 'The path of the interface',
  })
  path?: string;

  @IsOptional()
  @JSONSchema({
    ...ExpressionOrString(),
    description: 'The url of an existing service to use instead of provisioning a new one. Setting this field effectively overrides any deployment of this service and directs all traffic to the given url.',
  })
  url?: string;

  @IsOptional()
  @JSONSchema({
    ...ExpressionOr(AnyOf('boolean')),
    description: 'Denotes that if this interface is made external, the gateway should use sticky sessions',
    default: false,
  })
  sticky?: boolean | string;

  @IsOptional()
  @ValidateNested()
  ingress?: IngressSpec;
}

@JSONSchema({
  description: 'A runtimes (e.g. daemons, servers, etc.). Each service is independently deployable and scalable. Services are 1:1 with a docker image.',
})
export class ServiceSpec extends ResourceSpec {
  get resource_type(): ResourceType {
    return 'services';
  }

  @IsOptional()
  @JSONSchema({
    type: 'boolean',
    description: 'Determines if the service should be running.',
    default: true,
  })
  enabled?: boolean;

  @IsOptional()
  @ValidateNested()
  @Type(() => ServiceSpec)
  debug?: WithRequired<Partial<ServiceSpec>, 'resource_type'>;

  @IsOptional()
  @JSONSchema({
    type: 'object',
    patternProperties: {
      [Slugs.ArchitectSlugValidator.source]: ExpressionOr(AnyOf(ServiceInterfaceSpec, 'number')),
    },
    errorMessage: {
      additionalProperties: Slugs.ArchitectSlugDescription,
    },
    description: 'A set of named interfaces to expose service functionality over the network to other services within the same component. A `string` or `number` represents the TCP port that the service is listening on. For more detailed configuration, specify a full `ServiceInterfaceSpec` object.',
  })
  @Transform(transformObject(ServiceInterfaceSpec))
  interfaces?: Dictionary<ServiceInterfaceSpec | string | number>;

  @IsOptional()
  @ValidateNested()
  liveness_probe?: LivenessProbeSpec;

  @IsOptional()
  @JSONSchema({
    type: 'object',
    patternProperties: {
      [Slugs.ArchitectSlugValidator.source]: AnyOf(VolumeSpec, 'string'),
    },
    errorMessage: {
      additionalProperties: Slugs.ArchitectSlugDescription,
    },
    description: 'A set of named volumes to be mounted at deploy-time. Take advantage of volumes to store data that should be shared between running containers or that should persist beyond the lifetime of a container.',
  })
  @Transform(transformObject(VolumeSpec))
  volumes?: Dictionary<VolumeSpec | string>;

  @IsOptional()
  @JSONSchema({
    ...ExpressionOr({ type: 'integer', minimum: 0 }),
    description: 'A static number of replicas of a service to be deployed. For scaling configuration, see `scaling` field.',
  })
  replicas?: number | string;

  @IsOptional()
  @ValidateNested()
  @Type(() => ScalingSpec)
  scaling?: ScalingSpec;

  @IsOptional()
  @ValidateNested()
  @Type(() => DeploySpec)
  deploy?: DeploySpec;

  @IsOptional()
  @JSONSchema({
    ...ExpressionOrString(),
<<<<<<< HEAD
    description: `A period of time between a service being passed a SIGINT and a SIGKILL when it's scheduled to be replaced or terminated. Only used for remote deployments.`, // TODO: wording
=======
    default: '30s',
    description: `A period of time between a service being passed a SIGINT and a SIGTERM when it's scheduled to be replaced or terminated. Only used for remote deployments.`,
>>>>>>> c8d65d87
  })
  termination_grace_period?: string;
}<|MERGE_RESOLUTION|>--- conflicted
+++ resolved
@@ -261,12 +261,8 @@
   @IsOptional()
   @JSONSchema({
     ...ExpressionOrString(),
-<<<<<<< HEAD
-    description: `A period of time between a service being passed a SIGINT and a SIGKILL when it's scheduled to be replaced or terminated. Only used for remote deployments.`, // TODO: wording
-=======
     default: '30s',
     description: `A period of time between a service being passed a SIGINT and a SIGTERM when it's scheduled to be replaced or terminated. Only used for remote deployments.`,
->>>>>>> c8d65d87
   })
   termination_grace_period?: string;
 }