import { IsOptional, ValidateNested } from 'class-validator';
import { JSONSchema } from 'class-validator-jsonschema';
import { Dictionary } from '../utils/dictionary';
<<<<<<< HEAD
import { AnyOf, ArrayOf, ExclusiveOrNeither, ExpressionOr, ExpressionOrString, OneOf, StringOrStringArray } from './utils/json-schema-annotations';
=======
import { SecretSpecValue } from './secret-spec';
import { AnyOf, ArrayOf, ExpressionOr, ExpressionOrString, OneOf, StringOrStringArray } from './utils/json-schema-annotations';
>>>>>>> 7932feb2
import { Slugs } from './utils/slugs';

@JSONSchema({
  description: 'An object containing the details necessary for Architect to build the service via Docker. Whenever a service that specifies a build field is registered with Architect, the CLI will trigger a docker build and replace the build field with a resolvable image.',
  errorMessage: {
    not: 'Buildpack and Dockerfile cannot be used at the same time',
  },
  ...ExclusiveOrNeither('buildpack', 'dockerfile'),
})
export class BuildSpec {
  @IsOptional()
  @JSONSchema({
    ...ExpressionOrString(),
    description: 'The path to the directory containing the source code relative to the `architect.yml` file.',
  })
  context?: string;

  @IsOptional()
  @JSONSchema({
    type: 'boolean',
    description: 'Option to use buildpack to build an image.',
  })
  buildpack?: boolean;

  @IsOptional()
  @JSONSchema({
    type: 'object',
    patternProperties: {
      '^[a-zA-Z0-9_]+$': AnyOf('string', 'null'),
    },
    errorMessage: {
      additionalProperties: Slugs.ArchitectSlugDescription,
    },
    description: 'Build args to be passed into `docker build`.',
  })
  args?: Dictionary<string | null>;

  @IsOptional()
  @JSONSchema({
    ...ExpressionOrString(),
    description: 'The path to the Dockerfile relative to the `build.context`',
    default: 'Dockerfile',
  })
  dockerfile?: string;

  @IsOptional()
  @JSONSchema({
    ...ExpressionOrString(),
    description: 'The stage to build in the Dockerfile',
  })
  target?: string;
}

@JSONSchema({
  ...OneOf('build', 'image'),
})
export abstract class ResourceSpec {
  abstract get resource_type(): string;

  @IsOptional()
  @JSONSchema({
    type: 'string',
    description: 'Human readable description',
  })
  description?: string;

  @IsOptional()
  @JSONSchema({
    ...ExpressionOrString(),
    description: 'The docker image that serves as the unit of runtime. This field is disjunctive with `build` (only one of `image` or `build` can be set)',
  })
  image?: string;

  @IsOptional()
  @JSONSchema({
    ...ExpressionOr(StringOrStringArray()),
    description: 'The docker startup command. Use this if you need to override or parameterize or parameterize the docker image command.',
  })
  command?: string | string[];

  @IsOptional()
  @JSONSchema({
    ...ExpressionOr(StringOrStringArray()),
    description: 'The docker entrypoint for the container. Use this if you need to override or parameterize the docker image entrypoint.',
  })
  entrypoint?: string | string[];

  @IsOptional()
  @JSONSchema({
    type: 'string',
    description: 'The dominant programming language used; this is for informational purposes only.',
  })
  language?: string;

  @IsOptional()
  @JSONSchema({
    type: 'object',
    patternProperties: {
      '^[a-zA-Z0-9_]+$': AnyOf('array', 'boolean', 'null', 'number', 'string'),
    },
    errorMessage: {
      additionalProperties: Slugs.ArchitectSlugDescription,
    },
    description: 'A set of key-value pairs or secret definitions that describes environment variables and their values.',
    externalDocs: { url: 'https://docs.architect.io/components/services/#local-configuration' },
  })
  environment?: Dictionary<SecretSpecValue>;

  @IsOptional()
  @ValidateNested()
  build?: BuildSpec;

  @IsOptional()
  @JSONSchema({
    ...ExpressionOr({ type: 'number' }),
    description: 'The cpu required to run a service or a task',
    externalDocs: { url: 'https://docs.architect.io/components/services/#cpu--memory' },
  })
  cpu?: number | string;

  @IsOptional()
  @JSONSchema({
    ...ExpressionOrString(),
    description: 'The memory required to run a service or a task.',
    externalDocs: { url: 'https://docs.architect.io/components/services/#cpu--memory' },
  })
  memory?: string;

  @IsOptional()
  @JSONSchema({
    ...ArrayOf('string'),
    description: 'An array of service names for those services in the component that are pre-requisites to deploy. Used at deploy-time to build a deploy order across services and tasks.',
  })
  depends_on?: string[];

  @IsOptional()
  @JSONSchema({
    type: 'object',
    patternProperties: {
      [Slugs.LabelKeySlugValidatorString]: ExpressionOr({
        type: 'string',
        pattern: Slugs.LabelValueSlugValidatorString,
      }),
    },
    description: 'A simple key-value annotation store; useful to organize, categorize, scope, and select services and tasks.',
    externalDocs: { url: 'https://docs.architect.io/components/services/#labels' },
  })
  labels?: Map<string, string>;

  @IsOptional()
  @JSONSchema({
    type: 'string',
    pattern: Slugs.ArchitectSlugValidator.source,
    errorMessage: Slugs.ArchitectSlugDescription,
    description: 'A specific service name which will override the service name specified in the component.',
  })
  reserved_name?: string;
}<|MERGE_RESOLUTION|>--- conflicted
+++ resolved
@@ -1,12 +1,8 @@
 import { IsOptional, ValidateNested } from 'class-validator';
 import { JSONSchema } from 'class-validator-jsonschema';
 import { Dictionary } from '../utils/dictionary';
-<<<<<<< HEAD
+import { SecretSpecValue } from './secret-spec';
 import { AnyOf, ArrayOf, ExclusiveOrNeither, ExpressionOr, ExpressionOrString, OneOf, StringOrStringArray } from './utils/json-schema-annotations';
-=======
-import { SecretSpecValue } from './secret-spec';
-import { AnyOf, ArrayOf, ExpressionOr, ExpressionOrString, OneOf, StringOrStringArray } from './utils/json-schema-annotations';
->>>>>>> 7932feb2
 import { Slugs } from './utils/slugs';
 
 @JSONSchema({
