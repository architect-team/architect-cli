--- conflicted
+++ resolved
@@ -26,10 +26,6 @@
     replicas: spec.replicas || 1,
     scaling: spec.scaling,
     deploy: spec.deploy,
-<<<<<<< HEAD
-    termination_grace_period: spec.termination_grace_period,
-=======
     termination_grace_period: spec.termination_grace_period || '30s',
->>>>>>> c8d65d87
   };
 };