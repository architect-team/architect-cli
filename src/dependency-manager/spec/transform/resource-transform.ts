import stringArgv from 'string-argv';
import { BuildConfig, ResourceConfig } from '../../config/resource-config';
import { Dictionary } from '../../utils/dictionary';
import { ComponentInstanceMetadata } from '../component-spec';
import { BuildSpec, ResourceSpec } from '../resource-spec';
import { SecretDefinitionSpec, SecretSpecValue } from '../secret-spec';
import { ComponentSlugUtils, ResourceSlugUtils, ResourceType } from '../utils/slugs';

export const transformResourceSpecCommand = (command: string | string[] | undefined): string[] => {
  if (!command) return [];
  if (Array.isArray(command)) {
    return command;
  }
  return stringArgv(command);
};

export const transformResourceSpecEntryPoint = (entrypoint: string | string[] | undefined): string[] => {
  if (!entrypoint) return [];
  if (Array.isArray(entrypoint)) {
    return entrypoint;
  }
  return stringArgv(entrypoint);
};

export const transformResourceSpecEnvironment = (environment?: Dictionary<SecretSpecValue | SecretDefinitionSpec>): Dictionary<string> => {
  const output: Dictionary<string> = {};
  for (const [k, v] of Object.entries(environment || {})) {
    const value = v instanceof SecretDefinitionSpec ? v.default : v;

    if (value === undefined || value === null) {
      continue;
    }

    if (value instanceof Object) {
      output[k] = JSON.stringify(value);
    } else {
      output[k] = `${value}`;
    }
  }
  return output;
};

export const transformBuildSpecArgs = (args?: Dictionary<string | null>): Dictionary<string> => {
  if (!args) {
    return {};
  }

  if (!(args instanceof Object)) {
    return args;
  }

  const output: Dictionary<string> = {};
  for (const [k, v] of Object.entries(args)) {
    output[k] = `${v}`;
  }
  return output;
};

export const transformBuildSpec = (build: BuildSpec | undefined, image?: string): BuildConfig | undefined => {
  if (!build && !image) {
    build = {};
  } else if (!build) {
    return;
  }
  return {
    context: build.context,
    args: transformBuildSpecArgs(build.args),
    dockerfile: build.dockerfile,
    target: build.target,
  };
};

export const transformResourceSpec = (resource_type: ResourceType, key: string, spec: ResourceSpec, metadata: ComponentInstanceMetadata): ResourceConfig => {
<<<<<<< HEAD
  const environment = transformResourceSpecEnvironment(spec.environment);
  const { component_name, instance_name } = ComponentSlugUtils.parse(metadata.ref);
  const ref = ResourceSlugUtils.build(component_name, resource_type, key, instance_name);
=======
  const { component_account_name, component_name, instance_name } = ComponentSlugUtils.parse(metadata.ref);
  const ref = ResourceSlugUtils.build(component_account_name, component_name, resource_type, key, instance_name);
>>>>>>> ea114857
  return {
    name: key,
    metadata: {
      ...metadata,
      ref,
    },
    description: spec.description,
    image: spec.image,
    command: transformResourceSpecCommand(spec.command),
    entrypoint: transformResourceSpecEntryPoint(spec.entrypoint),
    language: spec.language,
    environment: transformResourceSpecEnvironment(spec.environment),
    build: transformBuildSpec(spec.build, spec.image),
    cpu: spec.cpu,
    memory: spec.memory,
    depends_on: spec.depends_on || [],
    labels: spec.labels || new Map(),
    reserved_name: spec.reserved_name,
  };
};<|MERGE_RESOLUTION|>--- conflicted
+++ resolved
@@ -71,14 +71,8 @@
 };
 
 export const transformResourceSpec = (resource_type: ResourceType, key: string, spec: ResourceSpec, metadata: ComponentInstanceMetadata): ResourceConfig => {
-<<<<<<< HEAD
-  const environment = transformResourceSpecEnvironment(spec.environment);
   const { component_name, instance_name } = ComponentSlugUtils.parse(metadata.ref);
   const ref = ResourceSlugUtils.build(component_name, resource_type, key, instance_name);
-=======
-  const { component_account_name, component_name, instance_name } = ComponentSlugUtils.parse(metadata.ref);
-  const ref = ResourceSlugUtils.build(component_account_name, component_name, resource_type, key, instance_name);
->>>>>>> ea114857
   return {
     name: key,
     metadata: {
