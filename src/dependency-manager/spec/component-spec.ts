
import { Exclude, Transform } from 'class-transformer';
import { Allow, IsOptional, IsString, ValidateNested } from 'class-validator';
import { JSONSchema } from 'class-validator-jsonschema';
import { Dictionary } from '../utils/dictionary';
import { DatabaseSpec } from './database-spec';
import { ResourceSpec } from './resource-spec';
import { SecretDefinitionSpec, SecretSpecValue } from './secret-spec';
import { IngressSpec, ServiceSpec } from './service-spec';
import { TaskSpec } from './task-spec';
import { transformObject } from './transform/common-transform';
import { EXPRESSION_REGEX } from './utils/interpolation';
import { AnyOf, ArrayOf, ExpressionOr, ExpressionOrString } from './utils/json-schema-annotations';
import { ComponentSlugUtils, Slugs } from './utils/slugs';

export interface ComponentInstanceMetadata {
  readonly tag: string;
  readonly ref: string;

  readonly instance_name?: string;
  readonly instance_id?: string;
  readonly instance_date: Date;

  file?: {
    path: string;
    folder: string;
    contents: string;
  }

  deprecated_interfaces_map: Dictionary<string | undefined>;

  interpolated?: boolean;
}

@JSONSchema({
  description: 'An empty object that optionally supports specifying a tag for backwards compatibility.',
})
export class DependencySpec {
  @IsOptional()
<<<<<<< HEAD
  @JSONSchema(
    ExpressionOr({
      type: 'string',
      pattern: Slugs.ComponentTagValidator.source,
      deprecated: true,
    }),
  )
=======
  @JSONSchema({
    type: 'string',
    ...ExpressionOr({
      type: 'string', pattern: Slugs.ComponentTagValidator.source,
    }),
    deprecated: true,
  })
>>>>>>> ef436766
  tag?: string;
}

@JSONSchema({
  description: 'Component Interfaces are the primary means by which components advertise their resolvable addresses to others. Interfaces are the only means by which other components can communicate with your component.',
})
export class ComponentInterfaceSpec {
  static readonly merge_key = 'url';

  @IsOptional()
  @ValidateNested()
  ingress?: IngressSpec;

  @IsOptional()
  @JSONSchema({
    type: 'string',
    description: 'A human-readable description of the component. This will be rendered when potential consumers view the interface so that they know what it should be used for.',
  })
  description?: string;

  @IsOptional()
  @JSONSchema({
    type: 'string',
    description: 'The host that the component interface should forward to.',
  })
  host?: string;

  @IsOptional()
  @JSONSchema({
    ...ExpressionOr({ type: 'number' }),
    description: 'The port that the component interface should forward to.',
  })
  port?: number | string;

  @IsOptional()
  @JSONSchema({
    ...ExpressionOrString(),
    description: 'The protocol by which the component interface can be connected to.',
  })
  protocol?: string;

  @IsOptional()
  @JSONSchema({
    ...ExpressionOrString(),
    description: 'The Basic Auth username by which a component interface can be connected to.',
  })
  username?: string;

  @IsOptional()
  @JSONSchema({
    ...ExpressionOrString(),
    description: 'The Basic Auth password by which a component interface can be connected to.',
  })
  password?: string;

  @Allow()
  @JSONSchema({
    ...ExpressionOrString(),
    description: 'The url that the component interface should forward to.',
  })
  url!: string;

  @IsOptional()
  @JSONSchema({
    ...ExpressionOr({ type: 'boolean' }),
    description: 'If this interface is made into an external ingress, sticky=true will denote the gateway should use sticky sessions if more than one replica is running.',
  })
  sticky?: boolean | string;
}

@JSONSchema({
  description: 'Components can define output fields that can be used to share configuration with consuming components.',
})
export class OutputDefinitionSpec {
  @IsOptional()
  @JSONSchema({
    type: 'string',
    description: 'A human-friendly description of the output field.',
  })
  description?: string;

  @Allow()
  @JSONSchema({
    description: 'Value of the output to be passed to upstream consumers',
  })
  value!: boolean | number | string | null;
}

@JSONSchema({
  description: 'The top level object of the `architect.yml`; defines a deployable Architect Component.',
})
export class ComponentSpec {
  @Exclude({ toPlainOnly: true })
  metadata!: ComponentInstanceMetadata;

  @IsString()
  @JSONSchema({
    type: 'string',
    pattern: ComponentSlugUtils.Validator.source,
    errorMessage: ComponentSlugUtils.Description,
    description: `Globally unique friendly reference to the component. ${ComponentSlugUtils.Description}`,
  })
  name!: string;

  @IsOptional()
  @JSONSchema({
    type: 'string',
    description: 'A human-readable description of the component. This will be rendered when potential consumers view the component so that they know what it should be used for.',
  })
  description?: string;

  @IsOptional()
  @JSONSchema({
    ...ArrayOf('string'),
    description: 'Additional search terms to be used when the component is indexed so that others can find it more easily.',
  })
  keywords?: string[];

  @IsOptional()
  @JSONSchema({
    type: 'string',
    description: 'The name or handle of the author of the component as a developer contact.',
  })
  author?: string;

  @IsOptional()
  @JSONSchema({
    type: 'string',
    description: 'The url that serves as the informational homepage of the component (i.e. a github repo).',
  })
  homepage?: string;

  @IsOptional()
  @JSONSchema({
    type: 'object',
    patternProperties: {
      [Slugs.ComponentSecretValidator.source]: AnyOf('string', 'number', 'boolean', SecretDefinitionSpec, 'null'),
    },
    errorMessage: {
      additionalProperties: Slugs.ComponentSecretDescription,
    },
    description: 'A map of named, configurable fields for the component. If a component contains properties that differ across environments (i.e. environment variables), you\'ll want to capture them as secrets. Specifying a primitive value here will set the default secret value. For more detailed configuration, specify a SecretDefinitionSpec',
  })
  @Transform(transformObject(SecretDefinitionSpec))
  secrets?: Dictionary<SecretSpecValue | SecretDefinitionSpec>;

  @IsOptional()
  @JSONSchema({
    type: 'object',
    patternProperties: {
      [Slugs.ComponentSecretValidator.source]: AnyOf('string', 'number', 'boolean', OutputDefinitionSpec, 'null'),
    },
    errorMessage: {
      additionalProperties: Slugs.ComponentSecretDescription,
    },
    description: 'A map of named, configurable outputs for the component. Outputs allow components to expose configuration details that should be shared with consumers, like API keys or notification topic names.',
  })
  @Transform(transformObject(OutputDefinitionSpec))
  outputs?: Dictionary<string | number | boolean | OutputDefinitionSpec | null>;

  @IsOptional()
  @JSONSchema({
    type: 'object',
    patternProperties: {
      [Slugs.ArchitectSlugValidator.source]: AnyOf(DatabaseSpec),
    },
    errorMessage: {
      additionalProperties: Slugs.ArchitectSlugDescription,
    },
    description: 'A database represents a stateful service powered by one of several supported database engines.',
  })
  databases?: Dictionary<DatabaseSpec>;

  @IsOptional()
  @JSONSchema({
    type: 'object',
    patternProperties: {
      [Slugs.ArchitectSlugValidator.source]: AnyOf(ServiceSpec),
    },
    errorMessage: {
      additionalProperties: Slugs.ArchitectSlugDescription,
    },
    description: 'A Service represents a non-exiting runtime (e.g. daemons, servers, etc.). Each service is independently deployable and scalable. Services are 1:1 with a docker image.',
  })
  @Transform(transformObject(ServiceSpec))
  services?: Dictionary<ServiceSpec>;

  @IsOptional()
  @JSONSchema({
    type: 'object',
    patternProperties: {
      [Slugs.ArchitectSlugValidator.source]: AnyOf(TaskSpec),
    },
    errorMessage: {
      additionalProperties: Slugs.ArchitectSlugDescription,
    },
    description: 'A set of named recurring and/or exiting runtimes (e.g. crons, schedulers, triggered jobs) included with the component. Each task will run on its specified schedule and/or be triggerable via the Architect CLI. Tasks are 1:1 with a docker image.',
  })
  @Transform(transformObject(TaskSpec))
  tasks?: Dictionary<TaskSpec>;

  @IsOptional()
  @JSONSchema({
    type: 'object',

    patternProperties: {
      [ComponentSlugUtils.Validator.source]: AnyOf({
        type: 'string',
        pattern: Slugs.ComponentTagValidator.source,
      }, {
        type: 'string',
        pattern: EXPRESSION_REGEX.source,
        errorMessage: {
          // __arc__ is replaced later to avoid json pointer issues with ajv
          pattern: 'must be an interpolation ref ex. $__arc__{{ secrets.example }}',
        },
      }, DependencySpec),
    },

    errorMessage: {
      additionalProperties: ComponentSlugUtils.Description,
    },

    description: 'A key-value set of dependencies with an empty value. Reference each dependency by component name (e.g. `cloud: {}`)',
  })
  @Transform(transformObject(DependencySpec))
  dependencies?: Dictionary<string | DependencySpec>;

  @IsOptional()
  @JSONSchema({
    type: 'object',
    patternProperties: {
      [Slugs.ArchitectSlugValidator.source]: AnyOf('string', ComponentInterfaceSpec),
    },
    errorMessage: {
      additionalProperties: Slugs.ArchitectSlugDescription,
    },
    description: 'A set of named gateways that broker access to the services inside the component. All network traffic within a component is locked down to the component itself, unless included in this interfaces block. An interface represents a front-door to your component, granting access to upstream callers.',
    deprecated: true,
  })
  @Transform(transformObject(ComponentInterfaceSpec))
  protected interfaces?: Dictionary<string | ComponentInterfaceSpec>;

  @IsOptional()
  @JSONSchema({
    type: 'string',
    deprecated: true,
    description: '-',
  })
  artifact_image?: string;

  get deprecated_interfaces(): Dictionary<string | ComponentInterfaceSpec> {
    return this.interfaces || {};
  }

  get resources(): Dictionary<ResourceSpec> {
    return { ...this.services, ...this.tasks };
  }
}<|MERGE_RESOLUTION|>--- conflicted
+++ resolved
@@ -37,7 +37,6 @@
 })
 export class DependencySpec {
   @IsOptional()
-<<<<<<< HEAD
   @JSONSchema(
     ExpressionOr({
       type: 'string',
@@ -45,15 +44,6 @@
       deprecated: true,
     }),
   )
-=======
-  @JSONSchema({
-    type: 'string',
-    ...ExpressionOr({
-      type: 'string', pattern: Slugs.ComponentTagValidator.source,
-    }),
-    deprecated: true,
-  })
->>>>>>> ef436766
   tag?: string;
 }
 
