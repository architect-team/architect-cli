import { V1Deployment } from '@kubernetes/client-node';
import Ajv, { ErrorObject, ValidateFunction } from 'ajv';
import ajv_errors from 'ajv-errors';
import addFormats from 'ajv-formats';
import { plainToClass } from 'class-transformer';
import cron from 'cron-validate';
import TSON from 'typescript-json';
import { DeepPartial } from '../../../common/utils/types';
import { Dictionary } from '../../utils/dictionary';
import { ValidationError, ValidationErrors } from '../../utils/errors';
import { buildContextMap, interpolateObject, replaceBrackets } from '../../utils/interpolation';
import { findPotentialMatch } from '../../utils/match';
import { RequiredInterpolationRule } from '../../utils/rules';
import { ParsedYaml } from '../../utils/types';
import { ComponentInstanceMetadata, ComponentSpec } from '../component-spec';
import { findDefinition, getArchitectJSONSchema } from './json-schema';

export type AjvError = ErrorObject[] | null | undefined;

export const mapAjvErrors = (parsed_yml: ParsedYaml, ajv_errors: AjvError): ValidationError[] => {
  if (!ajv_errors?.length) {
    return [];
  }

  // Expand ajv-errors errorMessage
  for (const ajv_error of ajv_errors.filter(e => e.keyword === 'errorMessage')) {
    for (const error of ajv_error.params.errors) {
      if (error.keyword === 'additionalProperties') {
        error.message = ajv_error.message;
        error.params.has_message = true;
        ajv_errors.push(error);
      }
    }
  }

  const ajv_error_map: Dictionary<ErrorObject> = {};
  for (const ajv_error of ajv_errors) {
    // Ignore noisy and redundant anyOf errors
    if (ajv_error.keyword === 'anyOf') {
      continue;
    }

    ajv_error.instancePath = ajv_error.instancePath.replace(/\//g, '.').replace('.', '');

    // eslint-disable-next-line @typescript-eslint/ban-ts-comment
    // @ts-ignore
    const additional_property: string | undefined = ajv_error.params?.additionalProperty;
    if (additional_property) {
      if (!ajv_error.params.has_message) {
        ajv_error.message = `Invalid key: ${additional_property}`;

        const definition = findDefinition(replaceBrackets(ajv_error.instancePath), getArchitectJSONSchema());
        if (definition) {
          const keys = Object.keys(definition.properties || {}).map((key) => ajv_error.instancePath ? `${ajv_error.instancePath}.${key}` : key);

          const potential_match = findPotentialMatch(`${ajv_error.instancePath}.${additional_property}`, keys);

          if (potential_match) {
            const match_keys = potential_match.split('.');
            ajv_error.message += ` - Did you mean ${match_keys[match_keys.length - 1]}?`;
          }
        }
      }

      ajv_error.instancePath += ajv_error.instancePath ? `.${additional_property}` : additional_property;
    }

    if (!ajv_error_map[ajv_error.instancePath]) {
      ajv_error_map[ajv_error.instancePath] = ajv_error;
    } else {
      ajv_error_map[ajv_error.instancePath].message += ` or ${ajv_error.message}`;
    }
  }

  // Filter error list to remove less specific errors
  const sorted_data_path_keys = Object.keys(ajv_error_map).sort(function (a, b) {
    return b.length - a.length;
  });
  const ignore_data_paths = new Set<string>();
  for (const data_path of sorted_data_path_keys) {
    const segments_list = data_path.split('.');
    const segments = segments_list.slice(0, -1);
    let path = '';
    for (const segment of segments) {
      path += path ? `.${segment}` : segment;
      ignore_data_paths.add(path);
    }
  }

  const context_map = buildContextMap(parsed_yml);

  const errors: ValidationError[] = [];
  for (const [data_path, error] of Object.entries(ajv_error_map)) {
    if (ignore_data_paths.has(data_path)) {
      continue;
    }
    const normalized_path = replaceBrackets(data_path);
    let value = context_map[normalized_path?.startsWith('.') ? normalized_path.substring(1) : normalized_path];

    if (value instanceof Object && JSON.stringify(value).length > 1000) {
      value = '<truncated-object>';
    }

    errors.push(new ValidationError({
      component: parsed_yml instanceof Object ? (parsed_yml as any).name : '<unknown>',
      path: error.instancePath,
      message: error.message?.replace(/__arc__/g, '') || 'Unknown error',
      value: value === undefined ? '<unknown>' : value,
      invalid_key: error.keyword === 'additionalProperties',
    }));
  }

  return errors;
};

const cron_options = { preset: 'default', override: { useBlankDay: true } };

let _cached_validate: ValidateFunction;
export const validateSpec = (parsed_yml: ParsedYaml): ValidationError[] => {
  if (!_cached_validate) {
    // TODO:288 enable strict mode?
    const ajv = new Ajv({ allErrors: true, unicodeRegExp: false });
    addFormats(ajv);
    ajv.addFormat('cidrv4', /^(?:(?:25[0-5]|2[0-4]\d|[01]?\d\d?)\.){3}(?:25[0-5]|2[0-4]\d|[01]?\d\d?)(?:\/(?:3[0-2]|[12]?\d))?$/);
    ajv.addFormat('cron', (value: string): boolean => value === '' || cron(value, cron_options).isValid());
    ajv.addKeyword('externalDocs');
    // https://github.com/ajv-validator/ajv-errors
    ajv_errors(ajv);
    _cached_validate = ajv.compile(getArchitectJSONSchema());
  }

  const valid = _cached_validate(parsed_yml);
  if (!valid) {
    return mapAjvErrors(parsed_yml, _cached_validate.errors);
  }
  return [];
};

export const isPartOfCircularReference = (search_name: string, depends_on_map: { [name: string]: string[] }, current_name?: string, seen_names: string[] = []): boolean => {
  const next_name = current_name || search_name;
  const dependencies = depends_on_map[next_name];

  if (seen_names.includes(next_name)) {
    return false;
  }

  seen_names.push(next_name);

  if (!dependencies?.length) {
    return false;
  }

  for (const dependency of dependencies) {
    if (dependency === search_name) {
      return true;
    } else if (isPartOfCircularReference(search_name, depends_on_map, dependency, seen_names)) {
      return true;
    }
  }

  return false;
};

export const validateDependsOn = (component: ComponentSpec): ValidationError[] => {
  const errors = [];
  const depends_on_map: { [name: string]: string[] } = {};

  for (const [name, service] of Object.entries(component.services || {})) {
    depends_on_map[service.reserved_name || name] = service.depends_on || [];
  }

  const task_map: { [name: string]: boolean } = {};
  for (const [name, service] of Object.entries(component.tasks || {})) {
    depends_on_map[name] = service.depends_on || [];
    task_map[name] = true;
  }

  for (const [name, dependencies] of Object.entries(depends_on_map)) {
    for (const dependency of dependencies) {
      if (task_map[dependency]) {
        const error = new ValidationError({
          component: component.name,
          path: `services.${name}.depends_on`,
          message: `services.${name}.depends_on.${dependency} must refer to a service, not a task`,
          value: dependency,
        });
        errors.push(error);
      }

      if (!depends_on_map[dependency]) {
        const error = new ValidationError({
          component: component.name,
          path: `services.${name}.depends_on`,
          message: `services.${name}.depends_on.${dependency} must refer to a valid service`,
          value: dependency,
        });
        errors.push(error);
      }
    }
    if (isPartOfCircularReference(name, depends_on_map)) {
      const error = new ValidationError({
        component: component.name,
        path: `services.${name}.depends_on`,
        message: `services.${name}.depends_on must not contain a circular reference`,
        value: depends_on_map[name],
      });
      errors.push(error);
    }
  }

  return errors;
};

export const validateOrRejectSpec = (parsed_yml: ParsedYaml, metadata?: ComponentInstanceMetadata): ComponentSpec => {
  const errors = validateSpec(parsed_yml);

  if (errors && errors.length > 0) {
    throw new ValidationErrors(errors);
  }

  const component_spec = plainToClass(ComponentSpec, parsed_yml);

  component_spec.metadata = metadata ? metadata : {
    ref: component_spec.name,
    architect_ref: component_spec.name,
    tag: 'latest',
    instance_date: new Date(),
  };

  if (!metadata?.interpolated) {
    // Don't allow host_path outside of debug block
    for (const [service_name, service_spec] of Object.entries(component_spec.services || {})) {
      for (const [volume_name, volume_spec] of Object.entries(service_spec.volumes || {})) {
        if (volume_spec instanceof Object && volume_spec.host_path) {
          const error = new ValidationError({
            component: component_spec.name,
            path: `services.${service_name}.volumes.${volume_name}.host_path`,
            message: `services.${service_name}.volumes.${volume_name}.host_path cannot be defined outside of a debug block. https://docs.architect.io/components/local-configuration/#when-is-the-debug-block-used`,
            value: volume_spec.host_path,
            invalid_key: true,
          });
          errors.push(error);
        }
      }
    }
  }

  for (const [service_name, service_spec] of Object.entries(component_spec.services || {})) {
<<<<<<< HEAD
    if (service_spec.deploy && service_spec.deploy.kubernetes.deployment) {
      const res = TSON.validateEquals<DeepPartial<V1Deployment>>(service_spec.deploy.kubernetes.deployment);
=======
    if (service_spec.deploy) {
      if (service_spec.deploy.kubernetes.deployment) {
        // Only works if transpileOnly=false in ./bin/dev
        const res = TSON.validateEquals<DeepPartial<V1Deployment>>(service_spec.deploy.kubernetes.deployment);
>>>>>>> 1a48ce3c

      for (const tson_error of res.errors) {
        const error = new ValidationError({
          component: component_spec.name,
          path: `services.${service_name}.deploy.kubernetes.deployment.${tson_error.path.replace('$input.', '')}`,
          message: `Invalid kubernetes deployment override. ${tson_error.expected !== 'undefined' ? `Expected: ${tson_error.expected}` : 'Error: Invalid key'}`,
          value: service_spec.deploy.kubernetes.deployment,
          invalid_key: true,
        });
        errors.push(error);
      }
    }
  }

  errors.push(...validateDependsOn(component_spec));

  if (errors && errors.length > 0) {
    throw new ValidationErrors(errors);
  }

  return component_spec;
};

export const validateInterpolation = (component_spec: ComponentSpec): void => {
  const { errors } = interpolateObject(component_spec, {}, {
    keys: true,
    values: true,
    file: component_spec.metadata.file,
  });

  const filtered_errors = errors.filter(error => !error.message.startsWith(RequiredInterpolationRule.PREFIX));

  if (filtered_errors.length > 0) {
    throw new ValidationErrors(filtered_errors, component_spec.metadata.file);
  }
};<|MERGE_RESOLUTION|>--- conflicted
+++ resolved
@@ -246,15 +246,9 @@
   }
 
   for (const [service_name, service_spec] of Object.entries(component_spec.services || {})) {
-<<<<<<< HEAD
     if (service_spec.deploy && service_spec.deploy.kubernetes.deployment) {
+      // Only works if transpileOnly=false in ./bin/dev
       const res = TSON.validateEquals<DeepPartial<V1Deployment>>(service_spec.deploy.kubernetes.deployment);
-=======
-    if (service_spec.deploy) {
-      if (service_spec.deploy.kubernetes.deployment) {
-        // Only works if transpileOnly=false in ./bin/dev
-        const res = TSON.validateEquals<DeepPartial<V1Deployment>>(service_spec.deploy.kubernetes.deployment);
->>>>>>> 1a48ce3c
 
       for (const tson_error of res.errors) {
         const error = new ValidationError({
