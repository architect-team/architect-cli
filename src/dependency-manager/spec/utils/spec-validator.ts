--- conflicted
+++ resolved
@@ -227,26 +227,6 @@
     instance_date: new Date(),
   };
 
-<<<<<<< HEAD
-=======
-  if (!metadata?.interpolated) {
-    // Don't allow host_path outside of debug block
-    for (const [service_name, service_spec] of Object.entries(component_spec.services || {})) {
-      for (const [volume_name, volume_spec] of Object.entries(service_spec.volumes || {})) {
-        if (volume_spec instanceof Object && volume_spec.host_path) {
-          const error = new ValidationError({
-            component: component_spec.name,
-            path: `services.${service_name}.volumes.${volume_name}.host_path`,
-            message: `services.${service_name}.volumes.${volume_name}.host_path cannot be defined outside of a debug block. https://docs.architect.io/components/local-configuration/#when-is-the-debug-block-used`,
-            value: volume_spec.host_path,
-            invalid_key: true,
-          });
-          errors.push(error);
-        }
-      }
-    }
-  }
-
   for (const [service_name, service_spec] of Object.entries(component_spec.services || {})) {
     if (service_spec.deploy && service_spec.deploy.kubernetes.deployment) {
       // Only works if transpileOnly=false in ./bin/dev
@@ -265,7 +245,6 @@
     }
   }
 
->>>>>>> 4e7003da
   errors.push(...validateDependsOn(component_spec));
 
   if (errors && errors.length > 0) {
