<<<<<<< HEAD
import Ajv, { ErrorObject, ValidateFunction } from 'ajv';
import ajv_errors from 'ajv-errors';
import addFormats from 'ajv-formats';
=======
import { V1Deployment } from '@kubernetes/client-node';
import Ajv, { ErrorObject, ValidateFunction } from "ajv";
import ajv_errors from "ajv-errors";
import addFormats from "ajv-formats";
>>>>>>> faee3037
import { plainToClass } from 'class-transformer';
import cron from 'cron-validate';
import TSON from "typescript-json";
import { DeepPartial } from '../../../common/utils/types';
import { Dictionary } from '../../utils/dictionary';
import { ValidationError, ValidationErrors } from '../../utils/errors';
import { buildContextMap, interpolateObject, replaceBrackets } from '../../utils/interpolation';
import { findPotentialMatch } from '../../utils/match';
import { RequiredInterpolationRule } from '../../utils/rules';
import { ParsedYaml } from '../../utils/types';
import { ComponentInstanceMetadata, ComponentSpec } from '../component-spec';
import { findDefinition, getArchitectJSONSchema } from './json-schema';

export type AjvError = ErrorObject[] | null | undefined;

export const mapAjvErrors = (parsed_yml: ParsedYaml, ajv_errors: AjvError): ValidationError[] => {
  if (!ajv_errors?.length) {
    return [];
  }

  // Expand ajv-errors errorMessage
  for (const ajv_error of ajv_errors.filter(e => e.keyword === 'errorMessage')) {
    for (const error of ajv_error.params.errors) {
      if (error.keyword === 'additionalProperties') {
        error.message = ajv_error.message;
        error.params.has_message = true;
        ajv_errors.push(error);
      }
    }
  }

  const ajv_error_map: Dictionary<ErrorObject> = {};
  for (const ajv_error of ajv_errors) {
    // Ignore noisy and redundant anyOf errors
    if (ajv_error.keyword === 'anyOf') {
      continue;
    }

    ajv_error.instancePath = ajv_error.instancePath.replace(/\//g, '.').replace('.', '');

    // eslint-disable-next-line @typescript-eslint/ban-ts-comment
    // @ts-ignore
    const additional_property: string | undefined = ajv_error.params?.additionalProperty;
    if (additional_property) {
      if (!ajv_error.params.has_message) {
        ajv_error.message = `Invalid key: ${additional_property}`;

        const definition = findDefinition(replaceBrackets(ajv_error.instancePath), getArchitectJSONSchema());
        if (definition) {
          const keys = Object.keys(definition.properties || {}).map((key) => ajv_error.instancePath ? `${ajv_error.instancePath}.${key}` : key);

          const potential_match = findPotentialMatch(`${ajv_error.instancePath}.${additional_property}`, keys);

          if (potential_match) {
            const match_keys = potential_match.split('.');
            ajv_error.message += ` - Did you mean ${match_keys[match_keys.length - 1]}?`;
          }
        }
      }

      ajv_error.instancePath += ajv_error.instancePath ? `.${additional_property}` : additional_property;
    }

    if (!ajv_error_map[ajv_error.instancePath]) {
      ajv_error_map[ajv_error.instancePath] = ajv_error;
    } else {
      ajv_error_map[ajv_error.instancePath].message += ` or ${ajv_error.message}`;
    }
  }

  // Filter error list to remove less specific errors
  const sorted_data_path_keys = Object.keys(ajv_error_map).sort(function (a, b) {
    return b.length - a.length;
  });
  const ignore_data_paths = new Set<string>();
  for (const data_path of sorted_data_path_keys) {
    const segments_list = data_path.split('.');
    const segments = segments_list.slice(0, -1);
    let path = '';
    for (const segment of segments) {
      path += path ? `.${segment}` : segment;
      ignore_data_paths.add(path);
    }
  }

  const context_map = buildContextMap(parsed_yml);

  const errors: ValidationError[] = [];
  for (const [data_path, error] of Object.entries(ajv_error_map)) {
    if (ignore_data_paths.has(data_path)) {
      continue;
    }
    const normalized_path = replaceBrackets(data_path);
    let value = context_map[normalized_path?.startsWith('.') ? normalized_path.substring(1) : normalized_path];

    if (value instanceof Object && JSON.stringify(value).length > 1000) {
      value = '<truncated-object>';
    }

    errors.push(new ValidationError({
      component: parsed_yml instanceof Object ? (parsed_yml as any).name : '<unknown>',
      path: error.instancePath,
      message: error.message?.replace(/__arc__/g, '') || 'Unknown error',
      value: value === undefined ? '<unknown>' : value,
      invalid_key: error.keyword === 'additionalProperties',
    }));
  }

  return errors;
};

const cron_options = { preset: 'default', override: { useBlankDay: true } };

let _cached_validate: ValidateFunction;
export const validateSpec = (parsed_yml: ParsedYaml): ValidationError[] => {
  if (!_cached_validate) {
    // TODO:288 enable strict mode?
    const ajv = new Ajv({ allErrors: true, unicodeRegExp: false });
    addFormats(ajv);
    ajv.addFormat('cidrv4', /^(?:(?:25[0-5]|2[0-4]\d|[01]?\d\d?)\.){3}(?:25[0-5]|2[0-4]\d|[01]?\d\d?)(?:\/(?:3[0-2]|[12]?[0-9]))?$/);
    ajv.addFormat('cron', (value: string): boolean => value === '' || cron(value, cron_options).isValid());
    ajv.addKeyword('externalDocs');
    // https://github.com/ajv-validator/ajv-errors
    ajv_errors(ajv);
    _cached_validate = ajv.compile(getArchitectJSONSchema());
  }

  const valid = _cached_validate(parsed_yml);
  if (!valid) {
    return mapAjvErrors(parsed_yml, _cached_validate.errors);
  }
  return [];
};

export const isPartOfCircularReference = (search_name: string, depends_on_map: { [name: string]: string[] }, current_name?: string, seen_names: string[] = []): boolean => {
  const next_name = current_name || search_name;
  const dependencies = depends_on_map[next_name];

  if (seen_names.includes(next_name)) {
    return false;
  }

  seen_names.push(next_name);

  if (!dependencies?.length) {
    return false;
  }

  for (const dependency of dependencies) {
    if (dependency === search_name) {
      return true;
    } else if (isPartOfCircularReference(search_name, depends_on_map, dependency, seen_names)) {
      return true;
    }
  }

  return false;
};

export const validateDependsOn = (component: ComponentSpec): ValidationError[] => {
  const errors = [];
  const depends_on_map: { [name: string]: string[] } = {};

  for (const [name, service] of Object.entries(component.services || {})) {
    depends_on_map[service.reserved_name || name] = service.depends_on || [];
  }

  const task_map: { [name: string]: boolean } = {};
  for (const [name, service] of Object.entries(component.tasks || {})) {
    depends_on_map[name] = service.depends_on || [];
    task_map[name] = true;
  }

  for (const [name, dependencies] of Object.entries(depends_on_map)) {
    for (const dependency of dependencies) {
      if (task_map[dependency]) {
        const error = new ValidationError({
          component: component.name,
          path: `services.${name}.depends_on`,
          message: `services.${name}.depends_on.${dependency} must refer to a service, not a task`,
          value: dependency,
        });
        errors.push(error);
      }

      if (!depends_on_map[dependency]) {
        const error = new ValidationError({
          component: component.name,
          path: `services.${name}.depends_on`,
          message: `services.${name}.depends_on.${dependency} must refer to a valid service`,
          value: dependency,
        });
        errors.push(error);
      }
    }
    if (isPartOfCircularReference(name, depends_on_map)) {
      const error = new ValidationError({
        component: component.name,
        path: `services.${name}.depends_on`,
        message: `services.${name}.depends_on must not contain a circular reference`,
        value: depends_on_map[name],
      });
      errors.push(error);
    }
  }

  return errors;
};

export const validateOrRejectSpec = (parsed_yml: ParsedYaml, metadata?: ComponentInstanceMetadata): ComponentSpec => {
  const errors = validateSpec(parsed_yml);

  if (errors && errors.length) {
    throw new ValidationErrors(errors);
  }

  const component_spec = plainToClass(ComponentSpec, parsed_yml);

  component_spec.metadata = metadata ? metadata : {
    ref: component_spec.name,
    architect_ref: component_spec.name,
    tag: 'latest',
    instance_date: new Date(),
  };

  if (!metadata?.interpolated) {
    // Don't allow host_path outside of debug block
    for (const [service_name, service_spec] of Object.entries(component_spec.services || {})) {
      for (const [volume_name, volume_spec] of Object.entries(service_spec.volumes || {})) {
        if (volume_spec instanceof Object && volume_spec.host_path) {
          const error = new ValidationError({
            component: component_spec.name,
            path: `services.${service_name}.volumes.${volume_name}.host_path`,
            message: `services.${service_name}.volumes.${volume_name}.host_path cannot be defined outside of a debug block. https://docs.architect.io/components/local-configuration/#when-is-the-debug-block-used`,
            value: volume_spec.host_path,
            invalid_key: true,
          });
          errors.push(error);
        }
      }
    }
  }

  for (const [service_name, service_spec] of Object.entries(component_spec.services || {})) {
    if (service_spec.deploy) {
      if (service_spec.deploy.kubernetes.deployment) {
        const res = TSON.validateEquals<DeepPartial<V1Deployment>>(service_spec.deploy.kubernetes.deployment);

        for (const tson_error of res.errors) {
          const error = new ValidationError({
            component: component_spec.name,
            path: `services.${service_name}.deploy.kubernetes.deployment.${tson_error.path.replace('$input.', '')}`,
            message: `Invalid kubernetes deployment override. ${tson_error.expected !== 'undefined' ? `Expected: ${tson_error.expected}` : 'Error: Invalid key'}`,
            value: service_spec.deploy.kubernetes.deployment,
            invalid_key: true,
          });
          errors.push(error);
        }
      }
    }
  }

  errors.push(...validateDependsOn(component_spec));

  if (errors && errors.length) {
    throw new ValidationErrors(errors);
  }

  return component_spec;
};

export const validateInterpolation = (component_spec: ComponentSpec): void => {
  const { errors } = interpolateObject(component_spec, {}, {
    keys: true,
    values: true,
    file: component_spec.metadata.file,
  });

  const filtered_errors = errors.filter(error => !error.message.startsWith(RequiredInterpolationRule.PREFIX));

  if (filtered_errors.length) {
    throw new ValidationErrors(filtered_errors, component_spec.metadata.file);
  }
};<|MERGE_RESOLUTION|>--- conflicted
+++ resolved
@@ -1,13 +1,7 @@
-<<<<<<< HEAD
+import { V1Deployment } from '@kubernetes/client-node';
 import Ajv, { ErrorObject, ValidateFunction } from 'ajv';
 import ajv_errors from 'ajv-errors';
 import addFormats from 'ajv-formats';
-=======
-import { V1Deployment } from '@kubernetes/client-node';
-import Ajv, { ErrorObject, ValidateFunction } from "ajv";
-import ajv_errors from "ajv-errors";
-import addFormats from "ajv-formats";
->>>>>>> faee3037
 import { plainToClass } from 'class-transformer';
 import cron from 'cron-validate';
 import TSON from "typescript-json";
