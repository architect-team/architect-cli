import { SecretSpecValue } from '../spec/secret-spec';
import { Dictionary } from '../utils/dictionary';
import { ServiceInterfaceConfig } from './service-config';

export type OutputValue = string | number | boolean | null;

export interface ServiceContext {
  environment?: Dictionary<SecretSpecValue>;
  interfaces: Dictionary<ServiceInterfaceConfig>;
}

export interface TaskContext {
  environment?: Dictionary<SecretSpecValue>;
}

export interface DependencyContext {
  outputs: Dictionary<OutputValue>;
  services: Dictionary<ServiceContext>;
}

export interface ArchitectContext {
  environment: string;
}

export interface ComponentContext {
  name: string;
  dependencies: Dictionary<DependencyContext>;
<<<<<<< HEAD
  secrets: Dictionary<SecretValue>;
=======
  parameters: Dictionary<SecretSpecValue>; // TODO: 404: remove
  secrets: Dictionary<SecretSpecValue>;
>>>>>>> 0b2229f4
  outputs: Dictionary<OutputValue>;
  services: Dictionary<ServiceContext>;
  tasks: Dictionary<TaskContext>;

  architect: ArchitectContext;
}<|MERGE_RESOLUTION|>--- conflicted
+++ resolved
@@ -25,12 +25,7 @@
 export interface ComponentContext {
   name: string;
   dependencies: Dictionary<DependencyContext>;
-<<<<<<< HEAD
-  secrets: Dictionary<SecretValue>;
-=======
-  parameters: Dictionary<SecretSpecValue>; // TODO: 404: remove
   secrets: Dictionary<SecretSpecValue>;
->>>>>>> 0b2229f4
   outputs: Dictionary<OutputValue>;
   services: Dictionary<ServiceContext>;
   tasks: Dictionary<TaskContext>;
