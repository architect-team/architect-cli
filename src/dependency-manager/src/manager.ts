import dotenvExpand from 'dotenv-expand';
import fs from 'fs-extra';
import untildify from 'untildify';
import { ServiceNode } from '.';
import { EnvironmentConfig, EnvironmentService } from './environment-config/base';
import { EnvironmentConfigBuilder } from './environment-config/builder';
import DependencyGraph from './graph';
import IngressEdge from './graph/edge/ingress';
import NotificationEdge from './graph/edge/notification';
import ServiceEdge from './graph/edge/service';
import { DatastoreNode } from './graph/node/datastore';
import { ExternalNode } from './graph/node/external';
import MissingRequiredParamError from './missing-required-param-error';
import { ServiceParameter } from './service-config/base';
import VaultManager from './vault-manager';

export interface VaultParameter {
  valueFrom: {
    vault: string;
    key: string;
  };
}

export interface ValueFromParameter {
  valueFrom: {
    dependency: string;
    value: string;
    interface?: string;
  };
}

export interface DatastoreValueFromParameter {
  valueFrom: {
    datastore: string;
    value: string;
  };
}

export default abstract class DependencyManager {
  abstract graph: DependencyGraph;
  environment: EnvironmentConfig;
  protected vault_manager: VaultManager;

  constructor(environment_config?: EnvironmentConfig) {
    this.environment = environment_config || EnvironmentConfigBuilder.buildFromJSON({});
    this.vault_manager = new VaultManager(this.environment.getVaults());
  }

  /**
   * Loop through the nodes and enrich the graph with edges between notifiers and subscribers
   */
  protected loadSubscriptions() {
    for (const node of this.graph.nodes) {
      if (node instanceof ServiceNode) {
        for (const svc_name of Object.keys(node.service_config.getSubscriptions())) {
          const ref = Array.from(this.graph.nodes_map.keys()).find(key => key.startsWith(svc_name));

          if (ref && this.graph.nodes_map.has(ref)) {
            const edge = new NotificationEdge(ref, node.ref);
            this.graph.addEdge(edge);
          }
        }
      }
    }
  }

  /*
   * Expand all valueFrom parameters into real values that can be used inside of services and datastores
  */
  protected loadParameters() {
    const env_params_to_expand: { [key: string]: string } = {};

    const subdomain_map: { [key: string]: string } = {};
    for (const edge of this.graph.edges.filter((edge) => (edge instanceof IngressEdge))) {
      subdomain_map[edge.to] = (edge as IngressEdge).subdomain;
    }

    for (const node of this.graph.nodes) {
      const external_host = subdomain_map[node.ref] ? `${subdomain_map[node.ref]}.localhost` : '';
      const internal_host = node instanceof ExternalNode ? node.host : node.normalized_ref;
      env_params_to_expand[`${node.normalized_ref.toUpperCase()}_EXTERNAL_HOST`.replace(/[.-]/g, '_')] = external_host;
      env_params_to_expand[`${node.normalized_ref.toUpperCase()}_INTERNAL_HOST`.replace(/[.-]/g, '_')] = internal_host;
      env_params_to_expand[`${node.normalized_ref.toUpperCase()}_HOST`.replace(/[.-]/g, '_')] = external_host ? external_host : internal_host;
      env_params_to_expand[`${node.normalized_ref.toUpperCase()}_EXTERNAL_PORT`.replace(/[.-]/g, '_')] = '80';
      env_params_to_expand[`${node.normalized_ref.toUpperCase()}_INTERNAL_PORT`.replace(/[.-]/g, '_')] = node.ports[0].target.toString();
      env_params_to_expand[`${node.normalized_ref.toUpperCase()}_PORT`.replace(/[.-]/g, '_')] = external_host ? '80' : node.ports[0].target.toString();

      if (node instanceof ServiceNode && node.interfaces) {
        for (const [interface_name, interface_details] of Object.entries(node.interfaces)) {
          env_params_to_expand[`${node.normalized_ref.toUpperCase()}_${interface_name.toUpperCase()}_HOST`.replace(/[.-]/g, '_')] = internal_host;
          env_params_to_expand[`${node.normalized_ref.toUpperCase()}_${interface_name.toUpperCase()}_PORT`.replace(/[.-]/g, '_')] = interface_details.port.toString();
        }
      }

      for (const [param_name, param_value] of Object.entries(node.parameters || {})) { // load the service's own params
        if (typeof param_value === 'string') {
          if (param_value.indexOf('$') > -1) {
            env_params_to_expand[`${node.normalized_ref.toUpperCase()}_${param_name}`.replace(/[.-]/g, '_')] =
              param_value.replace(/\$/g, `$${node.normalized_ref.toUpperCase()}_`.replace(/[.-]/g, '_'));
          } else {
            env_params_to_expand[`${node.normalized_ref.toUpperCase()}_${param_name}`.replace(/[.-]/g, '_')] = param_value;
          }
        }
      }

      if (node instanceof ServiceNode) {
<<<<<<< HEAD
        for (const [param_name, param_value] of Object.entries(node.service_config.getParameters())) { // load param references
          if (param_value.default instanceof Object && param_value.default?.valueFrom) {
            const value_from_parameter = (param_value.default as ValueFromParameter).valueFrom;
            const param_target_service_name = value_from_parameter.dependency;
            const param_target_datastore_name = (param_value.default as DatastoreValueFromParameter).valueFrom.datastore;
=======
        for (const [param_name, param_value] of Object.entries(node.parameters)) { // load param references
          if (param_value instanceof Object && param_value.valueFrom) {
            const param_target_service_name = (param_value as ValueFromParameter).valueFrom.dependency;
            const param_target_datastore_name = (param_value as DatastoreValueFromParameter).valueFrom.datastore;
>>>>>>> 07f5b40c
            if (param_target_service_name) {
              const param_target_service = this.graph.getNodeByRef(param_target_service_name) as ServiceNode;
              const node_dependency_refs = node.service_config.getDependencies();
              if (!param_target_service || !node_dependency_refs[param_target_service.env_ref]) {
                throw new Error(`Service ${param_target_service_name} not found for config of ${node.env_ref}`);
              }
              env_params_to_expand[`${node.normalized_ref.toUpperCase()}_${param_name}`.replace(/[.-]/g, '_')] =
                param_value.valueFrom.value.replace(/\$/g, `$${param_target_service.normalized_ref.toUpperCase()}_`.replace(/[.-]/g, '_'));
            } else if (param_target_datastore_name) {
              const param_target_datastore = this.graph.getNodeByRef(`${node.ref}.${param_target_datastore_name}`);
              const datastore_names = Object.keys(node.service_config.getDatastores());
              if (!param_target_datastore || !datastore_names.includes(param_target_datastore_name)) {
                throw new Error(`Datastore ${param_target_datastore_name} not found for service ${node.env_ref}`);
              }
              env_params_to_expand[`${param_target_datastore_name}.${node.normalized_ref}.${param_name}`.toUpperCase().replace(/[.-]/g, '_')] =
                param_value.valueFrom.value.replace(/\$/g, `$${node.normalized_ref}.${param_target_datastore_name}_`.toUpperCase().replace(/[.-]/g, '_'));
            } else {
              throw new Error(`Error creating parameter ${param_name} of ${node.ref}. A valueFrom reference must specify a dependency or datastore.`);
            }
          }
        }
      }
    }

    // ignoreProcessEnv is important otherwise it will be stored globally
    const dotenv_config = { parsed: env_params_to_expand, ignoreProcessEnv: true };
    const expanded_params = dotenvExpand(dotenv_config).parsed;
    for (const node of this.graph.nodes) {
      if (node instanceof ServiceNode) {
        const service_name = node.normalized_ref;
        const service_prefix = service_name.replace(/[^\w\s]/gi, '_').toUpperCase();
        const written_env_keys = [];

        // map datastore params
        const node_datastores = this.graph.getNodeDependencies(node).filter(node => node instanceof DatastoreNode || node instanceof ExternalNode);
        for (const datastore of node_datastores) {
          const datastore_prefix = `${(datastore as DatastoreNode).key}_${service_prefix}`.toUpperCase();
          const service_datastore_params = Object.entries(expanded_params || {})
            .filter(([key, _]) => key.startsWith(datastore_prefix));
          // reverse order params by length in order to avoid key collisions
          service_datastore_params.sort((pair1: [string, string], pair2: [string, string]) => {
            return pair2[0].length - pair1[0].length;
          });

          for (const [param_name, param_value] of service_datastore_params) {
            const real_param_name = param_name.replace(`${datastore_prefix}_`, '');
            node.parameters[real_param_name] = param_value;
            written_env_keys.push(param_name.replace(`${datastore_prefix}_`, ''));
          }
        }

        // map service params
        const service_params = Object.entries(expanded_params || {})
          .filter(([key, _]) => key.startsWith(service_prefix));

        // reverse order params by length in order to avoid key collisions
        service_params.sort((pair1: [string, string], pair2: [string, string]) => {
          return pair2[0].length - pair1[0].length;
        });

        for (const [param_name, param_value] of service_params) {
          const real_param_name = param_name.replace(`${service_prefix}_`, '');
          if (!written_env_keys.find(key => key === real_param_name)) {
            node.parameters[real_param_name] = param_value;
          }
        }
      }
    }
  }

  /**
   * Parse the parameter values by comparing defaults for a service to
   * values in the environment configuration.
   */
  protected async getParamValues(
    service_ref: string,
    parameters: { [key: string]: ServiceParameter },
    datastore_key?: string,
  ): Promise<{ [key: string]: string | number | ValueFromParameter | DatastoreValueFromParameter }> {
    const services = this.environment.getServices();
    const global_params = this.environment.getParameters();
    let raw_params: { [key: string]: string | number | ValueFromParameter | VaultParameter } = {};
    if (datastore_key && services[service_ref] && services[service_ref].datastores[datastore_key]) {
      raw_params = {
        ...global_params,
        ...services[service_ref].datastores[datastore_key].parameters,
      } || {};
    } else if (services[service_ref]) {
      raw_params = {
        ...global_params,
        ...services[service_ref].parameters,
      } || {};
    }

    // Enrich vault parameters
    const env_params = new Map<string, string | number | ValueFromParameter>();
    for (const [key, data] of Object.entries(raw_params)) {
      if (data instanceof Object && data.valueFrom && 'vault' in data.valueFrom) {
        env_params.set(key, await this.vault_manager.getSecret(data as VaultParameter));
      } else {
        // eslint-disable-next-line @typescript-eslint/ban-ts-ignore
        // @ts-ignore
        env_params.set(key, data);
      }
    }

    return Object.keys(parameters).reduce(
      (params: { [s: string]: string | number | ValueFromParameter | DatastoreValueFromParameter }, key: string) => {
        const service_param = parameters[key];
        if (service_param.required && !env_params.has(key)) {
          throw new MissingRequiredParamError(key, service_param.description, service_ref);
        }

        let val = env_params.get(key) || service_param.default || '';
        if (typeof val === 'number') {
          val = val.toString();
        }

        if (typeof val === 'string' && val.startsWith('file:')) {
          val = fs.readFileSync(untildify(val.slice('file:'.length)), 'utf-8');
        }
        params[key] = val;
        return params;
      }, {});
  }

  /**
   * Returns a port available for a service to run on. Primary use-case is to be
   * extended by the CLI to return a dynamic available port.
   */
  protected async getServicePort(): Promise<number> {
    return Promise.resolve(80);
  }

  /**
   * Similar to `loadDependencies()`, but iterates over the datastores instead
   */
  protected async loadDatastores(parent_node: ServiceNode) {
    if (parent_node instanceof ExternalNode) { return; }

    for (const [ds_name, ds_config] of Object.entries(parent_node.service_config.getDatastores())) {
      const dep_node_config = {
        parent_ref: parent_node.ref,
        key: ds_name,
        parameters: await this.getParamValues(
          parent_node.ref,
          ds_config.parameters,
          ds_name,
        ),
      };
      const environment_service_config = this.environment.getServices()[parent_node.ref];
      let dep_node;

      if (environment_service_config?.datastores[ds_name]?.host) {
        const external_port = environment_service_config?.datastores[ds_name]?.port || ds_config.docker.target_port;
        dep_node = new ExternalNode({
          ...dep_node_config,
          host: environment_service_config.datastores[ds_name].host!,
          ports: [{
            target: external_port,
            expose: external_port,
          }],
        });
      } else {
        dep_node = new DatastoreNode({
          ...dep_node_config,
          image: ds_config.docker.image,
          ports: [{
            target: ds_config.docker.target_port,
            expose: await this.getServicePort(),
          }],
        });
      }

      this.graph.addNode(dep_node);
      const edge = new ServiceEdge(parent_node.ref, dep_node.ref);
      this.graph.addEdge(edge);
    }
  }

  /**
   * Load the dependency graph with nodes and edges associated with a services
   * dependencies and datastores
   */
  async loadDependencies(parent_node: ServiceNode) {
    const dependency_promises = [];
    this.graph.addNode(parent_node);
    await this.loadDatastores(parent_node);

    for (const [dep_name, dep_id] of Object.entries(parent_node.service_config.getDependencies())) {
      const env_service = this.environment.getServiceDetails(`${dep_name}:${dep_id}`);
      if (env_service?.host && env_service.port) {
        const external_node = await this.loadExternalService(env_service, `${dep_name}:${dep_id}`);
        const edge = new ServiceEdge(parent_node.ref, external_node.ref);
        this.graph.addEdge(edge);
      } else {
        const dep_node = await this.loadService(dep_name, dep_id);
        this.graph.addNode(dep_node);
        const edge = new ServiceEdge(parent_node.ref, dep_node.ref);
        this.graph.addEdge(edge);
        dependency_promises.push(() => this.loadDependencies(dep_node));
      }
    }

    await Promise.all(dependency_promises.map(fn => fn()));
  }

  /**
   * Queries the API to create a node and config object for a service based on
   * its name and tag
   */
  abstract async loadService(service_name: string, service_tag: string): Promise<ServiceNode>;

  /**
   * Create an external node and add it to the graph
   */
  async loadExternalService(env_service_config: EnvironmentService, service_ref: string) {
    const node = new ExternalNode({
      host: env_service_config.host!,
      ports: [{
        expose: env_service_config.port!,
        target: env_service_config.port!,
      }],
      parameters: env_service_config.parameters,
      key: service_ref,
    });
    this.graph.addNode(node);
    return node;
  }
}<|MERGE_RESOLUTION|>--- conflicted
+++ resolved
@@ -87,7 +87,6 @@
 
       if (node instanceof ServiceNode && node.interfaces) {
         for (const [interface_name, interface_details] of Object.entries(node.interfaces)) {
-          env_params_to_expand[`${node.normalized_ref.toUpperCase()}_${interface_name.toUpperCase()}_HOST`.replace(/[.-]/g, '_')] = internal_host;
           env_params_to_expand[`${node.normalized_ref.toUpperCase()}_${interface_name.toUpperCase()}_PORT`.replace(/[.-]/g, '_')] = interface_details.port.toString();
         }
       }
@@ -104,18 +103,11 @@
       }
 
       if (node instanceof ServiceNode) {
-<<<<<<< HEAD
-        for (const [param_name, param_value] of Object.entries(node.service_config.getParameters())) { // load param references
-          if (param_value.default instanceof Object && param_value.default?.valueFrom) {
-            const value_from_parameter = (param_value.default as ValueFromParameter).valueFrom;
-            const param_target_service_name = value_from_parameter.dependency;
-            const param_target_datastore_name = (param_value.default as DatastoreValueFromParameter).valueFrom.datastore;
-=======
         for (const [param_name, param_value] of Object.entries(node.parameters)) { // load param references
           if (param_value instanceof Object && param_value.valueFrom) {
             const param_target_service_name = (param_value as ValueFromParameter).valueFrom.dependency;
             const param_target_datastore_name = (param_value as DatastoreValueFromParameter).valueFrom.datastore;
->>>>>>> 07f5b40c
+
             if (param_target_service_name) {
               const param_target_service = this.graph.getNodeByRef(param_target_service_name) as ServiceNode;
               const node_dependency_refs = node.service_config.getDependencies();
