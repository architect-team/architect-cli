--- conflicted
+++ resolved
@@ -625,11 +625,7 @@
 
       if (Object.keys(component_config.interfaces).length) {
         const ref = buildComponentRef(component_config);
-<<<<<<< HEAD
         const node = new InterfacesNode(buildInterfacesRef(component_config), ref, interpolated_config.interfaces);
-=======
-        const node = new InterfacesNode(buildInterfacesRef(component_config), ref, component_config.interfaces);
->>>>>>> cb53ad01
         nodes.push(node);
       }
 
