--- conflicted
+++ resolved
@@ -11,12 +11,7 @@
 import { DatastoreNode } from './graph/node/datastore';
 import { ExternalNode } from './graph/node/external';
 import GatewayNode from './graph/node/gateway';
-<<<<<<< HEAD
-import MissingRequiredParamError from './missing-required-param-error';
 import { ServiceConfig, ServiceParameter } from './service-config/base';
-=======
-import { ServiceParameter } from './service-config/base';
->>>>>>> 1a50c575
 import VaultManager from './vault-manager';
 
 export interface VaultParameter {
@@ -87,7 +82,6 @@
     const gateway_node = this.graph.nodes.find((node) => (node instanceof GatewayNode));
     const gateway_port = gateway_node ? gateway_node.ports[0].expose.toString() : '';
     for (const node of this.graph.nodes) {
-<<<<<<< HEAD
       let interfaces: { [key: string]: { host?: string; port: number } } = {};
       if (node instanceof ServiceNode) {
         interfaces = node.interfaces;
@@ -124,29 +118,11 @@
       }
 
       for (const [param_name, param_value] of Object.entries(node.parameters)) { // load the service's own params
-        if (typeof param_value === 'string') {
-          if (param_value.indexOf('$') > -1) {
+        if (typeof param_value === 'string' || typeof param_value === 'boolean') {
+          if (param_value.toString().indexOf('$') > -1) {
             env_params_to_expand[this.scopeEnv(node, param_name)] = param_value.replace(/\$/g, `$${this.scopeEnv(node, '')}`);
           } else {
-            env_params_to_expand[this.scopeEnv(node, param_name)] = param_value;
-=======
-      const external_host = subdomain_map[node.ref] ? `${subdomain_map[node.ref]}.localhost` : '';
-      const internal_host = node instanceof ExternalNode ? node.host : node.normalized_ref;
-      env_params_to_expand[`${node.normalized_ref.toUpperCase()}_EXTERNAL_HOST`.replace(/[.-]/g, '_')] = external_host;
-      env_params_to_expand[`${node.normalized_ref.toUpperCase()}_INTERNAL_HOST`.replace(/[.-]/g, '_')] = internal_host;
-      env_params_to_expand[`${node.normalized_ref.toUpperCase()}_HOST`.replace(/[.-]/g, '_')] = external_host ? external_host : internal_host;
-      env_params_to_expand[`${node.normalized_ref.toUpperCase()}_EXTERNAL_PORT`.replace(/[.-]/g, '_')] = gateway_port;
-      env_params_to_expand[`${node.normalized_ref.toUpperCase()}_INTERNAL_PORT`.replace(/[.-]/g, '_')] = node.ports.target.toString();
-      env_params_to_expand[`${node.normalized_ref.toUpperCase()}_PORT`.replace(/[.-]/g, '_')] = external_host ? gateway_port : node.ports.target.toString();
-
-      for (const [param_name, param_value] of Object.entries(node.parameters || {})) { // load the service's own params
-        if (typeof param_value === 'string' || typeof param_value === 'boolean') {
-          if (param_value.toString().indexOf('$') > -1) {
-            env_params_to_expand[`${node.normalized_ref.toUpperCase()}_${param_name}`.replace(/[.-]/g, '_')] =
-              param_value.replace(/\$/g, `$${node.normalized_ref.toUpperCase()}_`.replace(/[.-]/g, '_'));
-          } else {
-            env_params_to_expand[`${node.normalized_ref.toUpperCase()}_${param_name}`.replace(/[.-]/g, '_')] = param_value.toString();
->>>>>>> 1a50c575
+            env_params_to_expand[this.scopeEnv(node, param_name)] = param_value.toString();
           }
         }
       }
