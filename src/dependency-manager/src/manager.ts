--- conflicted
+++ resolved
@@ -8,7 +8,7 @@
 import { DependencyNode } from './graph/node';
 import { DatastoreNode } from './graph/node/datastore';
 import GatewayNode from './graph/node/gateway';
-import { DatastoreParameter, DependencyParameter, ServiceConfig, ServiceDatastore, ValueFromParameter, VaultParameter } from './service-config/base';
+import { DatastoreParameter, DependencyParameter, ServiceConfig, ValueFromParameter, VaultParameter } from './service-config/base';
 import { ServiceConfigV1 } from './service-config/v1';
 import { ExpressionInterpolator } from './utils/interpolation/expression-interpolator';
 import { EnvironmentInterfaceContext, EnvironmentInterpolationContext, InterfaceContext } from './utils/interpolation/interpolation-context';
@@ -113,53 +113,7 @@
 
     let all_env_params: { [key: string]: string } = {};
     for (const node of this.graph.nodes) {
-<<<<<<< HEAD
       const env_params_to_expand: { [key: string]: string } = {};
-=======
-      for (const [interface_name, interface_details] of Object.entries(node.interfaces)) {
-        let external_host: string, internal_host: string, external_port: string, internal_port: string, external_protocol: string, internal_protocol: string;
-
-        if (node.is_external) {
-          if (!interface_details.host) {
-            throw new Error('External node needs to override the host');
-          }
-          external_host = interface_details.host;
-          internal_host = interface_details.host;
-          external_port = interface_details.port.toString();
-          internal_port = interface_details.port.toString();
-          external_protocol = 'https';
-          internal_protocol = 'https';
-        } else {
-          external_host = this.toExternalHost(node, interface_name);
-          internal_host = this.toInternalHost(node);
-          external_port = gateway_port.toString();
-          internal_port = this.toInternalPort(node, interface_name);
-          external_protocol = this.toExternalProtocol(node, interface_name);
-          internal_protocol = 'http';
-        }
-
-        const port = external_host ? external_port : internal_port;
-        const host = external_host ? external_host : internal_host;
-
-        const internal_url = internal_protocol + '://' + internal_host + ':' + internal_port;
-        const external_url = external_host ? (external_protocol + '://' + external_host + ':' + external_port) : '';
-
-        const prefix = interface_name === '_default' || Object.keys(node.interfaces).length === 1 ? '' : `${interface_name}_`.toUpperCase();
-        env_params_to_expand[this.scopeEnv(node, `${prefix}EXTERNAL_HOST`)] = external_host;
-        env_params_to_expand[this.scopeEnv(node, `${prefix}INTERNAL_HOST`)] = internal_host;
-        env_params_to_expand[this.scopeEnv(node, `${prefix}HOST`)] = host;
-
-        env_params_to_expand[this.scopeEnv(node, `${prefix}EXTERNAL_PORT`)] = external_port;
-        env_params_to_expand[this.scopeEnv(node, `${prefix}INTERNAL_PORT`)] = internal_port;
-        env_params_to_expand[this.scopeEnv(node, `${prefix}PORT`)] = port;
-
-        env_params_to_expand[this.scopeEnv(node, `${prefix}EXTERNAL_PROTOCOL`)] = external_protocol;
-        env_params_to_expand[this.scopeEnv(node, `${prefix}INTERNAL_PROTOCOL`)] = internal_protocol;
-
-        env_params_to_expand[this.scopeEnv(node, `${prefix}EXTERNAL_URL`)] = external_url;
-        env_params_to_expand[this.scopeEnv(node, `${prefix}INTERNAL_URL`)] = internal_url;
-      }
->>>>>>> 13d1ffbd
 
       for (const [param_name, param_value] of Object.entries(node.parameters)) { // load the service's own params
         if (typeof param_value === 'string' || typeof param_value === 'boolean') {
@@ -242,22 +196,10 @@
           }
 
           // we copy the new parameter value into the node_config if it doesn't already have it
-          if (node instanceof ServiceNode) {
+          if (node instanceof ServiceNode || node instanceof DatastoreNode) {
             (node.node_config as any).parameters = (node.node_config as any).parameters || {};
             (node.node_config as any).parameters[key] = (node.node_config as any).parameters[key] || {};
             (node.node_config as any).parameters[key].default = node.parameters[key];
-          } else if (node instanceof DatastoreNode) {
-            node.node_config.parameters = node.node_config.parameters || {};
-            node.node_config.parameters[key] = node.node_config.parameters[key] || {};
-            node.node_config.parameters[key].default = node.parameters[key];
-          } else if (node instanceof ExternalNode && node.node_config instanceof ServiceConfig) {
-            (node.node_config as any).parameters = (node.node_config as any).parameters || {};
-            (node.node_config as any).parameters[key] = (node.node_config as any).parameters[key] || {};
-            (node.node_config as any).parameters[key].default = node.parameters[key];
-          } else if (node instanceof ExternalNode) {
-            (node.node_config as ServiceDatastore).parameters = (node.node_config as ServiceDatastore).parameters || {};
-            (node.node_config as ServiceDatastore).parameters[key] = (node.node_config as ServiceDatastore).parameters[key] || {};
-            (node.node_config as ServiceDatastore).parameters[key].default = node.parameters[key];
           }
         }
       }
@@ -274,11 +216,11 @@
     const MAX_DEPTH = 100;
 
     for (const node of this.graph.nodes) {
-      if (node instanceof ServiceNode || (node instanceof ExternalNode && node.node_config instanceof ServiceConfig)) {
+      if (node instanceof ServiceNode) {
         const serial_config = serialize(node.node_config);
         const namespaced_serial_config = ExpressionInterpolator.namespaceExpressions(node.namespace_ref, serial_config, friendly_name_map[node.ref]);
         node.node_config = deserialize(ServiceConfigV1, namespaced_serial_config);
-      } else if (node instanceof ExternalNode) {
+      } else if (node instanceof DatastoreNode) {
         //TODO:76: we can't support interpolation of datastore nodes unless we make ServiceDatastore serializable
       }
     }
@@ -386,7 +328,7 @@
     const interface_details = node.interfaces[interface_name];
 
     let external_host: string, internal_host: string, external_port: number | undefined, internal_port: number, external_protocol: string | undefined, internal_protocol: string;
-    if (node instanceof ExternalNode) {
+    if (node.is_external) {
       if (!interface_details.host) {
         throw new Error('External node needs to override the host');
       }
