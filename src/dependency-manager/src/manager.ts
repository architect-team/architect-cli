import axios from 'axios';
import dotenvExpand from 'dotenv-expand';
import fs from 'fs-extra';
import * as https from 'https';
import untildify from 'untildify';
import { ServiceNode } from '.';
import { EnvironmentConfig } from './environment-config/base';
import { EnvironmentConfigBuilder } from './environment-config/builder';
import DependencyGraph from './graph';
import NotificationEdge from './graph/edge/notification';
import ServiceEdge from './graph/edge/service';
import { DatastoreNode } from './graph/node/datastore';
import { ExternalNode } from './graph/node/external';
import MissingRequiredParamError from './missing-required-param-error';
import { ServiceParameter } from './service-config/base';
import { readIfFile } from './utils/file';

interface VaultParameter {
  valueFrom: {
    vault: string;
    key: string;
  };
}

export interface ValueFromParameter {
  valueFrom: {
    dependency: string;
    value: string;
  };
}

export interface DatastoreValueFromParameter {
  valueFrom: {
    datastore: string;
    value: string;
  };
}

export default abstract class DependencyManager {
  abstract graph: DependencyGraph;
  environment: EnvironmentConfig;

  constructor(environment_config?: EnvironmentConfig) {
    this.environment = environment_config || EnvironmentConfigBuilder.buildFromJSON({});
  }

  /**
   * Loop through the nodes and enrich the graph with edges between notifiers and subscribers
   */
  protected loadSubscriptions() {
    for (const node of this.graph.nodes) {
      if (node instanceof ServiceNode) {
        for (const svc_name of Object.keys(node.service_config.getSubscriptions())) {
          const ref = Array.from(this.graph.nodes_map.keys()).find(key => key.startsWith(svc_name));

          if (ref && this.graph.nodes_map.has(ref)) {
            const edge = new NotificationEdge(ref, node.ref);
            this.graph.addEdge(edge);
          }
        }
      }
    }
  }

  /*
   * Expand all valueFrom parameters into real values that can be used insides of services and datastores
  */
  protected static loadParameters(dependency_manager: DependencyManager) {
    const env_params_to_expand: { [key: string]: string } = {};
    for (const node of dependency_manager.graph.nodes) {
      env_params_to_expand[`${node.normalized_ref.toUpperCase()}_HOST`.replace(/[.-]/g, '_')] = node.normalized_ref;
      env_params_to_expand[`${node.normalized_ref.toUpperCase()}_PORT`.replace(/[.-]/g, '_')] = node.ports.target.toString();
      for (const [param_name, param_value] of Object.entries(node.parameters || {})) { // load the service's own params
        if (typeof param_value === 'string') {
          if (param_value.indexOf('$') > -1) {
            env_params_to_expand[`${node.normalized_ref.toUpperCase()}_${param_name}`.replace(/[.-]/g, '_')] =
              param_value.replace(/\$/g, `$${node.normalized_ref.toUpperCase()}_`).replace(/[.-]/g, '_');
          } else {
            env_params_to_expand[`${node.normalized_ref.toUpperCase()}_${param_name}`.replace(/[.-]/g, '_')] = param_value;
          }
        }
      }

      if (node instanceof ServiceNode) {
        for (const [param_name, param_value] of Object.entries(node.service_config.getParameters())) { // load param references
          if (param_value.default instanceof Object && param_value.default?.valueFrom) {
            const param_target_service_name = (param_value.default as ValueFromParameter).valueFrom.dependency;
            const param_target_datastore_name = (param_value.default as DatastoreValueFromParameter).valueFrom.datastore;
            if (param_target_service_name) {
              const param_target_service = dependency_manager.graph.getNodeByRef(param_target_service_name);
              const node_dependency_refs = node.service_config.getDependencies();
              if (!param_target_service || !node_dependency_refs[param_target_service.env_ref]) {
                throw new Error(`Service ${param_target_service_name} not found for config of ${node.env_ref}`);
              }
              env_params_to_expand[`${node.normalized_ref.toUpperCase()}_${param_name}`.replace(/[.-]/g, '_')] =
                param_value.default.valueFrom.value.replace(/\$/g, `$${param_target_service.normalized_ref.toUpperCase()}_`).replace(/[.-]/g, '_');
            } else if (param_target_datastore_name) {
              const param_target_datastore = dependency_manager.graph.getNodeByRef(`${node.ref}.${param_target_datastore_name}`);
              const datastore_names = Object.keys(node.service_config.getDatastores());
              if (!param_target_datastore || !datastore_names.includes(param_target_datastore_name)) {
                throw new Error(`Datastore ${param_target_datastore_name} not found for service ${node.env_ref}`);
              }
              env_params_to_expand[`${param_target_datastore_name}.${node.normalized_ref}.${param_name}`.toUpperCase().replace(/[.-]/g, '_')] =
                param_value.default.valueFrom.value.replace(/\$/g, `$${node.normalized_ref}.${param_target_datastore_name}_`.toUpperCase()).replace(/[.-]/g, '_');
            }
          }
        }
      }
    }

    const expanded_params = dotenvExpand({ parsed: env_params_to_expand }).parsed;
    for (const node of dependency_manager.graph.nodes) {
      if (node instanceof ServiceNode) {
        const service_name = node.normalized_ref;
        const service_prefix = service_name.replace(/[^\w\s]/gi, '_').toUpperCase();
        const written_env_keys = [];

        // map datastore params
        const node_datastores = dependency_manager.graph.getNodeDependencies(node).filter(node => node instanceof DatastoreNode);
        for (const datastore of node_datastores) {
          const datastore_prefix = `${(datastore as DatastoreNode).key}_${service_prefix}`.toUpperCase();
          const service_datastore_params = Object.entries(expanded_params || {})
            .filter(([key, _]) => key.startsWith(datastore_prefix));

          // reverse order params by length in order to avoid key collisions
          service_datastore_params.sort((pair1: [string, string], pair2: [string, string]) => {
            return pair2[0].length - pair1[0].length;
          });

          for (const [param_name, param_value] of service_datastore_params) {
            const real_param_name = param_name.replace(`${datastore_prefix}_`, '');
            node.parameters[real_param_name] = param_value;
            written_env_keys.push(param_name.replace(`${datastore_prefix}_`, ''));
          }
        }

        // map service params
        const service_params = Object.entries(expanded_params || {})
          .filter(([key, _]) => key.startsWith(service_prefix));

        // reverse order params by length in order to avoid key collisions
        service_params.sort((pair1: [string, string], pair2: [string, string]) => {
          return pair2[0].length - pair1[0].length;
        });

        for (const [param_name, param_value] of service_params) {
          const real_param_name = param_name.replace(`${service_prefix}_`, '');
          if (!written_env_keys.find(key => key === real_param_name) && real_param_name !== 'ARCHITECT') {
            node.parameters[real_param_name] = param_value;
          }
        }
      }
    }
  }

  /**
   * Parse the parameter values by comparing defaults for a service to
   * values in the environment configuration.
   */
  protected async getParamValues(
    service_ref: string,
    parameters: { [key: string]: ServiceParameter },
    datastore_key?: string,
  ): Promise<{ [key: string]: string | number | ValueFromParameter | DatastoreValueFromParameter }> {
    const services = this.environment.getServices();

    let raw_params: { [key: string]: string | number | VaultParameter } = {};
    if (datastore_key && services[service_ref] && services[service_ref].datastores[datastore_key]) {
      raw_params = services[service_ref].datastores[datastore_key].parameters || {};
    } else if (services[service_ref]) {
      raw_params = services[service_ref].parameters || {};
    }

    // Enrich vault parameters
    const env_params = new Map<string, string | number>();
    for (const [key, data] of Object.entries(raw_params)) {
      if (typeof data !== 'object') {
        env_params.set(key, data);
        continue;
      }

      const param = data as VaultParameter;
      const vaults = this.environment.getVaults();
      const param_vault = vaults[param.valueFrom.vault];
      const vault_client = axios.create({
        baseURL: param_vault.host,
        headers: {
          'X-Vault-Token': readIfFile(param_vault.access_token),
        },
        httpsAgent: new https.Agent({
          rejectUnauthorized: false,
        }),
      });

      const param_start = param.valueFrom.key.lastIndexOf('/');
      const param_key = param.valueFrom.key.substr(0, param_start);
      const param_name = param.valueFrom.key.substr(param_start + 1);
      try {
        const res = await vault_client.get(`v1/${param_key}/data/${param_name}`);
        env_params.set(key, res.data.data.data[param_name]);
      } catch (err) {
        throw new Error(`Error retrieving secret ${data.valueFrom.key}`);
      }
    }

    return Object.keys(parameters).reduce(
      (params: { [s: string]: string | number | ValueFromParameter | DatastoreValueFromParameter }, key: string) => {
        const service_param = parameters[key];
        if (service_param.required && !env_params.has(key)) {
          throw new MissingRequiredParamError(key, service_param.description, service_ref);
        }

        let val = env_params.get(key) || service_param.default || '';
        if (typeof val === 'number') {
          val = val.toString();
        }

        if (typeof val === 'string' && val.startsWith('file:')) {
          val = fs.readFileSync(untildify(val.slice('file:'.length)), 'utf-8');
        }
        params[key] = val;
        service_param.aliases.forEach(alias => {
          params[alias] = val;
        });
        return params;
      }, {});
  }

  /**
   * Returns a port available for a service to run on. Primary use-case is to be
   * extended by the CLI to return a dynamic available port.
   */
  protected async getServicePort(): Promise<number> {
    return Promise.resolve(80);
  }

  /**
   * Similar to `loadDependencies()`, but iterates over the datastores instead
   */
  protected async loadDatastores(parent_node: ServiceNode) {
    for (const [ds_name, ds_config] of Object.entries(parent_node.service_config.getDatastores())) {
      const dep_node_config = {
        parent_ref: parent_node.ref,
        key: ds_name,
        parameters: await this.getParamValues(
          parent_node.ref,
          ds_config.parameters,
          ds_name,
        ),
      };
      const environment_service_config = this.environment.getServices()[parent_node.ref];
      let dep_node;

      if (environment_service_config?.datastores[ds_name]?.host) {
        const external_port = environment_service_config?.datastores[ds_name]?.port || ds_config.docker.target_port;
        dep_node = new ExternalNode({
          ...dep_node_config,
          host: environment_service_config.datastores[ds_name].host!,
          ports: {
            target: external_port,
            expose: external_port,
          },
        });
      } else {
        dep_node = new DatastoreNode({
          ...dep_node_config,
          image: ds_config.docker.image,
          ports: {
            target: ds_config.docker.target_port,
            expose: await this.getServicePort(),
          },
        });
      }

      this.graph.addNode(dep_node);
      const edge = new ServiceEdge(parent_node.ref, dep_node.ref);
      this.graph.addEdge(edge);
    }
  }

  /**
   * Load the dependency graph with nodes and edges associated with a services
   * dependencies and datastores
   */
  async loadDependencies(parent_node: ServiceNode) {
    const dependency_promises = [];
    this.graph.addNode(parent_node);
    await this.loadDatastores(parent_node);

    for (const [dep_name, dep_id] of Object.entries(parent_node.service_config.getDependencies())) {
      const dep_node = await this.loadService(dep_name, dep_id);
<<<<<<< HEAD
      this.graph.addEdge(parent_node, dep_node);
=======
      this.graph.addNode(dep_node);
      const edge = new ServiceEdge(parent_node.ref, dep_node.ref);
      this.graph.addEdge(edge);
      await this.loadDatastores(dep_node);
>>>>>>> 9b2cb6c0
      dependency_promises.push(() => this.loadDependencies(dep_node));
    }

    await Promise.all(dependency_promises.map(fn => fn()));
  }

  /**
   * Queries the API to create a node and config object for a service based on
   * its name and tag
   */
  abstract async loadService(service_name: string, service_tag: string): Promise<ServiceNode>;
}<|MERGE_RESOLUTION|>--- conflicted
+++ resolved
@@ -289,14 +289,8 @@
 
     for (const [dep_name, dep_id] of Object.entries(parent_node.service_config.getDependencies())) {
       const dep_node = await this.loadService(dep_name, dep_id);
-<<<<<<< HEAD
-      this.graph.addEdge(parent_node, dep_node);
-=======
-      this.graph.addNode(dep_node);
       const edge = new ServiceEdge(parent_node.ref, dep_node.ref);
       this.graph.addEdge(edge);
-      await this.loadDatastores(dep_node);
->>>>>>> 9b2cb6c0
       dependency_promises.push(() => this.loadDependencies(dep_node));
     }
 
