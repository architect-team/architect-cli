import { classToClass, plainToClassFromExist } from 'class-transformer';
import { BaseSpec } from '../utils/base-spec';

export interface VaultParameter {
  vault: string;
  key: string;
}

export interface DependencyParameter {
  dependency: string;
  value: string;
  interface?: string;
}

export interface DatastoreParameter {
  datastore: string;
  value: string;
}

export interface ValueFromParameter<T> {
  valueFrom: T;
}

export type ParameterValue = string | number | boolean | ValueFromParameter<DependencyParameter | VaultParameter | DatastoreParameter>;
export type ParameterValueV2 = string | number | undefined; //TODO:86: switch over to use this when we remove support for valueFrom syntax

export type EnvironmentVariable = string;

export interface ServiceParameter {
  description: string;
  default?: ParameterValue;
  required: boolean;
  build_arg?: boolean;
}

export interface ServiceDatastore {
  host?: string;
  port?: number;
  image?: string;
  parameters: {
    [key: string]: ServiceParameter;
  };
}

export interface ServiceInterfaceSpec {
  description?: string;
  host?: string;
  port?: number;
  subdomain?: string;
}

export interface ServiceLivenessProbe {
  success_threshold?: number;
  failure_threshold?: number;
  timeout?: string;
  path?: string;
  interval?: string;
  command?: string[];
  port?: number;
}

export interface VolumeSpec {
  mount_path?: string;
  host_path?: string;
  description?: string;
  readonly?: boolean;
}

export abstract class ServiceConfig extends BaseSpec {
  abstract __version: string;
  abstract getPath(): string | undefined;
  abstract getExtends(): string | undefined;
  abstract getRef(): string;
  abstract getName(): string;
  abstract getKeywords(): string[];
  abstract getAuthor(): string;
  abstract getLanguage(): string;
  abstract getImage(): string;
  abstract setImage(image: string): void;
  abstract getDigest(): string | undefined;
  abstract setDigest(digest: string): void;
  abstract getCommand(): string[];
  abstract getEntrypoint(): string[];
  abstract getDockerfile(): string | undefined;
  abstract getParameters(): { [s: string]: ServiceParameter };
<<<<<<< HEAD
  abstract getEnvironmentVariables(): { [s: string]: EnvironmentVariable };
  abstract setEnvironmentVariable(key: string, value: string): void;
  abstract getDatastores(): { [s: string]: ServiceDatastore };
=======
>>>>>>> 9db33d15
  abstract getInterfaces(): { [s: string]: ServiceInterfaceSpec };
  abstract getDebugOptions(): ServiceConfig | undefined;
  abstract setDebugPath(debug_path: string): void;
  abstract getPlatforms(): { [s: string]: any };
  abstract getPort(): number | undefined;
  abstract getVolumes(): { [s: string]: VolumeSpec };
  abstract getReplicas(): number;
  abstract getLivenessProbe(): ServiceLivenessProbe | undefined;

  copy() {
    return classToClass(this);
  }

  merge(other_config: ServiceConfig): ServiceConfig {
    return plainToClassFromExist(this.copy(), other_config);
  }
}<|MERGE_RESOLUTION|>--- conflicted
+++ resolved
@@ -83,12 +83,8 @@
   abstract getEntrypoint(): string[];
   abstract getDockerfile(): string | undefined;
   abstract getParameters(): { [s: string]: ServiceParameter };
-<<<<<<< HEAD
   abstract getEnvironmentVariables(): { [s: string]: EnvironmentVariable };
   abstract setEnvironmentVariable(key: string, value: string): void;
-  abstract getDatastores(): { [s: string]: ServiceDatastore };
-=======
->>>>>>> 9db33d15
   abstract getInterfaces(): { [s: string]: ServiceInterfaceSpec };
   abstract getDebugOptions(): ServiceConfig | undefined;
   abstract setDebugPath(debug_path: string): void;
