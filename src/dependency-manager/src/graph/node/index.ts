--- conflicted
+++ resolved
@@ -20,20 +20,12 @@
 }
 
 export abstract class DependencyNode implements DependencyNodeOptions {
-<<<<<<< HEAD
-  tag: string;
-  host: string;
-  ports: { target: string | number; expose: string | number };
-  service_config: ServiceConfig;
-  parameters: { [key: string]: string | number | ValueFromParameter | DatastoreValueFromParameter };
-=======
   abstract __type: string;
   tag = 'latest';
   host = '0.0.0.0';
   ports!: { target: number; expose: number };
   service_config!: ServiceConfig;
-  parameters: { [key: string]: string | number } = {};
->>>>>>> 4fdad8f4
+  parameters: { [key: string]: string | number | ValueFromParameter | DatastoreValueFromParameter } = {};
   image?: string;
   state?: DependencyState;
 
