import { instanceToPlain, plainToInstance, serialize } from 'class-transformer';
import { buildNodeRef, ComponentConfig } from './config/component-config';
import { ArchitectContext, ComponentContext } from './config/component-context';
import { DeprecatedInterfacesSpec } from './deprecated-spec/interfaces';
import { DependencyGraph, DependencyGraphMutable } from './graph';
import { IngressEdge } from './graph/edge/ingress';
import { IngressConsumerEdge } from './graph/edge/ingress-consumer';
import { ServiceEdge } from './graph/edge/service';
import { DependencyNode } from './graph/node';
import { GatewayNode } from './graph/node/gateway';
import { ServiceNode } from './graph/node/service';
import { TaskNode } from './graph/node/task';
import { GraphOptions } from './graph/type';
import { Secrets } from './secrets/secrets';
import { SecretsDict } from './secrets/type';
import { ComponentSpec } from './spec/component-spec';
import { transformComponentSpec, transformSecretDefinitionSpec } from './spec/transform/component-transform';
import { transformResourceSpecEnvironment } from './spec/transform/resource-transform';
import { ComponentSlugUtils, ComponentVersionSlugUtils, ResourceType, Slugs } from './spec/utils/slugs';
import { validateOrRejectSpec } from './spec/utils/spec-validator';
import { Dictionary, transformDictionary } from './utils/dictionary';
import { ArchitectError } from './utils/errors';
import { interpolateObjectLoose, interpolateObjectOrReject, replaceInterpolationBrackets } from './utils/interpolation';

export default abstract class DependencyManager {
  account?: string;
  external_addr = 'arc.localhost:80';
  use_ssl = false;
  valid_protocols = new Set(['http', 'https']);

  getComponentNodes(component: ComponentConfig): DependencyNode[] {
    const nodes = [];
    // Load component services
    for (const [service_name, service_config] of Object.entries(component.services)) {
      const node = new ServiceNode({
        ref: buildNodeRef(component, 'services', service_name),
        component_ref: component.metadata.ref,
        service_name,
        config: service_config,
        local_path: component.metadata.file?.path,
        artifact_image: component.artifact_image,
      });
      nodes.push(node);
    }

    // Load component tasks
    for (const [task_name, task_config] of Object.entries(component.tasks)) {
      const node = new TaskNode({
        ref: buildNodeRef(component, 'tasks', task_name),
        config: task_config,
        local_path: component.metadata.file?.path,
      });
      nodes.push(node);
    }
    return nodes;
  }

  getComponentRef(component_string: string): string {
    const { component_name, instance_name } = ComponentVersionSlugUtils.parse(component_string);
    const component_ref = ComponentSlugUtils.build(component_name, instance_name);
    return component_ref;
  }

  getGatewayNode(): GatewayNode {
    const gateway_host = this.external_addr.split(':')[0];
    const gateway_port = Number.parseInt(this.external_addr.split(':')[1] || '443');
    const gateway_node = new GatewayNode(gateway_host, gateway_port);
    gateway_node.instance_id = gateway_node.ref;
    return gateway_node;
  }

  addIngressEdges(graph: DependencyGraph, component_config: ComponentConfig): void {
    for (const [service_name, service] of Object.entries(component_config.services)) {
      for (const [interface_name, interface_spec] of Object.entries(service.interfaces)) {
        if (interface_spec.ingress?.enabled || interface_spec.ingress?.subdomain) {
          const gateway_node = this.getGatewayNode();
          graph.addNode(gateway_node);

          const ingress_edge = new IngressEdge(gateway_node.ref, buildNodeRef(component_config, 'services', service_name), interface_name);
          graph.addEdge(ingress_edge);
        }
      }
    }
  }

  addComponentEdges(graph: DependencyGraph, component_config: ComponentConfig, component_configs: ComponentConfig[]): void {
    const component = component_config;

    this.addIngressEdges(graph, component_config);

    // Add edges FROM services to other services
    const services = Object.entries(component_config.services).map(([resource_name, resource_config]) => ({ resource_name, resource_type: 'services' as ResourceType, resource_config }));
    const tasks = Object.entries(component_config.tasks).map(([resource_name, resource_config]) => ({ resource_name, resource_type: 'tasks' as ResourceType, resource_config }));
    for (const { resource_config, resource_name, resource_type } of [...services, ...tasks]) {
      const from = buildNodeRef(component, resource_type, resource_name);

      const resource_string = replaceInterpolationBrackets(serialize(resource_config, { excludePrefixes: ['metadata'] }));
      let matches;

      // Add edges between services
      const services_regex = new RegExp(`\\\${{\\s*(dependencies\\.(?<dependency_name>${ComponentSlugUtils.RegexBase})\\.)?services\\.(?<service_name>${Slugs.ArchitectSlugRegexBase})\\.interfaces\\.(?<interface_name>${Slugs.ArchitectSlugRegexBase})\\.(?<interface_key>${Slugs.ArchitectSlugRegexBase})`, 'g');
      while ((matches = services_regex.exec(resource_string)) !== null) {
        if (!matches.groups) {
          continue;
        }
        const { dependency_name, service_name, interface_name, interface_key } = matches.groups;

        const dependency = component_configs.find(c => c.name === dependency_name) || component;

        const to = buildNodeRef(dependency, 'services', service_name);

        if (to === from) continue;

        if (!graph.nodes_map.has(to)) continue;

        if (interface_key === 'ingress') {
          const edge = new IngressConsumerEdge(from, to, interface_name);
          graph.addEdge(edge);
        } else {
          const edge = new ServiceEdge(from, to, interface_name);
          graph.addEdge(edge);
        }
      }
    }
  }

<<<<<<< HEAD
  getSecretsForComponentSpec(component_spec: ComponentSpec, all_secrets: SecretsDict): Dictionary<SecretValue> {
    // pre-sort values dictionary to properly stack/override any colliding keys
    const sorted_values_keys = Object.keys(all_secrets).sort();
    const sorted_values_dict: SecretsDict = {};
    for (const key of sorted_values_keys) {
      sorted_values_dict[key] = all_secrets[key];
    }

    const component_ref = component_spec.metadata.ref;
    const { component_name, instance_name } = ComponentSlugUtils.parse(component_ref);
    const component_ref_with_account = ComponentSlugUtils.build(this.account, component_name, instance_name);

    const component_secrets = new Set(Object.keys(component_spec.secrets || {}));

    const res: Dictionary<any> = {};
    // add values from values file to all existing, matching components
    // eslint-disable-next-line prefer-const
    for (let [pattern, secrets] of Object.entries(sorted_values_dict)) {
      // Backwards compat for tags
      if (ComponentVersionSlugUtils.Validator.test(pattern)) {
        const { component_account_name, component_name, instance_name } = ComponentVersionSlugUtils.parse(pattern);
        pattern = ComponentSlugUtils.build(component_account_name, component_name, instance_name);
      }
      if (isMatch(component_ref, [pattern]) || isMatch(component_ref_with_account, [pattern])) {
        for (const [secret_key, secret_value] of Object.entries(secrets)) {
          if (component_secrets.has(secret_key)) {
            res[secret_key] = secret_value;
          }
        }
      }
    }
    return res;
  }

=======
>>>>>>> 0b2229f4
  generateUrl(interface_ref: string): string {
    const url_auth = `(${interface_ref}.password ? (${interface_ref}.username + ':' + ${interface_ref}.password + '@') : '')`;
    const url_protocol = `(${interface_ref}.protocol == 'grpc' ? '' : (${interface_ref}.protocol + '://' + ${url_auth}))`;
    const url_port = `((${interface_ref}.port == 80 || ${interface_ref}.port == 443) ? '' : ':' + ${interface_ref}.port)`;
    const url_path = `(${interface_ref}.path ? ${interface_ref}.path : '')`;
    return `\${{ ${url_protocol} + ${interface_ref}.host + ${url_port} + ${url_path} }}`;
  }

<<<<<<< HEAD
  validateRequiredSecrets(component: ComponentConfig, secrets: Dictionary<SecretValue>): void {
    const validation_errors = [];
    // Check required secrets for components
    for (const [key, value] of Object.entries(component.secrets)) {
      if (value.required !== false && secrets[key] === undefined) {
        const validation_error = new ValidationError({
          component: component.name,
          path: `secrets.${key}`,
          message: `required secret '${key}' was not provided`,
          value: value.default,
        });
        validation_errors.push(validation_error);
      }
    }
    if (validation_errors.length > 0) {
      throw new ValidationErrors(validation_errors, component.metadata.file);
    }
  }

=======
>>>>>>> 0b2229f4
  validateGraph(graph: DependencyGraph): void {
    // Check for duplicate subdomains
    const seen_subdomains: Dictionary<string[]> = {};
    for (const ingress_edge of graph.edges.filter((edge) => edge instanceof IngressEdge)) {
      const service_node = graph.getNodeByRef(ingress_edge.to) as ServiceNode;
      const interface_spec = service_node.config.interfaces[ingress_edge.interface_to];

      if (!interface_spec.ingress) {
        continue;
      }
      const ingress = interface_spec.ingress;
      const subdomain = ingress.subdomain || ingress_edge.interface_to;

      if (ingress.subdomain && interface_spec.protocol && !this.valid_protocols.has(interface_spec.protocol)) {
        throw new ArchitectError(`Protocol '${interface_spec.protocol}' is detected in '${service_node.config.metadata.ref}.interfaces.${ingress_edge.interface_to}'. We currently only support 'http' and 'https' protocols.`);
      }

      const key = ingress?.path ? `${subdomain} with path ${ingress.path}` : subdomain;
      if (!seen_subdomains[key]) {
        seen_subdomains[key] = [];
      }
      seen_subdomains[key].push(`${service_node.config.metadata.ref}.interfaces.${ingress_edge.interface_to}`);
    }
    for (const [subdomain, values] of Object.entries(seen_subdomains)) {
      if (values.length > 1) {
        const msg = `The subdomain ${subdomain} is claimed by multiple component interfaces:
          \n[${values.sort().join(', ')}]
          \nPlease set services.<name>.interfaces.<name>.ingress.subdomain=<subdomain> or services.<name>.interfaces.<name>.ingress.path=<path> to avoid conflicts.`;
        throw new ArchitectError(msg);
      }
    }
  }

  validateReservedNodeNames(all_nodes: DependencyNode[]): void {
    const seen_nodes: DependencyNode[] = [];
    for (const node of all_nodes.filter(n => n instanceof ServiceNode || n instanceof TaskNode)) {
      if (seen_nodes.some(n => Boolean(node.instance_id) && Boolean(n.instance_id) && n.ref === node.ref && n.instance_id !== node.instance_id)) {
        throw new Error(`A service named ${node.ref} is declared in multiple places. The same name can't be used for multiple services.`);
      }
      seen_nodes.push(node);
    }
  }

  abstract getArchitectContext(): ArchitectContext;

  protected getConsumers(graph: DependencyGraph, context_map: Dictionary<ComponentContext>, current_node: ServiceNode, interface_name: string): string[] {
    const service_nodes = graph.nodes.filter(node => node instanceof ServiceNode && node.component_ref === current_node.component_ref) as ServiceNode[];
    const to = current_node.ref;

    const consumer_edges = graph.edges.filter(edge => edge instanceof IngressConsumerEdge && edge.to === to && edge.interface_to === interface_name);
    const consumer_node_refs = new Set(consumer_edges.map(edge => edge.from));
    const consumer_nodes = [...consumer_node_refs].map(node_ref => graph.getNodeByRef(node_ref)).filter(node => node instanceof ServiceNode) as ServiceNode[];

    const consumers = new Set<string>();
    for (const consumer_node of [...consumer_nodes, ...service_nodes]) {
      const consumer_context = context_map[consumer_node.component_ref];
      const consumer_ingress_edges = graph.edges.filter(edge => edge instanceof IngressEdge && edge.to === consumer_node.ref);
      const consumer_interface_names = consumer_ingress_edges.map(edge => edge.interface_to);
      for (const consumer_interface_name of consumer_interface_names) {
        const consumer_url = consumer_context.services[consumer_node.service_name].interfaces[consumer_interface_name].ingress?.url;
        if (consumer_url) {
          consumers.add(consumer_url);
        }
      }
    }
    return [...consumers].sort();
  }

  async getComponentSpecContext(graph: DependencyGraph, component_spec: ComponentSpec, secrets: Secrets, options: GraphOptions): Promise<{ component_spec: ComponentSpec, context: ComponentContext }> {
    // Remove debug blocks
    for (const service_name of Object.keys(component_spec.services || {})) {
      delete component_spec.services![service_name].debug;
    }
    for (const task_name of Object.keys(component_spec.tasks || {})) {
      delete component_spec.tasks![task_name].debug;
    }

    // Remove optional services that are disabled
    for (const [service_name, service_spec] of Object.entries(component_spec.services || {})) {
      if (service_spec.enabled !== undefined && !service_spec.enabled) {
        delete component_spec.services![service_name];
      }
    }

    const interpolateObject = options.validate ? interpolateObjectOrReject : interpolateObjectLoose;

    let context: ComponentContext = {
      name: component_spec.name,
      architect: this.getArchitectContext(),
      dependencies: {},
      outputs: {},
      secrets: {},
      services: {},
      tasks: {},
    };

    const component_spec_secrets = transformDictionary(transformSecretDefinitionSpec, component_spec.secrets);
    for (const [key, value] of Object.entries(component_spec_secrets)) {
      context.secrets[key] = value.default;
    }

    const secrets_dict = secrets.getSecretsForComponentSpec(component_spec);
    context.secrets = {
      ...context.secrets,
      ...secrets_dict,
    };

    if (options.interpolate && options.validate) {
      secrets.validateComponentSpec(component_spec);
    }

    if (options.interpolate) {
      // Interpolate secrets
      context = interpolateObject(context, context, { keys: false, values: true, file: component_spec.metadata.file });

      // Replace conditionals
      component_spec = interpolateObject(component_spec, context, { keys: true, values: false, file: component_spec.metadata.file });
    }

    const component_config = transformComponentSpec(component_spec);
    const nodes = this.getComponentNodes(component_config);
    if (options.validate) {
      this.validateReservedNodeNames([...nodes, ...graph.nodes]);
    }

    for (const node of nodes) {
      node.instance_id = component_config.metadata?.instance_id || '';
      graph.addNode(node);
    }

    // Generate remaining context except ingress.x.consumers and dependencies
    for (const [key, value] of Object.entries(component_config.outputs)) {
      context.outputs[key] = value.value;
    }
    const [external_host, external_port_string] = this.external_addr.split(':');
    const external_port = Number.parseInt(external_port_string);
    const external_protocol = this.use_ssl ? 'https' : 'http';
    for (const [service_name, service] of Object.entries(component_config.services)) {
      if (!context.services[service_name]) {
        context.services[service_name] = {
          interfaces: {},
          environment: {},
        };
      }
      const service_ref = buildNodeRef(component_config, 'services', service_name);
      for (const [interface_name, interface_config] of Object.entries(service.interfaces)) {
        const interface_ref = `services.${service_name}.interfaces.${interface_name}`;

        const architect_host = service_ref;
        const architect_port = `${interface_ref}.external_port`;

        context.services[service_name].interfaces[interface_name] = {
          protocol: 'http',
          username: '',
          password: '',
          path: '',
          ...interface_config,
          // eslint-disable-next-line @typescript-eslint/ban-ts-comment
          // @ts-ignore
          external_port: interface_config.port,
          external_host: interface_config.host || '',
          // Return different value for port when a service is refing its own port value
          port: `\${{ ${interface_ref}.external_host || startsWith(_path, 'services.${service_name}.') ? ${interface_ref}.external_port : ${architect_port} }}`,
          host: `\${{ ${interface_ref}.external_host ? ${interface_ref}.external_host : '${architect_host}' }}`,
          url: this.generateUrl(interface_ref),
        };

        const ingress_ref = `${interface_ref}.ingress`;
        const subdomain = interface_config.ingress?.subdomain || interface_name;
        context.services[service_name].interfaces[interface_name].ingress = {
          dns_zone: external_host,
          subdomain: subdomain || interface_name,
          host: `\${{ ${interface_ref}.external_host ? ${interface_ref}.external_host : ((${ingress_ref}.subdomain == '@' ? '' : ${ingress_ref}.subdomain + '.') + ${ingress_ref}.dns_zone) }}`,
          port: `\${{ ${interface_ref}.external_host ? ${interface_ref}.port : ${external_port} }}`,
          protocol: `\${{ ${interface_ref}.external_host ? ${interface_ref}.protocol : '${external_protocol}' }}`,
          username: '',
          password: '',
          path: interface_config.ingress?.path,
          url: this.generateUrl(ingress_ref),
          consumers: [],
        };
      }
    }
    return { component_spec, context };
  }

  async getGraph(component_specs: ComponentSpec[], all_secrets: SecretsDict = {}, options?: GraphOptions): Promise<DependencyGraph> {
    options = {
      interpolate: true,
      validate: true,
      ...options,
    };

    const secrets = new Secrets(all_secrets, this.account);

    if (options.validate) {
      secrets.validate();
    }

    const interpolateObject = options.validate ? interpolateObjectOrReject : interpolateObjectLoose;

    const graph = new DependencyGraphMutable();

    const context_map: Dictionary<ComponentContext> = {};

    const evaluated_component_specs: ComponentSpec[] = [];
    for (const raw_component_spec of component_specs) {
      const { component_spec, context } = await this.getComponentSpecContext(graph, raw_component_spec, secrets, options);

      if (options.interpolate) {
        // Interpolate interfaces/ingresses/services for dependencies
        context_map[component_spec.metadata.ref] = interpolateObject(context, context, { keys: false, values: true, file: component_spec.metadata.file });
      } else {
        context_map[component_spec.metadata.ref] = context;
      }

      // Hack to support optional account prefixes in dependency name
      context_map[`${this.account}/${component_spec.metadata.ref}`] = context_map[component_spec.metadata.ref];
      evaluated_component_specs.push(component_spec);
    }

    const component_configs = evaluated_component_specs.map((component_spec) => transformComponentSpec(component_spec));

    // Add edges to graph
    for (const component_config of component_configs) {
      this.addComponentEdges(graph, component_config, component_configs);
    }

    const deprecated_features = [new DeprecatedInterfacesSpec(this)];
    for (const deprecated_feature of deprecated_features) {
      if (deprecated_feature.shouldRun(component_configs)) {
        deprecated_feature.transformGraph(graph, component_configs);
      }
    }

    for (const edge of graph.edges) {
      const from_node = graph.getNodeByRef(edge.from);
      if (from_node instanceof GatewayNode) {
        const to_node = graph.getNodeByRef(edge.to);
        edge.instance_id = to_node.instance_id;
      } else {
        edge.instance_id = from_node.instance_id;
      }
    }

    if (options.interpolate) {
      // Generate context for dependencies/consumers
      for (const component_spec of evaluated_component_specs) {
        const context = context_map[component_spec.metadata.ref];

        for (const [service_name, service] of Object.entries(component_spec.services || {})) {
          if (!context.services[service_name]) {
            context.services[service_name] = {
              interfaces: {},
              environment: {},
            };
          }
          context.services[service_name].environment = transformResourceSpecEnvironment(service.environment);

          const to = buildNodeRef(component_spec, 'services', service_name);
          const current_node = graph.getNodeByRef(to) as ServiceNode;
          // Generate consumers context
          for (const interface_name of Object.keys(service.interfaces || {})) {
            const ingress = context.services[service_name].interfaces[interface_name].ingress;
            if (!ingress) {
              continue;
            }
            ingress.consumers = this.getConsumers(graph, context_map, current_node, interface_name);
          }
        }

        for (const [task_name, task] of Object.entries(component_spec.tasks || {})) {
          if (!context.tasks[task_name]) {
            context.tasks[task_name] = {};
          }
          context.tasks[task_name].environment = transformResourceSpecEnvironment(task.environment);
        }

        context.dependencies = {};
        for (const dep_name of Object.keys(component_spec.dependencies || {})) {
          const dependency_context = context_map[dep_name];
          if (!dependency_context) continue;

          context.dependencies[dep_name] = {
            services: dependency_context.services || {},
            outputs: dependency_context.outputs || {},
          };
        }
      }

      for (const deprecated_feature of deprecated_features) {
        if (deprecated_feature.shouldRun(component_configs)) {
          deprecated_feature.transformContext(component_configs, context_map);
        }
      }
    }

    for (let component_spec of evaluated_component_specs) {
      const context = context_map[component_spec.metadata.ref];

      if (options.interpolate) {
        component_spec = interpolateObject(component_spec, context, { keys: false, values: true, file: component_spec.metadata.file });
        component_spec.metadata.interpolated = true;
      }

      if (options.validate) {
        validateOrRejectSpec(instanceToPlain(plainToInstance(ComponentSpec, component_spec)), component_spec.metadata);
      }

      const component_config = transformComponentSpec(component_spec);

      const services = Object.entries(component_config.services).map(([resource_name, resource_config]) => ({ resource_name, resource_type: 'services' as ResourceType, resource_config }));
      const tasks = Object.entries(component_config.tasks).map(([resource_name, resource_config]) => ({ resource_name, resource_type: 'tasks' as ResourceType, resource_config }));
      for (const { resource_config, resource_type } of [...services, ...tasks]) {
        const resource_ref = buildNodeRef(component_config, resource_type, resource_config.name);
        const node = graph.getNodeByRef(resource_ref) as ServiceNode | TaskNode;
        node.config = resource_config;
      }
    }

    if (options.validate) {
      this.validateGraph(graph);
      graph.validated = true;
    }

    return Object.freeze(graph);
  }
}<|MERGE_RESOLUTION|>--- conflicted
+++ resolved
@@ -124,43 +124,6 @@
     }
   }
 
-<<<<<<< HEAD
-  getSecretsForComponentSpec(component_spec: ComponentSpec, all_secrets: SecretsDict): Dictionary<SecretValue> {
-    // pre-sort values dictionary to properly stack/override any colliding keys
-    const sorted_values_keys = Object.keys(all_secrets).sort();
-    const sorted_values_dict: SecretsDict = {};
-    for (const key of sorted_values_keys) {
-      sorted_values_dict[key] = all_secrets[key];
-    }
-
-    const component_ref = component_spec.metadata.ref;
-    const { component_name, instance_name } = ComponentSlugUtils.parse(component_ref);
-    const component_ref_with_account = ComponentSlugUtils.build(this.account, component_name, instance_name);
-
-    const component_secrets = new Set(Object.keys(component_spec.secrets || {}));
-
-    const res: Dictionary<any> = {};
-    // add values from values file to all existing, matching components
-    // eslint-disable-next-line prefer-const
-    for (let [pattern, secrets] of Object.entries(sorted_values_dict)) {
-      // Backwards compat for tags
-      if (ComponentVersionSlugUtils.Validator.test(pattern)) {
-        const { component_account_name, component_name, instance_name } = ComponentVersionSlugUtils.parse(pattern);
-        pattern = ComponentSlugUtils.build(component_account_name, component_name, instance_name);
-      }
-      if (isMatch(component_ref, [pattern]) || isMatch(component_ref_with_account, [pattern])) {
-        for (const [secret_key, secret_value] of Object.entries(secrets)) {
-          if (component_secrets.has(secret_key)) {
-            res[secret_key] = secret_value;
-          }
-        }
-      }
-    }
-    return res;
-  }
-
-=======
->>>>>>> 0b2229f4
   generateUrl(interface_ref: string): string {
     const url_auth = `(${interface_ref}.password ? (${interface_ref}.username + ':' + ${interface_ref}.password + '@') : '')`;
     const url_protocol = `(${interface_ref}.protocol == 'grpc' ? '' : (${interface_ref}.protocol + '://' + ${url_auth}))`;
@@ -169,28 +132,6 @@
     return `\${{ ${url_protocol} + ${interface_ref}.host + ${url_port} + ${url_path} }}`;
   }
 
-<<<<<<< HEAD
-  validateRequiredSecrets(component: ComponentConfig, secrets: Dictionary<SecretValue>): void {
-    const validation_errors = [];
-    // Check required secrets for components
-    for (const [key, value] of Object.entries(component.secrets)) {
-      if (value.required !== false && secrets[key] === undefined) {
-        const validation_error = new ValidationError({
-          component: component.name,
-          path: `secrets.${key}`,
-          message: `required secret '${key}' was not provided`,
-          value: value.default,
-        });
-        validation_errors.push(validation_error);
-      }
-    }
-    if (validation_errors.length > 0) {
-      throw new ValidationErrors(validation_errors, component.metadata.file);
-    }
-  }
-
-=======
->>>>>>> 0b2229f4
   validateGraph(graph: DependencyGraph): void {
     // Check for duplicate subdomains
     const seen_subdomains: Dictionary<string[]> = {};
