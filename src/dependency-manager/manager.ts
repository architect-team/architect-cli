import { instanceToPlain, plainToInstance, serialize } from 'class-transformer';
import { isMatch } from 'matcher';
import { buildNodeRef, ComponentConfig } from './config/component-config';
import { ArchitectContext, ComponentContext, SecretValue } from './config/component-context';
import { DeprecatedInterfacesSpec } from './deprecated-spec/interfaces';
import { DependencyGraph, DependencyGraphMutable } from './graph';
import { IngressEdge } from './graph/edge/ingress';
import { IngressConsumerEdge } from './graph/edge/ingress-consumer';
import { ServiceEdge } from './graph/edge/service';
import { DependencyNode } from './graph/node';
import { GatewayNode } from './graph/node/gateway';
import { ServiceNode } from './graph/node/service';
import { TaskNode } from './graph/node/task';
import { GraphOptions } from './graph/type';
import { SecretsConfig } from './secrets/secrets';
import { SecretsDict } from './secrets/type';
import { ComponentSpec } from './spec/component-spec';
import { transformComponentSpec, transformSecretDefinitionSpec } from './spec/transform/component-transform';
import { ComponentSlugUtils, ComponentVersionSlugUtils, ResourceType, Slugs } from './spec/utils/slugs';
import { validateOrRejectSpec } from './spec/utils/spec-validator';
import { Dictionary, transformDictionary } from './utils/dictionary';
import { ArchitectError, ValidationError, ValidationErrors } from './utils/errors';
import { interpolateObjectLoose, interpolateObjectOrReject, replaceInterpolationBrackets } from './utils/interpolation';

export default abstract class DependencyManager {
  account?: string;
  external_addr = 'arc.localhost:80';
  use_ssl = false;
  valid_protocols = new Set(['http', 'https']);

  getComponentNodes(component: ComponentConfig): DependencyNode[] {
    const nodes = [];
    // Load component services
    for (const [service_name, service_config] of Object.entries(component.services)) {
      const node = new ServiceNode({
        ref: buildNodeRef(component, 'services', service_name),
        component_ref: component.metadata.ref,
        service_name,
        config: service_config,
        local_path: component.metadata.file?.path,
        artifact_image: component.artifact_image,
      });
      nodes.push(node);
    }

    // Load component tasks
    for (const [task_name, task_config] of Object.entries(component.tasks)) {
      const node = new TaskNode({
        ref: buildNodeRef(component, 'tasks', task_name),
        config: task_config,
        local_path: component.metadata.file?.path,
      });
      nodes.push(node);
    }
    return nodes;
  }

  getComponentRef(component_string: string): string {
    const { component_name, instance_name } = ComponentVersionSlugUtils.parse(component_string);
    const component_ref = ComponentSlugUtils.build(component_name, instance_name);
    return component_ref;
  }

  getGatewayNode(): GatewayNode {
    const gateway_host = this.external_addr.split(':')[0];
    const gateway_port = Number.parseInt(this.external_addr.split(':')[1] || '443');
    const gateway_node = new GatewayNode(gateway_host, gateway_port);
    gateway_node.instance_id = gateway_node.ref;
    return gateway_node;
  }

  addIngressEdges(graph: DependencyGraph, component_config: ComponentConfig): void {
    for (const [service_name, service] of Object.entries(component_config.services)) {
      for (const [interface_name, interface_spec] of Object.entries(service.interfaces)) {
        if (interface_spec.ingress?.enabled || interface_spec.ingress?.subdomain) {
          const gateway_node = this.getGatewayNode();
          graph.addNode(gateway_node);

          const ingress_edge = new IngressEdge(gateway_node.ref, buildNodeRef(component_config, 'services', service_name), interface_name);
          graph.addEdge(ingress_edge);
        }
      }
    }
  }

  addComponentEdges(graph: DependencyGraph, component_config: ComponentConfig, component_configs: ComponentConfig[]): void {
    const component = component_config;

    this.addIngressEdges(graph, component_config);

    // Add edges FROM services to other services
    const services = Object.entries(component_config.services).map(([resource_name, resource_config]) => ({ resource_name, resource_type: 'services' as ResourceType, resource_config }));
    const tasks = Object.entries(component_config.tasks).map(([resource_name, resource_config]) => ({ resource_name, resource_type: 'tasks' as ResourceType, resource_config }));
    for (const { resource_config, resource_name, resource_type } of [...services, ...tasks]) {
      const from = buildNodeRef(component, resource_type, resource_name);

      const resource_string = replaceInterpolationBrackets(serialize(resource_config, { excludePrefixes: ['metadata'] }));
      let matches;

      // Add edges between services
      const services_regex = new RegExp(`\\\${{\\s*(dependencies\\.(?<dependency_name>${ComponentSlugUtils.RegexBase})\\.)?services\\.(?<service_name>${Slugs.ArchitectSlugRegexBase})\\.interfaces\\.(?<interface_name>${Slugs.ArchitectSlugRegexBase})\\.(?<interface_key>${Slugs.ArchitectSlugRegexBase})`, 'g');
      while ((matches = services_regex.exec(resource_string)) !== null) {
        if (!matches.groups) {
          continue;
        }
        const { dependency_name, service_name, interface_name, interface_key } = matches.groups;

        const dependency = component_configs.find(c => c.name === dependency_name) || component;

        const to = buildNodeRef(dependency, 'services', service_name);

        if (to === from) continue;

        if (!graph.nodes_map.has(to)) continue;

        if (interface_key === 'ingress') {
          const edge = new IngressConsumerEdge(from, to, interface_name);
          graph.addEdge(edge);
        } else {
          const edge = new ServiceEdge(from, to, interface_name);
          graph.addEdge(edge);
        }
      }
    }
  }

  getSecretsForComponentSpec(component_spec: ComponentSpec, all_secrets: SecretsDict): Dictionary<SecretValue> {
    // pre-sort values dictionary to properly stack/override any colliding keys
    const sorted_values_keys = Object.keys(all_secrets).sort();
    const sorted_values_dict: SecretsDict = {};
    for (const key of sorted_values_keys) {
      sorted_values_dict[key] = all_secrets[key];
    }

    const component_ref = component_spec.metadata.ref;
<<<<<<< HEAD
    const component_secrets = new Set(Object.keys({ ...component_spec.parameters, ...component_spec.secrets })); // TODO: 404: update
=======
    const { component_name, instance_name } = ComponentSlugUtils.parse(component_ref);
    const component_ref_with_account = ComponentSlugUtils.build(this.account, component_name, instance_name);

    const component_secrets = new Set(Object.keys(component_spec.secrets || {})); // TODO: 404: update
>>>>>>> c73015fa

    const res: Dictionary<any> = {};
    // add values from values file to all existing, matching components
    // eslint-disable-next-line prefer-const
    for (let [pattern, secrets] of Object.entries(sorted_values_dict)) {
      // Backwards compat for tags
      if (ComponentVersionSlugUtils.Validator.test(pattern)) {
        const { component_name, instance_name } = ComponentVersionSlugUtils.parse(pattern);
        pattern = ComponentSlugUtils.build(component_name, instance_name);
      }
      if (isMatch(component_ref, [pattern])) {
        for (const [secret_key, secret_value] of Object.entries(secrets)) {
          if (component_secrets.has(secret_key)) {
            res[secret_key] = secret_value;
          }
        }
      }
    }
    return res;
  }

  generateUrl(interface_ref: string): string {
    const url_auth = `(${interface_ref}.password ? (${interface_ref}.username + ':' + ${interface_ref}.password + '@') : '')`;
    const url_protocol = `(${interface_ref}.protocol == 'grpc' ? '' : (${interface_ref}.protocol + '://' + ${url_auth}))`;
    const url_port = `((${interface_ref}.port == 80 || ${interface_ref}.port == 443) ? '' : ':' + ${interface_ref}.port)`;
    const url_path = `(${interface_ref}.path ? ${interface_ref}.path : '')`;
    return `\${{ ${url_protocol} + ${interface_ref}.host + ${url_port} + ${url_path} }}`;
  }

  validateRequiredSecrets(component: ComponentConfig, secrets: Dictionary<SecretValue>): void { // TODO: 404: update
    const validation_errors = [];
    // Check required parameters and secrets for components
    for (const [key, value] of Object.entries(component.secrets)) {
      if (value.required !== false && secrets[key] === undefined) {
        const validation_error = new ValidationError({
          component: component.name,
          path: `secrets.${key}`,
          message: `required secret '${key}' was not provided`,
          value: value.default,
        });
        validation_errors.push(validation_error);
      }
    }
    if (validation_errors.length > 0) {
      throw new ValidationErrors(validation_errors, component.metadata.file);
    }
  }

  validateGraph(graph: DependencyGraph): void {
    // Check for duplicate subdomains
    const seen_subdomains: Dictionary<string[]> = {};
    for (const ingress_edge of graph.edges.filter((edge) => edge instanceof IngressEdge)) {
      const service_node = graph.getNodeByRef(ingress_edge.to) as ServiceNode;
      const interface_spec = service_node.config.interfaces[ingress_edge.interface_to];

      if (!interface_spec.ingress) {
        continue;
      }
      const ingress = interface_spec.ingress;
      const subdomain = ingress.subdomain || ingress_edge.interface_to;

      if (ingress.subdomain && interface_spec.protocol && !this.valid_protocols.has(interface_spec.protocol)) {
        throw new ArchitectError(`Protocol '${interface_spec.protocol}' is detected in '${service_node.config.metadata.ref}.interfaces.${ingress_edge.interface_to}'. We currently only support 'http' and 'https' protocols.`);
      }

      const key = ingress?.path ? `${subdomain} with path ${ingress.path}` : subdomain;
      if (!seen_subdomains[key]) {
        seen_subdomains[key] = [];
      }
      seen_subdomains[key].push(`${service_node.config.metadata.ref}.interfaces.${ingress_edge.interface_to}`);
    }
    for (const [subdomain, values] of Object.entries(seen_subdomains)) {
      if (values.length > 1) {
        const msg = `The subdomain ${subdomain} is claimed by multiple component interfaces:
          \n[${values.sort().join(', ')}]
          \nPlease set services.<name>.interfaces.<name>.ingress.subdomain=<subdomain> or services.<name>.interfaces.<name>.ingress.path=<path> to avoid conflicts.`;
        throw new ArchitectError(msg);
      }
    }
  }

  validateReservedNodeNames(all_nodes: DependencyNode[]): void {
    const seen_nodes: DependencyNode[] = [];
    for (const node of all_nodes.filter(n => n instanceof ServiceNode || n instanceof TaskNode)) {
      if (seen_nodes.some(n => Boolean(node.instance_id) && Boolean(n.instance_id) && n.ref === node.ref && n.instance_id !== node.instance_id)) {
        throw new Error(`A service named ${node.ref} is declared in multiple places. The same name can't be used for multiple services.`);
      }
      seen_nodes.push(node);
    }
  }

  abstract getArchitectContext(): ArchitectContext;

  protected getConsumers(graph: DependencyGraph, context_map: Dictionary<ComponentContext>, current_node: ServiceNode, interface_name: string): string[] {
    const service_nodes = graph.nodes.filter(node => node instanceof ServiceNode && node.component_ref === current_node.component_ref) as ServiceNode[];
    const to = current_node.ref;

    const consumer_edges = graph.edges.filter(edge => edge instanceof IngressConsumerEdge && edge.to === to && edge.interface_to === interface_name);
    const consumer_node_refs = new Set(consumer_edges.map(edge => edge.from));
    const consumer_nodes = [...consumer_node_refs].map(node_ref => graph.getNodeByRef(node_ref)).filter(node => node instanceof ServiceNode) as ServiceNode[];

    const consumers = new Set<string>();
    for (const consumer_node of [...consumer_nodes, ...service_nodes]) {
      const consumer_context = context_map[consumer_node.component_ref];
      const consumer_ingress_edges = graph.edges.filter(edge => edge instanceof IngressEdge && edge.to === consumer_node.ref);
      const consumer_interface_names = consumer_ingress_edges.map(edge => edge.interface_to);
      for (const consumer_interface_name of consumer_interface_names) {
        const consumer_url = consumer_context.services[consumer_node.service_name].interfaces[consumer_interface_name].ingress?.url;
        if (consumer_url) {
          consumers.add(consumer_url);
        }
      }
    }
    return [...consumers].sort();
  }

  async getComponentSpecContext(graph: DependencyGraph, component_spec: ComponentSpec, all_secrets: SecretsDict, options: GraphOptions): Promise<{ component_spec: ComponentSpec, context: ComponentContext }> {
    // Remove debug blocks
    for (const service_name of Object.keys(component_spec.services || {})) {
      delete component_spec.services![service_name].debug;
    }
    for (const task_name of Object.keys(component_spec.tasks || {})) {
      delete component_spec.tasks![task_name].debug;
    }

    // Remove optional services that are disabled
    for (const [service_name, service_spec] of Object.entries(component_spec.services || {})) {
      if (service_spec.enabled !== undefined && !service_spec.enabled) {
        delete component_spec.services![service_name];
      }
    }

    const interpolateObject = options.validate ? interpolateObjectOrReject : interpolateObjectLoose;

    let context: ComponentContext = {
      name: component_spec.name,
      architect: this.getArchitectContext(),
      dependencies: {},
      outputs: {},
      parameters: {},
      secrets: {},
      services: {},
      tasks: {},
    };

    const component_spec_secrets = transformDictionary(transformSecretDefinitionSpec, component_spec.secrets);
    for (const [key, value] of Object.entries(component_spec_secrets)) {
      context.secrets[key] = value.default;
    }

    const secrets = this.getSecretsForComponentSpec(component_spec, all_secrets);
    context.secrets = {
      ...context.secrets,
      ...secrets,
    };
    context.parameters = context.secrets; // Deprecated

    if (options.interpolate) {
      // Interpolate secrets
      context = interpolateObject(context, context, { keys: false, values: true, file: component_spec.metadata.file });

      // Replace conditionals
      component_spec = interpolateObject(component_spec, context, { keys: true, values: false, file: component_spec.metadata.file });
    }

    const component_config = transformComponentSpec(component_spec);

    if (options.interpolate && options.validate) {
      this.validateRequiredSecrets(component_config, context.secrets || {});
    }

    const nodes = this.getComponentNodes(component_config);
    if (options.validate) {
      this.validateReservedNodeNames([...nodes, ...graph.nodes]);
    }

    for (const node of nodes) {
      node.instance_id = component_config.metadata?.instance_id || '';
      graph.addNode(node);
    }

    // Generate remaining context except ingress.x.consumers and dependencies
    for (const [key, value] of Object.entries(component_config.outputs)) {
      context.outputs[key] = value.value;
    }
    const [external_host, external_port_string] = this.external_addr.split(':');
    const external_port = Number.parseInt(external_port_string);
    const external_protocol = this.use_ssl ? 'https' : 'http';
    for (const [service_name, service] of Object.entries(component_config.services)) {
      if (!context.services[service_name]) {
        context.services[service_name] = {
          interfaces: {},
          environment: {},
        };
      }
      const service_ref = buildNodeRef(component_config, 'services', service_name);
      for (const [interface_name, interface_config] of Object.entries(service.interfaces)) {
        const interface_ref = `services.${service_name}.interfaces.${interface_name}`;

        const architect_host = service_ref;
        const architect_port = `${interface_ref}.external_port`;

        context.services[service_name].interfaces[interface_name] = {
          protocol: 'http',
          username: '',
          password: '',
          path: '',
          ...interface_config,
          // eslint-disable-next-line @typescript-eslint/ban-ts-comment
          // @ts-ignore
          external_port: interface_config.port,
          external_host: interface_config.host || '',
          // Return different value for port when a service is refing its own port value
          port: `\${{ ${interface_ref}.external_host || startsWith(_path, 'services.${service_name}.') ? ${interface_ref}.external_port : ${architect_port} }}`,
          host: `\${{ ${interface_ref}.external_host ? ${interface_ref}.external_host : '${architect_host}' }}`,
          url: this.generateUrl(interface_ref),
        };

        const ingress_ref = `${interface_ref}.ingress`;
        const subdomain = interface_config.ingress?.subdomain || interface_name;
        context.services[service_name].interfaces[interface_name].ingress = {
          dns_zone: external_host,
          subdomain: subdomain || interface_name,
          host: `\${{ ${interface_ref}.external_host ? ${interface_ref}.external_host : ((${ingress_ref}.subdomain == '@' ? '' : ${ingress_ref}.subdomain + '.') + ${ingress_ref}.dns_zone) }}`,
          port: `\${{ ${interface_ref}.external_host ? ${interface_ref}.port : ${external_port} }}`,
          protocol: `\${{ ${interface_ref}.external_host ? ${interface_ref}.protocol : '${external_protocol}' }}`,
          username: '',
          password: '',
          path: interface_config.ingress?.path,
          url: this.generateUrl(ingress_ref),
          consumers: [],
        };
      }
    }
    return { component_spec, context };
  }

  async getGraph(component_specs: ComponentSpec[], all_secrets: SecretsDict = {}, options?: GraphOptions): Promise<DependencyGraph> {
    options = {

      interpolate: true,
      validate: true,
      ...options,
    };

    if (options.validate) {
      SecretsConfig.validate(all_secrets);
    }

    const interpolateObject = options.validate ? interpolateObjectOrReject : interpolateObjectLoose;

    const graph = new DependencyGraphMutable();

    const context_map: Dictionary<ComponentContext> = {};

    const evaluated_component_specs: ComponentSpec[] = [];
    for (const raw_component_spec of component_specs) {
      const { component_spec, context } = await this.getComponentSpecContext(graph, raw_component_spec, all_secrets, options);

      if (options.interpolate) {
        // Interpolate interfaces/ingresses/services for dependencies
        context_map[component_spec.metadata.ref] = interpolateObject(context, context, { keys: false, values: true, file: component_spec.metadata.file });
      } else {
        context_map[component_spec.metadata.ref] = context;
      }

      // Hack to support optional account prefixes in dependency name
      context_map[`${this.account}/${component_spec.metadata.ref}`] = context_map[component_spec.metadata.ref];
      evaluated_component_specs.push(component_spec);
    }

    const component_configs = evaluated_component_specs.map((component_spec) => transformComponentSpec(component_spec));

    // Add edges to graph
    for (const component_config of component_configs) {
      this.addComponentEdges(graph, component_config, component_configs);
    }

    const deprecated_features = [new DeprecatedInterfacesSpec(this)];
    for (const deprecated_feature of deprecated_features) {
      if (deprecated_feature.shouldRun(component_configs)) {
        deprecated_feature.transformGraph(graph, component_configs);
      }
    }

    for (const edge of graph.edges) {
      const from_node = graph.getNodeByRef(edge.from);
      if (from_node instanceof GatewayNode) {
        const to_node = graph.getNodeByRef(edge.to);
        edge.instance_id = to_node.instance_id;
      } else {
        edge.instance_id = from_node.instance_id;
      }
    }

    if (options.interpolate) {
      // Generate context for dependencies/consumers
      for (const component_spec of evaluated_component_specs) {
        const context = context_map[component_spec.metadata.ref];

        for (const [service_name, service] of Object.entries(component_spec.services || {})) {
          if (!context.services[service_name]) {
            context.services[service_name] = {
              interfaces: {},
              environment: {},
            };
          }
          context.services[service_name].environment = service.environment;

          const to = buildNodeRef(component_spec, 'services', service_name);
          const current_node = graph.getNodeByRef(to) as ServiceNode;
          // Generate consumers context
          for (const interface_name of Object.keys(service.interfaces || {})) {
            const ingress = context.services[service_name].interfaces[interface_name].ingress;
            if (!ingress) {
              continue;
            }
            ingress.consumers = this.getConsumers(graph, context_map, current_node, interface_name);
          }
        }

        for (const [task_name, task] of Object.entries(component_spec.tasks || {})) {
          if (!context.tasks[task_name]) {
            context.tasks[task_name] = {};
          }
          context.tasks[task_name].environment = task.environment;
        }

        context.dependencies = {};
        for (const dep_name of Object.keys(component_spec.dependencies || {})) {
          const dependency_context = context_map[dep_name];
          if (!dependency_context) continue;

          context.dependencies[dep_name] = {
            services: dependency_context.services || {},
            outputs: dependency_context.outputs || {},
          };
        }
      }

      for (const deprecated_feature of deprecated_features) {
        if (deprecated_feature.shouldRun(component_configs)) {
          deprecated_feature.transformContext(component_configs, context_map);
        }
      }
    }

    for (let component_spec of evaluated_component_specs) {
      const context = context_map[component_spec.metadata.ref];

      if (options.interpolate) {
        component_spec = interpolateObject(component_spec, context, { keys: false, values: true, file: component_spec.metadata.file });
        component_spec.metadata.interpolated = true;
      }

      if (options.validate) {
        validateOrRejectSpec(instanceToPlain(plainToInstance(ComponentSpec, component_spec)), component_spec.metadata);
      }

      const component_config = transformComponentSpec(component_spec);

      const services = Object.entries(component_config.services).map(([resource_name, resource_config]) => ({ resource_name, resource_type: 'services' as ResourceType, resource_config }));
      const tasks = Object.entries(component_config.tasks).map(([resource_name, resource_config]) => ({ resource_name, resource_type: 'tasks' as ResourceType, resource_config }));
      for (const { resource_config, resource_type } of [...services, ...tasks]) {
        const resource_ref = buildNodeRef(component_config, resource_type, resource_config.name);
        const node = graph.getNodeByRef(resource_ref) as ServiceNode | TaskNode;
        node.config = resource_config;
      }
    }

    if (options.validate) {
      this.validateGraph(graph);
      graph.validated = true;
    }

    return Object.freeze(graph);
  }
}<|MERGE_RESOLUTION|>--- conflicted
+++ resolved
@@ -133,14 +133,7 @@
     }
 
     const component_ref = component_spec.metadata.ref;
-<<<<<<< HEAD
-    const component_secrets = new Set(Object.keys({ ...component_spec.parameters, ...component_spec.secrets })); // TODO: 404: update
-=======
-    const { component_name, instance_name } = ComponentSlugUtils.parse(component_ref);
-    const component_ref_with_account = ComponentSlugUtils.build(this.account, component_name, instance_name);
-
     const component_secrets = new Set(Object.keys(component_spec.secrets || {})); // TODO: 404: update
->>>>>>> c73015fa
 
     const res: Dictionary<any> = {};
     // add values from values file to all existing, matching components
