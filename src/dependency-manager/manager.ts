import { classToPlain, plainToClass, serialize } from 'class-transformer';
import { isMatch } from 'matcher';
import { buildInterfacesRef, buildNodeRef, ComponentConfig } from './config/component-config';
import { ArchitectContext, ComponentContext, SecretValue } from './config/component-context';
import { DependencyGraph, DependencyGraphMutable } from './graph';
import { IngressEdge } from './graph/edge/ingress';
import { OutputEdge } from './graph/edge/output';
import { ServiceEdge } from './graph/edge/service';
import { DependencyNode } from './graph/node';
import { ComponentNode } from './graph/node/component';
import { GatewayNode } from './graph/node/gateway';
import { ServiceNode } from './graph/node/service';
import { TaskNode } from './graph/node/task';
import { GraphOptions } from './graph/type';
import { SecretsConfig } from './secrets/secrets';
import { SecretsDict } from './secrets/type';
import { ComponentSpec } from './spec/component-spec';
import { transformComponentSpec, transformSecretDefinitionSpec } from './spec/transform/component-transform';
import { ComponentSlugUtils, ComponentVersionSlugUtils, ResourceType, Slugs } from './spec/utils/slugs';
import { validateOrRejectSpec } from './spec/utils/spec-validator';
import { Dictionary, transformDictionary } from './utils/dictionary';
import { ArchitectError, ValidationError, ValidationErrors } from './utils/errors';
import { interpolateObjectLoose, interpolateObjectOrReject, replaceInterpolationBrackets } from './utils/interpolation';

export default abstract class DependencyManager {
  account?: string;
  external_addr = 'arc.localhost:80';
  use_ssl = false;

  getComponentNodes(component: ComponentConfig): DependencyNode[] {
    const nodes = [];
    // Load component services
    for (const [service_name, service_config] of Object.entries(component.services)) {
      const node = new ServiceNode({
        ref: buildNodeRef(component, 'services', service_name),
        config: service_config,
        local_path: component.metadata.file?.path,
        artifact_image: component.artifact_image,
      });
      nodes.push(node);
    }

    // Load component tasks
    for (const [task_name, task_config] of Object.entries(component.tasks)) {
      const node = new TaskNode({
        ref: buildNodeRef(component, 'tasks', task_name),
        config: task_config,
        local_path: component.metadata.file?.path,
      });
      nodes.push(node);
    }
    return nodes;
  }

  getComponentRef(component_string: string): string {
    const { component_account_name, component_name, instance_name } = ComponentVersionSlugUtils.parse(component_string);
    const resolved_account = this.account && this.account === component_account_name ? undefined : component_account_name;
    const component_ref = ComponentSlugUtils.build(resolved_account, component_name, instance_name);
    return component_ref;
  }

  addComponentEdges(graph: DependencyGraph, component_config: ComponentConfig, dependency_configs: ComponentConfig[], context_map: Dictionary<ComponentContext>): void {
    const component = component_config;

    const dependency_map: Dictionary<ComponentConfig> = {};
    for (const dependency_component of dependency_configs) {
      const dependency_ref = dependency_component.metadata.ref;
      dependency_map[dependency_ref] = dependency_component;
    }

    // Add edges FROM services to other services
    const services = Object.entries(component_config.services).map(([resource_name, resource_config]) => ({ resource_name, resource_type: 'services' as ResourceType, resource_config }));
    const tasks = Object.entries(component_config.tasks).map(([resource_name, resource_config]) => ({ resource_name, resource_type: 'tasks' as ResourceType, resource_config }));
    for (const { resource_config, resource_name, resource_type } of [...services, ...tasks]) {
      const from = buildNodeRef(component, resource_type, resource_name);
      const copy = { ...resource_config } as any;
      delete copy.metadata;
      const service_string = replaceInterpolationBrackets(serialize(copy));
      let matches;

      // Start Ingress Edges
      const ingresses: [ComponentConfig, string][] = [];
      // Deprecated environment.ingresses
      const environment_ingresses_regex = new RegExp(`\\\${{\\s*environment\\.ingresses\\.(?<dependency_name>${ComponentSlugUtils.RegexBase})\\.(?<interface_name>${Slugs.ArchitectSlugRegexBase})\\.`, 'g');
      while ((matches = environment_ingresses_regex.exec(service_string)) !== null) {
        if (!matches.groups) {
          continue;
        }
        const { dependency_name, interface_name } = matches.groups;
        const dep_ref = this.getComponentRef(dependency_name);
        if (dep_ref === component.metadata.ref) {
          ingresses.push([component, interface_name]);
        } else {
          const dep_component = dependency_map[dep_ref];
          ingresses.push([dep_component, interface_name]);
        }
      }
      const dependencies_ingresses_regex = new RegExp(`\\\${{\\s*dependencies\\.(?<dependency_name>${ComponentSlugUtils.RegexBase})\\.ingresses\\.(?<interface_name>${Slugs.ArchitectSlugRegexBase})\\.`, 'g');
      while ((matches = dependencies_ingresses_regex.exec(service_string)) !== null) {
        if (!matches.groups) {
          continue;
        }
        const { dependency_name, interface_name } = matches.groups;
        const dep_ref = this.getComponentRef(dependency_name);
        const dep_component = dependency_map[dep_ref];
        ingresses.push([dep_component, interface_name]);
      }
      const ingresses_regex = new RegExp(`\\\${{\\s*ingresses\\.(?<interface_name>${Slugs.ArchitectSlugRegexBase})\\.`, 'g');
      while ((matches = ingresses_regex.exec(service_string)) !== null) {
        if (!matches.groups) {
          continue;
        }
        const { interface_name } = matches.groups;
        ingresses.push([component, interface_name]);
      }
      for (const [interface_name, interface_obj] of Object.entries(component.interfaces)) {
        if (interface_obj?.ingress?.subdomain || interface_obj.ingress?.enabled) {
          ingresses.push([component, interface_name]);
        }
      }

      for (const [dep_component, interface_name] of ingresses) {
        if (!dep_component) {
          continue;
        }
        if (!dep_component.interfaces[interface_name]) {
          continue;
        }

        const dep_context = context_map[dep_component.metadata.ref];
        const subdomain = dep_context.ingresses[interface_name]?.subdomain;
        if (!subdomain) {
          continue;
        }

        const gateway_host = this.external_addr.split(':')[0];
        const gateway_port = Number.parseInt(this.external_addr.split(':')[1] || '443');
        const gateway_ref = GatewayNode.getRef(gateway_port);
        let ingress_edge = graph.edges.find(edge => edge.from === gateway_ref && edge.to === buildInterfacesRef(dep_component)) as IngressEdge;
        if (!ingress_edge) {
          const gateway_node = new GatewayNode(gateway_host, gateway_port);
          gateway_node.instance_id = gateway_node.ref;
          graph.addNode(gateway_node);

          ingress_edge = new IngressEdge(gateway_node.ref, buildInterfacesRef(dep_component), []);
          graph.addEdge(ingress_edge);
        }

        if (!ingress_edge.interface_mappings.some((i) => i.interface_from === subdomain && i.interface_to === interface_name)) {
          ingress_edge.interface_mappings.push({ interface_from: subdomain, interface_to: interface_name });
        }

        if (!ingress_edge.consumers_map[interface_name]) {
          ingress_edge.consumers_map[interface_name] = new Set();
        }
        ingress_edge.consumers_map[interface_name].add(from);
      }
      // End Ingress Edges

      // Add edges between services inside the component and dependencies
      const services_regex = new RegExp(`\\\${{\\s*services\\.(?<service_name>${Slugs.ArchitectSlugRegexBase})\\.interfaces\\.(?<interface_name>${Slugs.ArchitectSlugRegexBase})\\.`, 'g');
      const service_edge_map: Dictionary<Dictionary<string>> = {};
      while ((matches = services_regex.exec(service_string)) !== null) {
        if (!matches.groups) {
          continue;
        }
        const { service_name, interface_name } = matches.groups;
        const service_to = services.find(s => s.resource_name === service_name);
        const to = buildNodeRef(component, 'services', service_name);

        if (to === from) continue;
        if (!service_edge_map[to]) service_edge_map[to] = {};
        service_edge_map[to][`service->${interface_name}`] = interface_name;
      }
      for (const [to, interfaces_map] of Object.entries(service_edge_map)) {
        const interface_mappings = Object.entries(interfaces_map).map(([interface_from, interface_to]) => ({ interface_from, interface_to }));
        const edge = new ServiceEdge(from, to, interface_mappings);
        if (!graph.nodes_map.has(to)) continue;
        graph.addEdge(edge);
      }

      // Add edges between services and interface dependencies inside the component
      const dep_interface_regex = new RegExp(`\\\${{\\s*dependencies\\.(?<dependency_name>${ComponentSlugUtils.RegexBase})\\.interfaces\\.(?<interface_name>${Slugs.ArchitectSlugRegexBase})\\.`, 'g');
      const dep_service_edge_map: Dictionary<Dictionary<string>> = {};
      while ((matches = dep_interface_regex.exec(service_string)) !== null) {
        if (!matches.groups) {
          continue;
        }
        const { dependency_name, interface_name } = matches.groups;
        const dep_ref = this.getComponentRef(dependency_name);

        const dependency = dependency_map[dep_ref];
        if (!dependency) continue;
        const to = buildInterfacesRef(dependency);

        if (!graph.nodes_map.has(to)) continue;

        if (!dep_service_edge_map[to]) dep_service_edge_map[to] = {};
        dep_service_edge_map[to][`service->${interface_name}`] = interface_name;
      }
      for (const [to, interfaces_map] of Object.entries(dep_service_edge_map)) {
        const interface_mappings = Object.entries(interfaces_map).map(([interface_from, interface_to]) => ({ interface_from, interface_to }));
        const edge = new ServiceEdge(from, to, interface_mappings);
        graph.addEdge(edge);
      }

      // Add edges between services and output dependencies inside the component
      const dep_output_regex = new RegExp(`\\\${{\\s*dependencies\\.(?<dependency_name>${ComponentSlugUtils.RegexBase})\\.outputs\\.(?<output_name>${Slugs.ArchitectSlugRegexBase})`, 'g');
      const dep_output_edge_map: Dictionary<Dictionary<string>> = {};
      while ((matches = dep_output_regex.exec(service_string)) !== null) {
        if (!matches.groups) {
          continue;
        }
        const { dependency_name, output_name } = matches.groups;
        const dep_ref = this.getComponentRef(dependency_name);
        const dependency = dependency_map[dep_ref];
        if (!dependency) continue;
        const to = buildInterfacesRef(dependency);

        if (!graph.nodes_map.has(to)) continue;

        if (!dep_output_edge_map[to]) dep_output_edge_map[to] = {};
        dep_output_edge_map[to][`output->${output_name}`] = output_name;
      }
      for (const [to, output_map] of Object.entries(dep_output_edge_map)) {
        const output_mappings = Object.entries(output_map).map(([interface_from, interface_to]) => ({ interface_from, interface_to }));
        const edge = new OutputEdge(from, to, output_mappings);
        graph.addEdge(edge);
      }
    }

    // Add edges between services and the component's interfaces node
    const service_edge_map: Dictionary<Dictionary<string>> = {};
    for (const [component_interface_name, component_interface] of Object.entries(component.interfaces)) {
      if (!component_interface) {
        continue;
      }
      const services_regex = new RegExp(`\\\${{\\s*services\\.(?<service_name>${Slugs.ArchitectSlugRegexBase})?\\.interfaces\\.(?<interface_name>${Slugs.ArchitectSlugRegexBase})?\\.`, 'g');

      const matches = services_regex.exec(replaceInterpolationBrackets(component_interface.url!));
      if (!matches) continue;
      if (!matches.groups) {
        continue;
      }
      const { service_name, interface_name } = matches.groups;
      const to = buildNodeRef(component, 'services', service_name);
      if (!service_edge_map[to]) service_edge_map[to] = {};
      service_edge_map[to][component_interface_name] = interface_name;
    }

    for (const [component_interface_name, component_interface] of Object.entries(component.interfaces || {})) {
      if (!component_interface) {
        continue;
      }
      const dependencies_regex = new RegExp(`\\\${{\\s*dependencies\\.(?<dependency_name>${ComponentSlugUtils.RegexBase})\\.interfaces\\.(?<interface_name>${Slugs.ArchitectSlugRegexBase})\\.`, 'g');

      const matches = dependencies_regex.exec(replaceInterpolationBrackets(component_interface.url!));
      if (!matches) continue;

      if (!matches.groups) {
        continue;
      }
      const { dependency_name, interface_name } = matches.groups;
      const dep_ref = this.getComponentRef(dependency_name);
      const dependency = dependency_map[dep_ref];
      if (!dependency) continue;
      const to = buildInterfacesRef(dependency);

      if (!graph.nodes_map.has(to)) continue;

      if (!service_edge_map[to]) service_edge_map[to] = {};
      service_edge_map[to][component_interface_name] = interface_name;
    }

    for (const [to, interfaces_map] of Object.entries(service_edge_map)) {
      if (!graph.nodes_map.has(to)) continue;
      const interface_mappings = Object.entries(interfaces_map).map(([interface_from, interface_to]) => ({ interface_from, interface_to }));
      const edge = new ServiceEdge(buildInterfacesRef(component), to, interface_mappings);
      graph.addEdge(edge);
    }
  }

  getSecretsForComponentSpec(component_spec: ComponentSpec, all_secrets: SecretsDict): Dictionary<SecretValue> {
    // pre-sort values dictionary to properly stack/override any colliding keys
    const sorted_values_keys = Object.keys(all_secrets).sort();
    const sorted_values_dict: SecretsDict = {};
    for (const key of sorted_values_keys) {
      sorted_values_dict[key] = all_secrets[key];
    }

    const component_ref = component_spec.metadata.ref;
    const { component_account_name, component_name, instance_name } = ComponentSlugUtils.parse(component_ref);
    const component_ref_with_account = component_account_name ? component_ref : ComponentSlugUtils.build(this.account, component_name, instance_name);

    const component_secrets = new Set(Object.keys({ ...component_spec.parameters, ...component_spec.secrets })); // TODO: 404: update

    const res: Dictionary<any> = {};
    // add values from values file to all existing, matching components
    // eslint-disable-next-line prefer-const
    for (let [pattern, secrets] of Object.entries(sorted_values_dict)) {
      // Backwards compat for tags
      if (ComponentVersionSlugUtils.Validator.test(pattern)) {
        const { component_account_name, component_name, instance_name } = ComponentVersionSlugUtils.parse(pattern);
        pattern = ComponentSlugUtils.build(component_account_name, component_name, instance_name);
      }
      if (isMatch(component_ref, [pattern]) || isMatch(component_ref_with_account, [pattern])) {
        for (const [secret_key, secret_value] of Object.entries(secrets)) {
          if (component_secrets.has(secret_key)) {
            res[secret_key] = secret_value;
          }
        }
      }
    }
    return res;
  }

  generateUrl(interface_ref: string): string {
    const url_auth = `(${interface_ref}.password ? (${interface_ref}.username + ':' + ${interface_ref}.password + '@') : '')`;
    const url_protocol = `(${interface_ref}.protocol == 'grpc' ? '' : (${interface_ref}.protocol + '://' + ${url_auth}))`;
    const url_port = `((${interface_ref}.port == 80 || ${interface_ref}.port == 443) ? '' : ':' + ${interface_ref}.port)`;
    const url_path = `(${interface_ref}.path ? ${interface_ref}.path : '')`;
    return `\${{ ${url_protocol} + ${interface_ref}.host + ${url_port} + ${url_path} }}`;
  }

  findClosestComponent(component_configs: ComponentSpec[], date: Date): ComponentSpec | undefined {
    if (component_configs.length === 0) {
      return;
    }
    if (component_configs.length === 1) {
      return component_configs[0];
    }

    const target_time = date.getTime();

    let res;
    let best_diff = Number.NEGATIVE_INFINITY;
    for (const component_config of component_configs) {
      if (!component_config.metadata) {
        throw new Error(`Metadata has not been set on component`);
      }
      const current_time = component_config.metadata.instance_date.getTime();
      const current_diff = current_time - target_time;
      if (current_diff <= 0 && current_diff > best_diff) {
        best_diff = current_diff;
        res = component_config;
      }
    }
    return res;
  }

  getDependencyComponents(component_spec: ComponentSpec, component_specs: ComponentSpec[]): Dictionary<ComponentSpec> {
    const component_map: Dictionary<ComponentSpec[]> = {};
    for (const component_spec of component_specs) {
      const ref = component_spec.metadata.ref;
      if (!component_map[ref]) {
        component_map[ref] = [];
      }
      // Potentially multiple components with the same ref and different instance ids
      component_map[ref].push(component_spec);
    }

    const dependency_components: Dictionary<ComponentSpec> = {};
    for (const dep_name of Object.keys(component_spec.dependencies || {})) {
      const dep_ref = this.getComponentRef(dep_name);
      if (!component_map[dep_ref]) {
        continue;
      }
      const dep_components = component_map[dep_ref];
      if (!component_spec.metadata) {
        throw new Error(`Metadata has not been set on component`);
      }
      const dep_component = this.findClosestComponent(dep_components, component_spec.metadata.instance_date);
      if (!dep_component) {
        continue;
      }
      dependency_components[dep_name] = dep_component;
    }
    return dependency_components;
  }

  validateRequiredSecrets(component: ComponentConfig, secrets: Dictionary<SecretValue>): void { // TODO: 404: update
    const validation_errors = [];
    // Check required parameters and secrets for components
    for (const [key, value] of Object.entries(component.secrets)) {
      if (value.required !== false && secrets[key] === undefined) {
        const validation_error = new ValidationError({
          component: component.name,
          path: `secrets.${key}`,
          message: `required secret '${key}' was not provided`,
          value: value.default,
        });
        validation_errors.push(validation_error);
      }
    }
    if (validation_errors.length) {
      throw new ValidationErrors(validation_errors, component.metadata.file);
    }
  }

  validateGraph(graph: DependencyGraph): void {
    // Check for duplicate subdomains
    const seen_subdomains: Dictionary<string[]> = {};
    for (const ingress_edge of graph.edges.filter((edge) => edge instanceof IngressEdge)) {
      for (const { interface_from, interface_to } of ingress_edge.interface_mappings) {
        const component_node = graph.getNodeByRef(ingress_edge.to) as ComponentNode;
        const ingress = component_node.config.interfaces[interface_to].ingress;
        const key = ingress?.path ? `${interface_from} with path ${ingress.path}` : interface_from;
        if (!seen_subdomains[key]) {
          seen_subdomains[key] = [];
        }
        seen_subdomains[key].push(`${component_node.slug}.${interface_to}`);
      }
    }

    for (const [subdomain, values] of Object.entries(seen_subdomains)) {
      if (values.length > 1) {
        throw new ArchitectError(`The subdomain ${subdomain} is claimed by multiple component interfaces:\n[${values.sort().join(', ')}]\nPlease set interfaces.<name>.ingress.subdomain=<subdomain> or interfaces.<name>.ingress.path=<path> to avoid conflicts.`);
      }
    }
  }

  validateReservedNodeNames(all_nodes: DependencyNode[]): void {
    const seen_nodes: DependencyNode[] = [];
    for (const node of all_nodes.filter(n => n instanceof ServiceNode || n instanceof TaskNode)) {
      if (seen_nodes.some(n => !!node.instance_id && !!n.instance_id && n.ref === node.ref && n.instance_id !== node.instance_id)) {
        throw new Error(`A service named ${node.ref} is declared in multiple places. The same name can't be used for multiple services.`);
      }
      seen_nodes.push(node);
    }
  }

  abstract getArchitectContext(): ArchitectContext;

  async getComponentSpecContext(graph: DependencyGraph, component_spec: ComponentSpec, all_secrets: SecretsDict, options: GraphOptions): Promise<{ component_spec: ComponentSpec, context: ComponentContext }> {
    const interpolateObject = options.validate ? interpolateObjectOrReject : interpolateObjectLoose;

    let context: ComponentContext = {
      name: component_spec.name,
      architect: this.getArchitectContext(),
      environment: {
        ingresses: {},
      },
      dependencies: {},
      ingresses: {},
      interfaces: {},
      outputs: {},
      parameters: {},
      secrets: {},
      services: {},
      tasks: {},
    };

    const parameters = transformDictionary(transformSecretDefinitionSpec, component_spec.parameters); // TODO: 404: remove
    const component_spec_secrets = transformDictionary(transformSecretDefinitionSpec, component_spec.secrets);
    for (const [key, value] of [...Object.entries(parameters), ...Object.entries(component_spec_secrets)]) {
      context.secrets[key] = value.default;
    }

    const secrets = this.getSecretsForComponentSpec(component_spec, all_secrets);
    context.secrets = {
      ...context.secrets,
      ...secrets,
    };
    context.parameters = context.secrets; // TODO: 404: remove

    if (options.interpolate) {
      // Interpolate secrets
      context = interpolateObject(context, context, { keys: false, values: true, file: component_spec.metadata.file });

      // Replace conditionals
      component_spec = interpolateObject(component_spec, context, { keys: true, values: false, file: component_spec.metadata.file });
    }

    const component_config = transformComponentSpec(component_spec);

    if (options.interpolate && options.validate) {
      this.validateRequiredSecrets(component_config, context.secrets || {});
    }

    const nodes = this.getComponentNodes(component_config);
<<<<<<< HEAD
    this.validateReservedNodeNames([...nodes, ...graph.nodes]);
=======
    if (options.validate) {
      this.validateReservedNodeNames(nodes.concat(graph.nodes));
    }
>>>>>>> faee3037

    const has_interfaces = Object.keys(component_config.interfaces).length > 0;
    const has_outputs = Object.keys(component_config.outputs).length > 0;
    if (has_interfaces || has_outputs) {
      const ref = component_config.metadata.ref;
      const config = {
        outputs: component_config.outputs,
        interfaces: component_config.interfaces,
      };
      const node = new ComponentNode(buildInterfacesRef(component_config), ref, config);
      nodes.push(node);
    }

    for (const node of nodes) {
      node.instance_id = component_config.metadata?.instance_id || '';
      graph.addNode(node);
    }

    // Generate remaining context except ingress.x.consumers and dependencies
    for (const [key, value] of Object.entries(component_config.outputs)) {
      context.outputs[key] = value.value;
    }
    for (const [service_name, service] of Object.entries(component_config.services)) {
      if (!context.services[service_name]) {
        context.services[service_name] = {
          interfaces: {},
          environment: {},
        };
      }
      const service_ref = buildNodeRef(component_config, 'services', service_name);
      for (const [interface_name, value] of Object.entries(service.interfaces)) {
        const interface_ref = `services.${service_name}.interfaces.${interface_name}`;

        const architect_host = service_ref;
        const architect_port = `${interface_ref}.external_port`;
        context.services[service_name].interfaces[interface_name] = {
          protocol: 'http',
          username: '',
          password: '',
          path: '',
          ...value,
          // eslint-disable-next-line @typescript-eslint/ban-ts-comment
          // @ts-ignore
          external_port: value.port,
          external_host: value.host,
          // Return different value for port when a service is refing its own port value
          port: `\${{ ${interface_ref}.external_host || startsWith(_path, 'services.${service_name}.') ? ${interface_ref}.external_port : ${architect_port} }}`,
          host: `\${{ ${interface_ref}.external_host ? ${interface_ref}.external_host : '${architect_host}' }}`,
          url: this.generateUrl(interface_ref),
        };
      }
    }

    // Set component interfaces
    const [external_host, external_port_string] = this.external_addr.split(':');
    const external_port = Number.parseInt(external_port_string);
    const external_protocol = this.use_ssl ? 'https' : 'http';
    for (const [interface_name, interface_config] of Object.entries(component_config.interfaces)) {
      const url_regex = new RegExp(`\\\${{\\s*(.*?)\\.url\\s*}}`, 'g');
      const matches = url_regex.exec(interface_config.url);
      if (matches) {
        const interface_ref = matches[1];

        const [services_text, service_name, interfaces_text, service_interface_name] = interface_ref.split('.');
        if (services_text !== 'services') {
          continue;
        }
        if (interfaces_text !== 'interfaces') {
          continue;
        }
        if (!(service_name in context.services)) {
          continue;
        }
        if (!(service_interface_name in context.services[service_name].interfaces)) {
          continue;
        }
        context.interfaces[interface_name] = {
          host: interface_config.host || `\${{ ${interface_ref}.host }}`,
          port: interface_config.port || `\${{ ${interface_ref}.port }}`,
          username: interface_config.username || `\${{ ${interface_ref}.username }}`,
          password: interface_config.password || `\${{ ${interface_ref}.password }}`,
          protocol: interface_config.protocol || `\${{ ${interface_ref}.protocol }}`,
          url: interface_config.url || `\${{ ${interface_ref}.url }}`,
        };

        const ingress_ref = `ingresses.${interface_name}`;
        context.ingresses[interface_name] = {
          dns_zone: external_host,
          subdomain: interface_config.ingress?.subdomain || interface_name,
          host: `\${{ ${interface_ref}.external_host ? ${interface_ref}.external_host : ((${ingress_ref}.subdomain == '@' ? '' : ${ingress_ref}.subdomain + '.') + ${ingress_ref}.dns_zone) }}`,
          port: `\${{ ${interface_ref}.external_host ? ${interface_ref}.port : ${external_port} }}`,
          protocol: `\${{ ${interface_ref}.external_host ? ${interface_ref}.protocol : '${external_protocol}' }}`,
          username: '',
          password: '',
          path: interface_config.ingress?.path,
          url: this.generateUrl(ingress_ref),
          consumers: [],
        };

        // Deprecated: environment.ingresses
        if (!context.environment.ingresses[component_spec.name]) {
          context.environment.ingresses[component_spec.name] = {};
        }
        context.environment.ingresses[component_spec.name][interface_name] = context.ingresses[interface_name];
      }
    }
    return { component_spec, context };
  }

  async getGraph(component_specs: ComponentSpec[], all_secrets: SecretsDict = {}, options?: GraphOptions): Promise<DependencyGraph> {
    options = {

      interpolate: true,
      validate: true,
      ...options,
    };

    if (options.validate) {
      SecretsConfig.validate(all_secrets);
    }

    const interpolateObject = options.validate ? interpolateObjectOrReject : interpolateObjectLoose;

    const graph = new DependencyGraphMutable();

    const context_map: Dictionary<ComponentContext> = {};
    const dependency_context_map: Dictionary<ComponentContext> = {};

    const evaluated_component_specs: ComponentSpec[] = [];
    for (const raw_component_spec of component_specs) {
      const { component_spec, context } = await this.getComponentSpecContext(graph, raw_component_spec, all_secrets, options);

      if (options.interpolate) {
        // Interpolate interfaces/ingresses/services for dependencies
        dependency_context_map[component_spec.metadata.ref] = interpolateObject(context, context, { keys: false, values: true, file: component_spec.metadata.file });
      } else {
        dependency_context_map[component_spec.metadata.ref] = context;
      }

      context_map[component_spec.metadata.ref] = context;
      evaluated_component_specs.push(component_spec);
    }

    // Add edges to graph
    for (const component_spec of evaluated_component_specs) {
      const component_config = transformComponentSpec(component_spec);
      const dependency_specs = this.getDependencyComponents(component_spec, component_specs);
      const dependency_configs = Object.values(dependency_specs).map(d => transformComponentSpec(d));
      this.addComponentEdges(graph, component_config, dependency_configs, dependency_context_map);

      for (const edge of graph.edges) {
        const from_node = graph.getNodeByRef(edge.from);
        if (from_node instanceof GatewayNode) {
          const to_node = graph.getNodeByRef(edge.to);
          edge.instance_id = to_node.instance_id;
        } else {
          edge.instance_id = from_node.instance_id;
        }
      }
    }

    // Generate context for dependencies/consumers
    for (let component_spec of evaluated_component_specs) {
      const context = context_map[component_spec.metadata.ref];

      for (const [service_name, service] of Object.entries(component_spec.services || {})) {
        if (!context.services[service_name]) {
          context.services[service_name] = {
            interfaces: {},
            environment: {},
          };
        }
        context.services[service_name].environment = service.environment;
      }

      for (const [task_name, task] of Object.entries(component_spec.tasks || {})) {
        if (!context.tasks[task_name]) {
          context.tasks[task_name] = {};
        }
        context.tasks[task_name].environment = task.environment;
      }

      const dependency_specs = this.getDependencyComponents(component_spec, component_specs);
      context.dependencies = {};
      for (const [dep_name, dependency_spec] of Object.entries(dependency_specs)) {
        const dependency_context = dependency_context_map[dependency_spec.metadata.ref];
        context.dependencies[dep_name] = {
          ingresses: dependency_context.ingresses || {},
          interfaces: dependency_context.interfaces || {},
          outputs: dependency_context.outputs || {},
        };

        // Deprecated: environment.ingresses
        if (!context.environment.ingresses[dep_name]) {
          context.environment.ingresses[dep_name] = {};
        }
        for (const [dep_ingress_name, dep_ingress] of Object.entries(context.dependencies[dep_name].ingresses)) {
          context.environment.ingresses[dep_name][dep_ingress_name] = dep_ingress;
        }
      }

      const ingress_edge = graph.edges.find(edge => edge instanceof IngressEdge && edge.to === buildInterfacesRef(component_spec)) as IngressEdge;

      // Set consumers context
      if (ingress_edge) {
        for (const [interface_name, consumer_refs] of Object.entries(ingress_edge.consumers_map)) {
          const interfaces_refs = new Set(graph.edges.filter(edge => consumer_refs.has(edge.to) && graph.getNodeByRef(edge.from) instanceof ComponentNode).map(edge => edge.from));
          const consumer_ingress_edges = graph.edges.filter(edge => edge instanceof IngressEdge && interfaces_refs.has(edge.to)) as IngressEdge[];
          const consumers = new Set<string>();
          for (const consumer_ingress_edge of consumer_ingress_edges) {
            const interface_node = graph.getNodeByRef(consumer_ingress_edge.to) as ComponentNode;
            const consumer_interface = dependency_context_map[interface_node.slug].ingresses || {};
            for (const { interface_to: consumer_interface_to } of consumer_ingress_edge.interface_mappings) {
              consumers.add(consumer_interface[consumer_interface_to].url);
            }
          }
          context.ingresses[interface_name].consumers = [...consumers].sort();
        }
      }

      if (options.interpolate) {
        component_spec = interpolateObject(component_spec, context, { keys: false, values: true, file: component_spec.metadata.file });
      }

      if (options.validate) {
        component_spec.metadata.interpolated = true;
        validateOrRejectSpec(classToPlain(plainToClass(ComponentSpec, component_spec)), component_spec.metadata);
      }

      const component_config = transformComponentSpec(component_spec);

      // Add interfaces to ComponentNode of the tree if there are any interfaces defined
      if (Object.keys(component_config.interfaces).length) {
        const component_node = graph.getNodeByRef(buildInterfacesRef(component_config)) as ComponentNode;
        component_node.config.interfaces = component_config.interfaces;
      }

      // Add outputs to ComponentNode of the tree if there are any outputs defined
      if (Object.keys(component_config.outputs).length) {
        const component_node = graph.getNodeByRef(buildInterfacesRef(component_config)) as ComponentNode;
        component_node.config.outputs = component_config.outputs;
      }

      const services = Object.entries(component_config.services).map(([resource_name, resource_config]) => ({ resource_name, resource_type: 'services' as ResourceType, resource_config }));
      const tasks = Object.entries(component_config.tasks).map(([resource_name, resource_config]) => ({ resource_name, resource_type: 'tasks' as ResourceType, resource_config }));
      for (const { resource_config, resource_type } of [...services, ...tasks]) {
        const resource_ref = buildNodeRef(component_config, resource_type, resource_config.name);
        const node = graph.getNodeByRef(resource_ref) as ServiceNode | TaskNode;
        node.config = resource_config;
      }
    }

    if (options.validate) {
      this.validateGraph(graph);
      graph.validated = true;
    }

    return Object.freeze(graph);
  }
}<|MERGE_RESOLUTION|>--- conflicted
+++ resolved
@@ -478,13 +478,9 @@
     }
 
     const nodes = this.getComponentNodes(component_config);
-<<<<<<< HEAD
-    this.validateReservedNodeNames([...nodes, ...graph.nodes]);
-=======
     if (options.validate) {
-      this.validateReservedNodeNames(nodes.concat(graph.nodes));
-    }
->>>>>>> faee3037
+      this.validateReservedNodeNames([...nodes, ...graph.nodes]);
+    }
 
     const has_interfaces = Object.keys(component_config.interfaces).length > 0;
     const has_outputs = Object.keys(component_config.outputs).length > 0;
