<<<<<<< HEAD
import { flags } from '@oclif/command';
=======
import { Command, flags } from '@oclif/command';
>>>>>>> e5be2b14
import chalk from 'chalk';
import { execSync } from 'child_process';
import * as path from 'path';

import Command from '../base';
import MANAGED_PATHS from '../common/managed-paths';
import ServiceConfig from '../common/service-config';

import Install from './install';

const _info = chalk.blue;
const _error = chalk.red;
const _success = chalk.green;

export default class Build extends Command {
  static description = `Create an ${MANAGED_PATHS.ARCHITECT_JSON} file for a service`;

  static flags = {
    help: flags.help({ char: 'h' }),
    tag: flags.string({
      char: 't',
      required: false,
      description: 'Name and optionally a tag in the ‘name:tag’ format'
    }),
    recursive: flags.boolean({
      char: 'r',
      default: false,
      description: 'Whether or not to build images for the cited dependencies'
    })
  };

  static args = [
    {
      name: 'context',
      description: 'Path to the service to build'
    }
  ];

  async run() {
    const { args } = this.parse(Build);
    let root_service_path = process.cwd();
    if (args.context) {
      root_service_path = path.resolve(args.context);
    }

    try {
      await this.buildImage(root_service_path);
    } catch (err) {
      this.error(_error(err.message));
    }
  }

  async buildImage(service_path: string) {
    const { flags } = this.parse(Build);
    const service_config = ServiceConfig.loadFromPath(service_path);

    if (flags.recursive && flags.tag) {
      this.error(_error('Cannot override tag for recursive builds'));
    }

    if (flags.recursive) {
      const dependency_names = Object.keys(service_config.dependencies);
      for (let dependency_name of dependency_names) {
        const dependency_path = ServiceConfig.parsePathFromDependencyIdentifier(
          service_config.dependencies[dependency_name],
          service_path
        );
        await this.buildImage(dependency_path);
      }
    }

    this.log(_info(`Building docker image for ${service_config.name}`));
    const dockerfile_path = path.join(__dirname, '../../Dockerfile');
    await Install.run(['--prefix', service_path]);
    const tag_name = flags.tag || `architect-${service_config.name}`;

    execSync([
      'docker', 'build',
      '--compress',
      '--build-arg', `SERVICE_LANGUAGE=${service_config.language}`,
      '-t', tag_name,
      '-f', dockerfile_path,
      '--label', `architect.json='${JSON.stringify(service_config)}'`,
      service_path
    ].join(' '));
    this.log(_success(`Successfully built image for ${service_config.name}`));
  }
}<|MERGE_RESOLUTION|>--- conflicted
+++ resolved
@@ -1,8 +1,4 @@
-<<<<<<< HEAD
 import { flags } from '@oclif/command';
-=======
-import { Command, flags } from '@oclif/command';
->>>>>>> e5be2b14
 import chalk from 'chalk';
 import { execSync } from 'child_process';
 import * as path from 'path';
