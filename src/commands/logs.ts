import { Flags } from '@oclif/core';
import chalk from 'chalk';
import { spawn } from 'child_process';
import inquirer from 'inquirer';
import { Readable, Writable } from 'stream';
import Account from '../architect/account/account.entity';
import AccountUtils from '../architect/account/account.utils';
import Environment from '../architect/environment/environment.entity';
import { EnvironmentUtils, Replica } from '../architect/environment/environment.utils';
import Command from '../base-command';
import { DockerComposeUtils } from '../common/docker-compose';
import { ArchitectError, parseUnknownSlug, ResourceSlugUtils } from '../dependency-manager/src';

export default class Logs extends Command {
  static description = 'Get logs from services both locally and remote';

  static flags = {
    ...Command.flags,
    ...AccountUtils.flags,
    ...EnvironmentUtils.flags,
    follow: Flags.boolean({
      description: 'Specify if the logs should be streamed.',
      char: 'f',
      default: false,
    }),
    since: Flags.string({
      description: 'Only return logs newer than a relative duration like 5s, 2m, or 3h. Defaults to all logs. Only one of since-time / since may be used. Only works on remote deploys.',
      default: '',
    }),
    raw: Flags.boolean({
      description: 'Show the raw output of the logs.',
      default: false,
    }),
    tail: Flags.integer({
      description: 'Lines of recent log file to display. Defaults to -1 with no selector, showing all log lines otherwise 10, if a selector is provided.',
      default: -1,
    }),
    timestamps: Flags.boolean({
      description: 'Include timestamps on each line in the log output.',
      default: false,
    }),
  };

  static args = [{
    name: 'resource',
    description: 'Name of resource',
    required: false,
    parse: async (value: string): Promise<string> => value.toLowerCase(),
  }];

  private async createLogger(display_name: string) {
    const { args, flags } = await this.parse(Logs);
    const displayRawLogs = flags.raw || !process.stdout.isTTY;
    let show_header = true;
    const prefix = flags.raw ? '' : `${chalk.cyan(chalk.bold(display_name))} ${chalk.hex('#D3D3D3')('|')}`;
    const columns = process.stdout.columns - (display_name.length + 3);

    function chunkSubstring(str: string, size: number) {
      const numChunks = Math.ceil(str.length / size);
      const chunks = new Array(numChunks);

      for (let i = 0, o = 0; i < numChunks; ++i, o += size) {
        chunks[i] = str.substring(o, o + size);
      }

      return chunks;
    }

    return (txt: string) => {
      if (displayRawLogs) {
        this.log(txt);
      } else {
        if (show_header) {
          this.log(chalk.bold(chalk.white('Logs:')));
          this.log(chalk.bold(chalk.white('―'.repeat(process.stdout.columns))));
          show_header = false;
        }
        for (const chunk of chunkSubstring(txt, columns)) {
          this.log(prefix, chalk.cyan(chunk));
        }
      }
    };
  }

  async runLocal(): Promise<void> {
    const { args, flags } = await this.parse(Logs);

    const environment_name = await DockerComposeUtils.getLocalEnvironment(this.app.config.getConfigDir(), flags.environment);
    const compose_file = DockerComposeUtils.buildComposeFilepath(this.app.config.getConfigDir(), environment_name);
    const service = await DockerComposeUtils.getLocalServiceForEnvironment(compose_file, args.resource);

    const compose_args = ['-f', compose_file, '-p', environment_name, 'logs'];
    if (flags.follow) {
      compose_args.push('--follow');
    }
    if (flags.timestamps) {
      compose_args.push('--timestamps');
    }
    if (flags.tail != -1) {
      compose_args.push('--tail');
      compose_args.push(flags.tail.toString());
    }
<<<<<<< HEAD
    if (flags.since != '') {
      compose_args.push('--since');
      compose_args.push(flags.since.toString());
    }
    compose_args.push(service_name);
=======
    compose_args.push(service.name);
>>>>>>> 65e5b8ac

    let show_header = true;
    const prefix = flags.raw ? '' : `${chalk.cyan(chalk.bold(service.display_name))} ${chalk.hex('#D3D3D3')('|')}`;

    const logger = new Writable();

    logger._write = (chunk, _encoding, next) => {
      chunk.toString().split('\n').filter((e: string) => e).forEach((line: string) => {
        if (!flags.raw && show_header) {
          this.log(chalk.bold(chalk.white('Logs:')));
          this.log(chalk.bold(chalk.white('―'.repeat(process.stdout.columns))));
          show_header = false;
        }
        if (!flags.raw) {
          line = line.substring(line.indexOf('|') + 1);
        }
        this.log(prefix, chalk.cyan(line));
      });
      next();
    };

    const childProcess = spawn('docker', ["compose", ...compose_args],
      { stdio: [process.stdin, null, process.stderr] });
    (childProcess.stdout as Readable).pipe(logger);

    await new Promise((resolve) => {
      childProcess.on('close', resolve);
    });
  }

  async runRemote(account: Account): Promise<void> {
    const { args, flags } = await this.parse(Logs);

    const environment = await EnvironmentUtils.getEnvironment(this.app.api, account, flags.environment);

    let component_account_name: string | undefined;
    let component_name: string | undefined;
    let resource_name: string | undefined;
    let instance_name: string | undefined;
    if (args.resource) {
      const parsed = parseUnknownSlug(args.resource);
      component_account_name = parsed.component_account_name;
      component_name = parsed.component_name;
      resource_name = parsed.resource_name;
      instance_name = parsed.instance_name;
    }

    const replica_query = {
      component_account_name,
      component_name,
      component_resource_name: resource_name,
      component_instance_name: instance_name,
    };

    await this.runRemoteLogs(environment, replica_query);
  }

  async runRemoteLogs(environment: Environment, replica_query: any): Promise<void> {
    const { args, flags } = await this.parse(Logs);

    const { data: replicas }: { data: Replica[] } = await this.app.api.get(`/environments/${environment.id}/replicas`, {
      params: replica_query,
    });

    if (!replicas.length)
      throw new ArchitectError(`No replicas found for ${args.resource ? args.resource : 'environment'}`);

    const replica = await EnvironmentUtils.getReplica(replicas);

    const logs_query: any = {};
    logs_query.ext_ref = replica.ext_ref;
    logs_query.container = replica.node_ref;
    logs_query.follow = flags.follow;
    if (flags.since)
      logs_query.since = flags.since;
    if (flags.tail >= 0)
      logs_query.tail = flags.tail;
    logs_query.timestamps = flags.timestamps;

    let display_name = replica.display_name;
    if (!display_name) {
      const { resource_name } = ResourceSlugUtils.parse(replica.resource_ref);
      display_name = resource_name;
    }

    const log = await this.createLogger(display_name);

    let log_stream;
    try {
      const { data: stream } = await this.app.api.get(`/environments/${environment.id}/logs`, {
        params: logs_query,
        responseType: 'stream',
        timeout: 1000 * 60 * 60 * 24, // one day
      });
      log_stream = stream;
    } catch (err) {
      this.error(chalk.red(`Couldn't get logs from pod ${replica.ext_ref}. Check that the pod is in a steady state.`));
    }

    let stdout = '';
    log_stream.on('data', (chunk: string) => {
      stdout += chunk;
      const lines = stdout.split('\n');
      while (lines.length > 1) {
        const line = lines.shift() || '';
        log(line);
      }
      stdout = lines.shift() || '';
    });
    log_stream.on('end', async () => {
      if (stdout) {
        log(stdout);
      }
      if (flags.follow) {
        // Attempt to reconnect in 30s
        this.log(chalk.yellow(`Log stream ended, attempting to recover in 30 seconds...`));
        setTimeout(() => {
          this.log(chalk.yellow(`Log stream ended, attempting to recover in 20 seconds...`));
        }, 1000 * 10);
        setTimeout(() => {
          this.log(chalk.yellow(`Log stream ended, attempting to recover in 10 seconds...`));
        }, 1000 * 20);
        setTimeout(() => {
          this.runRemoteLogs(environment, replica_query);
        }, 1000 * 30);
      }
    });
  }

  async run(): Promise<void> {
    inquirer.registerPrompt('autocomplete', require('inquirer-autocomplete-prompt'));

    const { flags } = await this.parse(Logs);

    // If no account is default to local first.
    if (!flags.account && flags.environment) {
      // If the env exists locally then just assume local
      const is_local_env = await DockerComposeUtils.isLocalEnvironment(this.app.config.getConfigDir(), flags.environment);
      if (is_local_env) {
        return await this.runLocal();
      }
    }

    // If no env is set then we don't know if this is local or remote so ask
    const account = await AccountUtils.getAccount(this.app, flags.account, { ask_local_account: !flags.environment });

    if (AccountUtils.isLocalAccount(account)) {
      return await this.runLocal();
    }

    await this.runRemote(account);
  }
}<|MERGE_RESOLUTION|>--- conflicted
+++ resolved
@@ -100,15 +100,11 @@
       compose_args.push('--tail');
       compose_args.push(flags.tail.toString());
     }
-<<<<<<< HEAD
     if (flags.since != '') {
       compose_args.push('--since');
       compose_args.push(flags.since.toString());
     }
-    compose_args.push(service_name);
-=======
     compose_args.push(service.name);
->>>>>>> 65e5b8ac
 
     let show_header = true;
     const prefix = flags.raw ? '' : `${chalk.cyan(chalk.bold(service.display_name))} ${chalk.hex('#D3D3D3')('|')}`;
