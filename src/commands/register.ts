--- conflicted
+++ resolved
@@ -30,61 +30,20 @@
   static flags = {
     ...BaseCommand.flags,
     ...AccountUtils.flags,
-<<<<<<< HEAD
-    arg: {
-      non_sensitive: true,
-      ...Flags.string({
-        description: 'Build arg(s) to pass to docker build. If multiple components are specified, the same build arg(s) will be applied to each component.',
-        multiple: true,
-      }),
-    },
-    tag: {
-      non_sensitive: true,
-      ...Flags.string({
-        char: 't',
-        description: 'Tag to give to the new component. If multiple components are specified, the same tag will be applied to each component.',
-        default: 'latest',
-        exclusive: ['environment'],
-      }),
-    },
-    architecture: {
-      non_sensitive: true,
-      ...Flags.string({
-        description: 'Architecture(s) to target for Docker image builds. If multiple components are specified, the same architecture(s) will be applied to each component.',
-        default: ['amd64'],
-        multiple: true,
-      }),
-    },
-    'cache-directory': {
-      non_sensitive: true,
-      ...Flags.string({
-        description: 'Directory to write build cache to. Do not use in Github Actions: https://docs.architect.io/deployments/automated-previews/#caching-between-workflow-runs',
-      }),
-    },
-    environment: {
-      non_sensitive: true,
-      ...Flags.string({
-        char: 'e',
-        description: 'The name of an environment to register the component version to. If specified, the component version will be removed when the environment is removed',
-        exclusive: ['tag'],
-        hidden: true,
-      }),
-    },
-=======
     arg: Flags.string({
-      description: 'Build arg(s) to pass to docker build',
+      description: 'Build arg(s) to pass to docker build. If multiple components are specified, the same build arg(s) will be applied to each component.',
       multiple: true,
       sensitive: false,
     }),
     tag: Flags.string({
       char: 't',
-      description: 'Tag to give to the new component',
+      description: 'Tag to give to the new component. If multiple components are specified, the same tag will be applied to each component.',
       default: 'latest',
       exclusive: ['environment'],
       sensitive: false,
     }),
     architecture: Flags.string({
-      description: 'Architecture(s) to target for Docker image builds',
+      description: 'Architecture(s) to target for Docker image builds. If multiple components are specified, the same architecture(s) will be applied to each component.',
       default: ['amd64'],
       multiple: true,
       sensitive: false,
@@ -100,7 +59,6 @@
       hidden: true,
       sensitive: false,
     }),
->>>>>>> 88462bbd
   };
 
   static args = [{
