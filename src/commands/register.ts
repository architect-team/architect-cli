import { CliUx, Flags, Interfaces } from '@oclif/core';
import archiver from 'archiver';
import axios from 'axios';
import chalk from 'chalk';
import { instanceToInstance, instanceToPlain } from 'class-transformer';
import * as Diff from 'diff';
import fs from 'fs-extra';
import yaml from 'js-yaml';
import path from 'path';
import tmp from 'tmp';
import untildify from 'untildify';
import { ArchitectError, buildSpecFromPath, ComponentSlugUtils, ComponentSpec, DependencyGraphMutable, Dictionary, dumpToYml, resourceRefToNodeRef, ResourceSlugUtils, ServiceNode, Slugs, TaskNode, validateInterpolation, VolumeSpec } from '../';
import Account from '../architect/account/account.entity';
import AccountUtils from '../architect/account/account.utils';
import { EnvironmentUtils, GetEnvironmentOptions } from '../architect/environment/environment.utils';
import BaseCommand from '../base-command';
import LocalDependencyManager from '../common/dependency-manager/local-manager';
import { DockerComposeUtils } from '../common/docker-compose';
import DockerComposeTemplate from '../common/docker-compose/template';
import DockerBuildXUtils, { DockerImage } from '../common/docker/buildx.utils';
import { RequiresDocker, stripTagFromImage } from '../common/docker/helper';
import BuildpackPlugin from '../common/plugins/buildpack-plugin';
import OrasPlugin from '../common/plugins/oras-plugin';
import PluginManager from '../common/plugins/plugin-manager';
import { transformVolumeSpec } from '../dependency-manager/spec/transform/common-transform';
import { IF_EXPRESSION_REGEX } from '../dependency-manager/spec/utils/interpolation';

tmp.setGracefulCleanup();

export const ENV_TAG_PREFIX = 'architect.environment.';

interface ImageRefOutput {
  compose: DockerComposeTemplate;
  new_spec: ComponentSpec;
  image_mapping: Dictionary<string | undefined>;
  buildpack_images: DockerImage[];
}

interface Composes {
  full_compose: DockerComposeTemplate;
  component_spec: ComponentSpec;
}

export default class ComponentRegister extends BaseCommand {
  static aliases = ['component:register', 'components:register', 'c:register', 'comp:register'];
  static description = 'Register a new Component with Architect Cloud. Multiple components are accepted. If multiple components are specified, the same command arg(s) and flag(s) will be applied to each component.';

  static examples = [
    'architect register',
    'architect register -t latest',
    'architect register -a myaccount -t latest ./architect.yml ../myothercomponent/architect.yml',
    'architect register -a myaccount -t latest --arg NODE_ENV=dev ./architect.yml',
  ];

  static flags = {
    ...BaseCommand.flags,
    ...AccountUtils.flags,
    arg: Flags.string({
      description: 'Build arg(s) to pass to docker build',
      multiple: true,
      sensitive: false,
    }),
    tag: Flags.string({
      char: 't',
      description: 'Tag to give to the new component',
      default: 'latest',
      exclusive: ['environment'],
      sensitive: false,
    }),
    architecture: Flags.string({
      description: 'Architecture(s) to target for Docker image builds',
      default: ['amd64'],
      multiple: true,
      sensitive: false,
    }),
    'cache-directory': Flags.string({
      description: 'Directory to write build cache to. Do not use in Github Actions: https://docs.architect.io/deployments/automated-previews/#caching-between-workflow-runs',
      sensitive: false,
    }),
    environment: Flags.string({
      char: 'e',
      description: 'The name of an environment to register the component version to. If specified, the component version will be removed when the environment is removed',
      exclusive: ['tag'],
      hidden: true,
      sensitive: false,
    }),
  };

  static args = [{
    sensitive: false,
    name: 'component',
    description: 'Path to the component(s) to register',
  }];

  // overrides the oclif default parse to allow for component to be a list of components
  async parse<F, A extends {
    [name: string]: any;
  }>(options?: Interfaces.Input<F, A>, argv = this.argv): Promise<Interfaces.ParserOutput<F, A>> {
    if (!options) {
      return super.parse(options, argv);
    }
    options.args = [];
    for (const _ of argv) {
      options.args.push({ name: 'filler' });
    }
    const parsed = await super.parse(options, argv) as Interfaces.ParserOutput<F, A>;
    if (parsed.argv.length > 0) {
      parsed.args.component = parsed.argv;
    } else {
      parsed.args.component = ['./architect.yml'];
    }

    return parsed;
  }

  @RequiresDocker({ buildx: true })
  async run(): Promise<void> {
    const { args, flags } = await this.parse(ComponentRegister);

    const resolved_components: string[] = args.component.map((provided: string) => path.resolve(untildify(provided)));
    for (const component of new Set(resolved_components)) {
      if (!Slugs.ComponentTagValidator.test(flags.tag)) {
        throw new ArchitectError(Slugs.ComponentTagDescription);
      }

      await this.registerComponent(component, ComponentRegister.getTagFromFlags(flags));
    }
  }

  // eslint-disable-next-line max-params
  private async uploadVolume(component_path: string, file_name: string, tag: string, volume: VolumeSpec, account: Account): Promise<VolumeSpec> {
    const oras_plugin = await PluginManager.getPlugin<OrasPlugin>(this.app.config.getPluginDirectory(), OrasPlugin);

    if (!volume.host_path) {
      return instanceToInstance(volume);
    }

    const tmp_dir = tmp.dirSync();
    const base_folder = path.join(tmp_dir.name, `/${account.name}`);
    fs.mkdirpSync(base_folder);
    const registry_url = new URL(`/${account.name}/${file_name}:${tag}`, 'http://' + this.app.config.registry_host);

    const updated_volume = instanceToInstance(volume);
    const component_folder = fs.lstatSync(component_path).isFile() ? path.dirname(component_path) : component_path;
    const host_path = path.resolve(component_folder, untildify(updated_volume.host_path!));
    updated_volume.host_path = registry_url.href.replace('http://', '');

    const output_file_location = path.join(base_folder, `${file_name}.tar`);

    const output = fs.createWriteStream(output_file_location);
    const archive = archiver('tar', {
      zlib: { level: 9 }, // Sets the compression level.
    });
    archive.directory(host_path, false).pipe(output);

    await archive.finalize();
    await oras_plugin.push(updated_volume.host_path, `${file_name}.tar`, base_folder);

    return updated_volume;
  }

  private async registerComponent(config_path: string, tag: string) {
    const { flags } = await this.parse(ComponentRegister);
    console.time('Time');

    // here we validate spec and config, but only need to send the spec to the API so we don't need the resulting config
    const component_spec = buildSpecFromPath(config_path);

    if (!component_spec.name) {
      throw new Error('Component Config must have a name');
    }

    validateInterpolation(component_spec);

    const { component_account_name, component_name } = ComponentSlugUtils.parse(component_spec.name);
    let is_valid_component_account;
    if (component_account_name) {
      is_valid_component_account = await AccountUtils.isValidAccount(this.app, component_account_name);
      if (!is_valid_component_account) {
        console.log(chalk.yellow(`The account name '${component_account_name}' was found as part of the component name in your architect.yml file. Either that account does not exist or you do not have permission to access it. You can select from a valid list of your accounts below.\n`));
      }
      console.log(chalk.yellow('Including account name as part of the component name is being deprecated. Use the `-a` flag instead to specify an account.'));
      component_spec.name = component_name;
    }
    const account_name = is_valid_component_account ? component_account_name : flags.account;
    const selected_account = await AccountUtils.getAccount(this.app, account_name);

    if (flags.environment) { // will throw an error if a user specifies an environment that doesn't exist
      const get_environment_options: GetEnvironmentOptions = { environment_name: flags.environment };
      await EnvironmentUtils.getEnvironment(this.app.api, selected_account, get_environment_options);
    }

    const dependency_manager = new LocalDependencyManager(this.app.api, selected_account.name);
    dependency_manager.environment = 'production';

    const graph = await dependency_manager.getGraph([instanceToInstance(component_spec)], undefined, { interpolate: false, validate: false });
    // Tmp fix to register host overrides
    for (const node of graph.nodes.filter(n => n instanceof ServiceNode) as ServiceNode[]) {
      for (const interface_config of Object.values(node.interfaces)) {
        delete interface_config?.host;
      }
    }

    const getImage = (ref: string) => {
      const { component_name, resource_type, resource_name } = ResourceSlugUtils.parse(ref);
      const ref_with_account = ResourceSlugUtils.build(selected_account.name, component_name, resource_type, resource_name);
      const image = `${this.app.config.registry_host}/${ref_with_account}:${tag}`;
      return image;
    };

    // The external address and ssl have no bearing on registration
    const full_compose = await DockerComposeUtils.generate(graph, { getImage });
    const { compose, new_spec, image_mapping, buildpack_images } = await this.setImageRef({ full_compose, component_spec }, graph, selected_account.name, getImage);

    const project_name = `register.${resourceRefToNodeRef(component_spec.name)}.${tag}`;
    const compose_file = DockerComposeUtils.buildComposeFilepath(this.app.config.getConfigDir(), project_name);

    await DockerComposeUtils.writeCompose(compose_file, yaml.dump(compose));

    const args = flags.arg || [];

    for (const arg of args) {
      const [key, value] = arg.split(/=([^]+)/);
      if (!value) {
        throw new Error(`--arg must be in the format key=value: ${arg}`);
      }
    }

    const build_args = args.filter((value, index, self) => {
      return self.indexOf(value) === index;
      // eslint-disable-next-line unicorn/no-array-reduce
    }).reduce((arr, value) => {
      arr.push('--set', `*.args.${value}`);
      return arr;
    }, [] as string[]);

    const use_buildx = Object.values(compose.services).some(service => service.build);
    const build_promises: Promise<void>[] = [
      DockerBuildXUtils.pushImagesToRegistry(buildpack_images),
      DockerBuildXUtils.build(use_buildx, { app: this.app, compose_file: compose_file, build_args: build_args }),
    ];

<<<<<<< HEAD
    await Promise.all(build_promises);
=======
    for (const cache_dir of seen_cache_dir) {
      await fs.move(`${cache_dir}-tmp`, cache_dir, { overwrite: true });
    }

    const new_spec = instanceToInstance(component_spec);
>>>>>>> c5b4cc4e

    for (const [service_name, service] of Object.entries(new_spec.services || {})) {
      if (IF_EXPRESSION_REGEX.test(service_name)) {
        continue;
      }
      for (const [volume_name, volume] of Object.entries(service.volumes || {})) {
        const volume_config = transformVolumeSpec(volume_name, volume);
        (service?.volumes as Dictionary<VolumeSpec>)[volume_name] = await this.uploadVolume(config_path, `${component_name}.services.${service_name}.volumes.${volume_name}`, tag, volume_config, selected_account);
      }
    }

    for (const [service_name, service] of Object.entries(new_spec.services || {})) {
      if (IF_EXPRESSION_REGEX.test(service_name)) {
        continue;
      }

      delete service.debug; // we don't need to compare the debug block for remotely-deployed components

      const ref = ResourceSlugUtils.build(selected_account.name, component_name, 'services', service_name);
      const image = image_mapping[ref];
      if (image) {
        const digest = await this.getDigest(image);
        // we don't need the tag on our image because we use the digest as the key
        const image_without_tag = stripTagFromImage(image);
        service.image = `${image_without_tag}@${digest}`;
      }
      if (!service.image) {
        this.error(`Failed to register service ${service_name}. No image found.`);
      }
    }
    for (const [task_name, task] of Object.entries(new_spec.tasks || {})) {
      if (IF_EXPRESSION_REGEX.test(task_name)) {
        continue;
      }

      delete task.debug; // we don't need to compare the debug block for remotely-deployed components

      const ref = ResourceSlugUtils.build(selected_account.name, component_name, 'tasks', task_name);
      const image = image_mapping[ref];
      if (image) {
        const digest = await this.getDigest(image);
        // we don't need the tag on our image because we use the digest as the key
        const image_without_tag = stripTagFromImage(image);
        task.image = `${image_without_tag}@${digest}`;
      }
      if (!task.image) {
        this.error(`Failed to register task ${task_name}. No image found.`);
      }
    }

    const config = instanceToPlain(new_spec);
    delete config.metadata;
    const component_dto = {
      tag,
      environment_name: flags.environment,
      config,
    };

    let previous_config_data;
    try {
      previous_config_data = (await this.app.api.get(`/accounts/${selected_account.name}/components/${component_name}/versions/${tag || 'latest'}`)).data.config;
    } catch { }

    this.outputDiff(previous_config_data, component_dto.config);

    CliUx.ux.action.start(chalk.blue(`Registering component ${new_spec.name}:${tag} with Architect Cloud...`));
    await this.app.api.post(`/accounts/${selected_account.id}/components`, component_dto);
    CliUx.ux.action.stop();
    this.log(chalk.green(`Successfully registered component`));

    if (new_spec.dependencies) {
      this.generateDependenciesWarnings(new_spec.dependencies, selected_account.name);
    }

    console.timeEnd('Time');
  }

  private async setImageRef(composes: Composes, graph: Readonly<DependencyGraphMutable>, account_name: string, getImage: (ref: string) => string): Promise<ImageRefOutput> {
    const { flags } = await this.parse(ComponentRegister);

    const compose: DockerComposeTemplate = {
      version: '3',
      services: {},
      volumes: {},
    };
    const image_mapping: Dictionary<string | undefined> = {};
    const seen_cache_dir = new Set<string>();
    const buildpack_images: DockerImage[] = [];

    const { full_compose, component_spec } = composes;
    for (const [service_name, service] of Object.entries(full_compose.services)) {
      const node = graph.getNodeByRef(service_name);
      if ((node instanceof ServiceNode || node instanceof TaskNode) && !node.config.build && !node.config.buildpack) continue;

      if (service.labels) {
        const ref_label = service.labels.find(label => label.startsWith('architect.ref='));
        if (!ref_label) continue;
        const ref = ref_label.replace('architect.ref=', '');
        const { component_name, resource_type, resource_name } = ResourceSlugUtils.parse(ref);
        const ref_with_account = ResourceSlugUtils.build(account_name, component_name, resource_type, resource_name);

        const buildx_platforms: string[] = DockerBuildXUtils.convertToBuildxPlatforms(flags.architecture);

        if (service.build) {
          service.build['x-bake'] = {
            platforms: buildx_platforms,
            pull: false,
          };

          if (!process.env.ARC_NO_CACHE) {
            if (flags['cache-directory']) {
              if (process.env.GITHUB_ACTIONS) {
                this.warn(`--cache-directory is not advised in Github Actions. See how to configure caching for Github Actions: https://docs.architect.io/deployments/automated-previews/#caching-between-workflow-runs`);
              }
              // Cache directory needs to be unique per dockerfile: https://github.com/docker/build-push-action/issues/252#issuecomment-744412763
              const cache_dir = path.join(flags['cache-directory'], service_name);

              // To test you need to prune the buildx cache
              // docker buildx prune --builder architect --force
              service.build['x-bake']['cache-from'] = `type=local,src=${cache_dir}`;
              // https://docs.docker.com/engine/reference/commandline/buildx_build/#cache-to
              service.build['x-bake']['cache-to'] = `type=local,dest=${cache_dir}-tmp,mode=max`;

              seen_cache_dir.add(cache_dir);
            } else if (process.env.GITHUB_ACTIONS) {
              // Need the following action to export internal envs: https://github.com/crazy-max/ghaction-github-runtime
              if (process.env.ACTIONS_CACHE_URL && process.env.ACTIONS_RUNTIME_TOKEN) {
                const scope = service_name;
                this.log(`Setting up github action caching for scope: ${scope}. To disable set env ARC_NO_CACHE=1.`);
                service.build['x-bake']['cache-from'] = `type=gha,scope=${scope}`;
                service.build['x-bake']['cache-to'] = `type=gha,scope=${scope},mode=max`;
              } else {
                this.warn(`Caching not configured. See how to configure caching for Github Actions: https://docs.architect.io/deployments/automated-previews/#caching-between-workflow-runs`);
              }
            }
          }
        }

        compose.services[service_name] = {
          build: service.build,
          image: service.image,
        };

        if ((node instanceof ServiceNode || node instanceof TaskNode) && node.config.buildpack) {
          const buildpack_plugin = await PluginManager.getPlugin<BuildpackPlugin>(this.app.config.getPluginDirectory(), BuildpackPlugin);
          await buildpack_plugin.build(resource_name, node.config?.build?.context);
          buildpack_images.push({ 'name': resource_name, 'ref': getImage(ref_with_account) });

          // Remove build and buildpack
          if (component_spec.services) {
            delete component_spec.services[resource_name].build;
            delete component_spec.services[resource_name].buildpack;
          }
          delete compose.services[service_name].build;
        }

        image_mapping[ref_with_account] = compose.services[service_name].image;
      }
    }

    for (const cache_dir of seen_cache_dir) {
      await fs.move(`${cache_dir}-tmp`, cache_dir, { overwrite: true });
    }

    const new_spec = classToClass(component_spec);

    return {
      compose,
      new_spec,
      image_mapping,
      buildpack_images,
    };
  }

  private outputDiff(previous_config_data: any, component_config: any) {
    this.log(chalk.blue(`Begin component config diff`));
    const previous_source_yml = dumpToYml(previous_config_data, { lineWidth: -1 });

    const new_source_yml = dumpToYml(component_config, { lineWidth: -1 });
    const component_config_diff = Diff.diffLines(previous_source_yml, new_source_yml);
    for (const diff_section of component_config_diff) {
      const line_parts = diff_section.value.split('\n');
      line_parts.pop(); // last element will be a newline that we don't want
      for (const line_part of line_parts) {
        if (diff_section.added) {
          process.stdout.write(chalk.green(`+ ${line_part}`));
        } else if (diff_section.removed) {
          process.stdout.write(chalk.red(`- ${line_part}`));
        } else {
          process.stdout.write(chalk.grey(`  ${line_part}`));
        }
        process.stdout.write('\n');
      }
    }
    this.log(chalk.blue(`End component config diff`));
  }

  private async getDigest(image: string) {
    const token_json = await this.app.auth.getPersistedTokenJSON();

    const protocol = DockerBuildXUtils.isLocal(this.app.config) ? 'http' : 'https';
    const registry_client = axios.create({
      baseURL: `${protocol}://${this.app.config.registry_host}/v2`,
      headers: {
        Authorization: `${token_json?.token_type} ${token_json?.access_token}`,
        Accept: 'application/vnd.docker.distribution.manifest.v2+json',
      },
      timeout: 10000,
    });

    const image_name = image.replace(this.app.config.registry_host, '');
    const [name, tag] = image_name.split(':');

    const { headers } = await registry_client.head(`${name}/manifests/${tag}`);
    return headers['docker-content-digest'];
  }

  public static getTagFromFlags(flags: any): string {
    return flags.environment ? `${ENV_TAG_PREFIX}${flags.environment}` : flags.tag;
  }

  private async generateDependenciesWarnings(component_dependencies: Dictionary<string>, account_name: string) {
    const dependency_arr: string[] = [];
    for (const [component_name, tag] of Object.entries(component_dependencies)) {
      dependency_arr.push(`${component_name}:${tag}`);
    }
    const dependencies: Dictionary<{ component: boolean, component_and_version: boolean }> = (await this.app.api.get(`accounts/${account_name}/components-tags`, { params: { components: dependency_arr } })).data;

    const component_warnings: string[] = [];
    const tag_warnings: string[] = [];
    for (const [component_name, valid] of Object.entries(dependencies)) {
      if (!valid.component && !valid.component_and_version) {
        component_warnings.push(component_name);
      } else if (valid.component && !valid.component_and_version) {
        tag_warnings.push(component_name);
      }
    }

    if (component_warnings.length > 0 || tag_warnings.length > 0) {
      this.log(chalk.yellow(`\nSome required dependencies for this component have not yet been registered to your account. Please make sure to register the following before you try to deploy.`));
    }

    if (component_warnings.length > 0) {
      this.log(chalk.yellow(`\nThe following components do not exist.`));
      for (const component_name of component_warnings) {
        this.log(chalk.yellow(`  - ${component_name}`));
      }
    }

    if (tag_warnings.length > 0) {
      this.log(chalk.yellow(`\nThe following components exist, but do not have the specified tag.`));
      for (const component_name of tag_warnings) {
        this.log(chalk.yellow(`  - ${component_name}`));
      }
    }
  }
}<|MERGE_RESOLUTION|>--- conflicted
+++ resolved
@@ -240,15 +240,7 @@
       DockerBuildXUtils.build(use_buildx, { app: this.app, compose_file: compose_file, build_args: build_args }),
     ];
 
-<<<<<<< HEAD
     await Promise.all(build_promises);
-=======
-    for (const cache_dir of seen_cache_dir) {
-      await fs.move(`${cache_dir}-tmp`, cache_dir, { overwrite: true });
-    }
-
-    const new_spec = instanceToInstance(component_spec);
->>>>>>> c5b4cc4e
 
     for (const [service_name, service] of Object.entries(new_spec.services || {})) {
       if (IF_EXPRESSION_REGEX.test(service_name)) {
