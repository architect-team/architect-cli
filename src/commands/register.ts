import { CliUx, Flags, Interfaces } from '@oclif/core';
import archiver from 'archiver';
import axios from 'axios';
import chalk from 'chalk';
import { instanceToInstance, instanceToPlain } from 'class-transformer';
import * as Diff from 'diff';
import fs from 'fs-extra';
import yaml from 'js-yaml';
import path from 'path';
import tmp from 'tmp';
import untildify from 'untildify';
import { ArchitectError, buildSpecFromPath, ComponentSlugUtils, ComponentSpec, DependencyGraphMutable, Dictionary, dumpToYml, resourceRefToNodeRef, ResourceSlugUtils, ServiceNode, Slugs, TaskNode, validateInterpolation, VolumeSpec } from '../';
import Account from '../architect/account/account.entity';
import AccountUtils from '../architect/account/account.utils';
import { EnvironmentUtils, GetEnvironmentOptions } from '../architect/environment/environment.utils';
import BaseCommand from '../base-command';
import LocalDependencyManager from '../common/dependency-manager/local-manager';
import { DockerImage, DockerUtils } from '../common/docker';
import { DockerComposeUtils } from '../common/docker-compose';
import DockerComposeTemplate from '../common/docker-compose/template';
import DockerBuildXUtils from '../common/docker/buildx.utils';
import { RequiresDocker, stripTagFromImage } from '../common/docker/helper';
import OrasPlugin from '../common/plugins/oras-plugin';
import PluginManager from '../common/plugins/plugin-manager';
import BuildPackUtils from '../common/utils/buildpack';
import { transformVolumeSpec } from '../dependency-manager/spec/transform/common-transform';
import { IF_EXPRESSION_REGEX } from '../dependency-manager/spec/utils/interpolation';

tmp.setGracefulCleanup();

export const ENV_TAG_PREFIX = 'architect.environment.';

interface ImageRefOutput {
  compose: DockerComposeTemplate;
  new_spec: ComponentSpec;
  image_mapping: Dictionary<string | undefined>;
  buildpack_images: DockerImage[];
  seen_cache_dir: Set<string>;
}

interface Composes {
  full_compose: DockerComposeTemplate;
  component_spec: ComponentSpec;
}

export default class ComponentRegister extends BaseCommand {
  static aliases = ['component:register', 'components:register', 'c:register', 'comp:register'];
  static description = 'Register a new Component with Architect Cloud. Multiple components are accepted. If multiple components are specified, the same command arg(s) and flag(s) will be applied to each component.';

  static examples = [
    'architect register',
    'architect register -t latest',
    'architect register -a myaccount -t latest ./architect.yml ../myothercomponent/architect.yml',
    'architect register -a myaccount -t latest --arg NODE_ENV=dev ./architect.yml',
  ];

  static flags = {
    ...BaseCommand.flags,
    ...AccountUtils.flags,
    arg: Flags.string({
      description: 'Build arg(s) to pass to docker build',
      multiple: true,
      sensitive: false,
    }),
    tag: Flags.string({
      char: 't',
      description: 'Tag to give to the new component',
      default: 'latest',
      exclusive: ['environment'],
      sensitive: false,
    }),
    architecture: Flags.string({
      description: 'Architecture(s) to target for Docker image builds',
      default: ['amd64'],
      multiple: true,
      sensitive: false,
    }),
    'cache-directory': Flags.string({
      description: 'Directory to write build cache to. Do not use in Github Actions: https://docs.architect.io/deployments/automated-previews/#caching-between-workflow-runs',
      sensitive: false,
    }),
    environment: Flags.string({
      char: 'e',
      description: 'The name of an environment to register the component version to. If specified, the component version will be removed when the environment is removed',
      exclusive: ['tag'],
      hidden: true,
      sensitive: false,
    }),
  };

  static args = [{
    sensitive: false,
    name: 'component',
    description: 'Path to the component(s) to register',
  }];

  // overrides the oclif default parse to allow for component to be a list of components
  async parse<F, A extends {
    [name: string]: any;
  }>(options?: Interfaces.Input<F, A>, argv = this.argv): Promise<Interfaces.ParserOutput<F, A>> {
    if (!options) {
      return super.parse(options, argv);
    }
    options.args = [];
    for (const _ of argv) {
      options.args.push({ name: 'filler' });
    }
    const parsed = await super.parse(options, argv) as Interfaces.ParserOutput<F, A>;
    if (parsed.argv.length > 0) {
      parsed.args.component = parsed.argv;
    } else {
      parsed.args.component = ['./architect.yml'];
    }

    return parsed;
  }

  @RequiresDocker({ buildx: true })
  async run(): Promise<void> {
    const { args, flags } = await this.parse(ComponentRegister);

    const resolved_components: string[] = args.component.map((provided: string) => path.resolve(untildify(provided)));
    for (const component of new Set(resolved_components)) {
      if (!Slugs.ComponentTagValidator.test(flags.tag)) {
        throw new ArchitectError(Slugs.ComponentTagDescription);
      }

      await this.registerComponent(component, ComponentRegister.getTagFromFlags(flags));
    }
  }

  // eslint-disable-next-line max-params
  private async uploadVolume(component_path: string, file_name: string, tag: string, volume: VolumeSpec, account: Account): Promise<VolumeSpec> {
    const oras_plugin = await PluginManager.getPlugin<OrasPlugin>(this.app.config.getPluginDirectory(), OrasPlugin);

    if (!volume.host_path) {
      return instanceToInstance(volume);
    }

    const tmp_dir = tmp.dirSync();
    const base_folder = path.join(tmp_dir.name, `/${account.name}`);
    fs.mkdirpSync(base_folder);
    const registry_url = new URL(`/${account.name}/${file_name}:${tag}`, 'http://' + this.app.config.registry_host);

    const updated_volume = instanceToInstance(volume);
    const component_folder = fs.lstatSync(component_path).isFile() ? path.dirname(component_path) : component_path;
    const host_path = path.resolve(component_folder, untildify(updated_volume.host_path!));
    updated_volume.host_path = registry_url.href.replace('http://', '');

    const output_file_location = path.join(base_folder, `${file_name}.tar`);

    const output = fs.createWriteStream(output_file_location);
    const archive = archiver('tar', {
      zlib: { level: 9 }, // Sets the compression level.
    });
    archive.directory(host_path, false).pipe(output);

    await archive.finalize();
    await oras_plugin.push(updated_volume.host_path, `${file_name}.tar`, base_folder);

    return updated_volume;
  }

  private async registerComponent(config_path: string, tag: string) {
    const { flags } = await this.parse(ComponentRegister);
    console.time('Time');

    // here we validate spec and config, but only need to send the spec to the API so we don't need the resulting config
    const component_spec = buildSpecFromPath(config_path);

    if (!component_spec.name) {
      throw new Error('Component Config must have a name');
    }

    validateInterpolation(component_spec);

    const { component_name } = ComponentSlugUtils.parse(component_spec.name);

    let account_name;
    if (component_spec.name.includes('/')) {
      account_name = component_spec.name.split('/')[0];
      console.log(chalk.yellow('Including account name as part of the component name is being deprecated. Use the `--account` flag instead to specify an account.'));
      console.log(chalk.yellow(`Please change 'name: ${component_spec.name}' -> 'name: ${component_spec.name.split('/')[1]}' in your architect.yml.\n`));
    } else {
      account_name = flags.account;
    }

    const selected_account = await AccountUtils.getAccount(this.app, account_name);

    if (flags.environment) { // will throw an error if a user specifies an environment that doesn't exist
      const get_environment_options: GetEnvironmentOptions = { environment_name: flags.environment };
      await EnvironmentUtils.getEnvironment(this.app.api, selected_account, get_environment_options);
    }

    const dependency_manager = new LocalDependencyManager(this.app.api, selected_account.name);
    dependency_manager.environment = 'production';

    const graph = await dependency_manager.getGraph([instanceToInstance(component_spec)], undefined, { interpolate: false, validate: false });
    // Tmp fix to register host overrides
    for (const node of graph.nodes.filter(n => n instanceof ServiceNode) as ServiceNode[]) {
      for (const interface_config of Object.values(node.interfaces)) {
        delete interface_config?.host;
      }
    }

    const getImage = (ref: string) => {
<<<<<<< HEAD
      const { component_name, resource_type, resource_name } = ResourceSlugUtils.parse(ref);
      const ref_with_account = ResourceSlugUtils.build(selected_account.name.toLowerCase(), component_name, resource_type, resource_name);
      const image = `${this.app.config.registry_host}/${ref_with_account}:${tag}`;
=======
      const image = `${this.app.config.registry_host}/${selected_account.name}/${ref}:${tag}`;
>>>>>>> a2267baf
      return image;
    };

    // The external address and ssl have no bearing on registration
    const full_compose = await DockerComposeUtils.generate(graph, { getImage });
    const { compose, new_spec, image_mapping, buildpack_images, seen_cache_dir } = await this.setImageRef({ full_compose, component_spec }, graph, selected_account.name, getImage);

    const project_name = `register.${resourceRefToNodeRef(component_spec.name)}.${tag}`;
    const compose_file = DockerComposeUtils.buildComposeFilepath(this.app.config.getConfigDir(), project_name);

    await DockerComposeUtils.writeCompose(compose_file, yaml.dump(compose));

    const args = flags.arg || [];

    for (const arg of args) {
      const [key, value] = arg.split(/=([^]+)/);
      if (!value) {
        throw new Error(`--arg must be in the format key=value: ${arg}`);
      }
    }

    const build_args = args.filter((value, index, self) => {
      return self.indexOf(value) === index;
      // eslint-disable-next-line unicorn/no-array-reduce
    }).reduce((arr, value) => {
      arr.push('--set', `*.args.${value}`);
      return arr;
    }, [] as string[]);

    const use_buildx = Object.values(compose.services).some(service => service.build);
    const build_promises: Promise<void>[] = [
      DockerUtils.pushImagesToRegistry(buildpack_images),
      ...(use_buildx ? [DockerBuildXUtils.build(this.app, compose_file, build_args)] : []),
    ];

    try {
      await Promise.all(build_promises);
    } catch (err: any) {
      fs.removeSync(compose_file);
      throw new ArchitectError(err.message);
    }

    for (const cache_dir of seen_cache_dir) {
      await fs.move(`${cache_dir}-tmp`, cache_dir, { overwrite: true });
    }

    for (const [service_name, service] of Object.entries(new_spec.services || {})) {
      if (IF_EXPRESSION_REGEX.test(service_name)) {
        continue;
      }
      if (service.enabled !== undefined && !service.enabled) {
        continue;
      }

      for (const [volume_name, volume] of Object.entries(service.volumes || {})) {
        const volume_config = transformVolumeSpec(volume_name, volume);
        (service?.volumes as Dictionary<VolumeSpec>)[volume_name] = await this.uploadVolume(config_path, `${component_name}.services.${service_name}.volumes.${volume_name}`, tag, volume_config, selected_account);
      }
    }

    for (const [service_name, service] of Object.entries(new_spec.services || {})) {
      if (IF_EXPRESSION_REGEX.test(service_name)) {
        continue;
      }
      if (service.enabled !== undefined && !service.enabled) {
        continue;
      }

      delete service.debug; // we don't need to compare the debug block for remotely-deployed components

      const ref = ResourceSlugUtils.build(component_name, 'services', service_name);
      const image = image_mapping[ref];
      if (image) {
        const digest = await this.getDigest(image);
        // we don't need the tag on our image because we use the digest as the key
        const image_without_tag = stripTagFromImage(image);
        service.image = `${image_without_tag}@${digest}`;
      }
      if (!service.image) {
        this.error(`Failed to register service ${service_name}. No image found.`);
      }
    }
    for (const [task_name, task] of Object.entries(new_spec.tasks || {})) {
      if (IF_EXPRESSION_REGEX.test(task_name)) {
        continue;
      }

      delete task.debug; // we don't need to compare the debug block for remotely-deployed components

      const ref = ResourceSlugUtils.build(component_name, 'tasks', task_name);
      const image = image_mapping[ref];
      if (image) {
        const digest = await this.getDigest(image);
        // we don't need the tag on our image because we use the digest as the key
        const image_without_tag = stripTagFromImage(image);
        task.image = `${image_without_tag}@${digest}`;
      }
      if (!task.image) {
        this.error(`Failed to register task ${task_name}. No image found.`);
      }
    }

    const config = instanceToPlain(new_spec);
    delete config.metadata;
    const component_dto = {
      tag,
      environment_name: flags.environment,
      config,
    };

    let previous_config_data;
    try {
      previous_config_data = (await this.app.api.get(`/accounts/${selected_account.name}/components/${component_name}/versions/${tag || 'latest'}`)).data.config;
    } catch { }

    this.outputDiff(previous_config_data, component_dto.config);

    CliUx.ux.action.start(chalk.blue(`Registering component ${new_spec.name}:${tag} with Architect Cloud...`));
    await this.app.api.post(`/accounts/${selected_account.id}/components`, component_dto);
    CliUx.ux.action.stop();
    this.log(chalk.green(`Successfully registered component`));

    if (new_spec.dependencies) {
      this.generateDependenciesWarnings(new_spec.dependencies, selected_account.name);
    }

    console.timeEnd('Time');
  }

  private async setImageRef(composes: Composes, graph: Readonly<DependencyGraphMutable>, account_name: string, getImage: (ref: string) => string): Promise<ImageRefOutput> {
    const { flags } = await this.parse(ComponentRegister);

    const compose: DockerComposeTemplate = {
      version: '3',
      services: {},
      volumes: {},
    };
    const image_mapping: Dictionary<string | undefined> = {};
    const seen_cache_dir = new Set<string>();
    const buildpack_images: DockerImage[] = [];

    const { full_compose, component_spec } = composes;
    for (const [service_name, service] of Object.entries(full_compose.services)) {
      const node = graph.getNodeByRef(service_name);
      if ((node instanceof ServiceNode || node instanceof TaskNode) && !node.config.build) continue;

      if (service.labels && service.build) {
        const ref_label = service.labels.find(label => label.startsWith('architect.ref='));
        if (!ref_label) continue;
        const ref = ref_label.replace('architect.ref=', '');

        compose.services[service_name] = {};

        const dockerfile_exist = service.build.context ? await DockerUtils.doesDockerfileExist(service.build.context, service.build.dockerfile) : false;
        if (service.build.buildpack || !dockerfile_exist) {
          await BuildPackUtils.build(this.app.config.getPluginDirectory(), service_name, service.command?.join(' '), service.build.context);
          buildpack_images.push({ 'name': service_name, 'ref': getImage(ref) });
        } else {
          const buildx_platforms: string[] = DockerBuildXUtils.convertToBuildxPlatforms(flags.architecture);
          service.build['x-bake'] = {
            platforms: buildx_platforms,
            pull: false,
          };

          if (!process.env.ARC_NO_CACHE) {
            if (flags['cache-directory']) {
              if (process.env.GITHUB_ACTIONS) {
                this.warn(`--cache-directory is not advised in Github Actions. See how to configure caching for Github Actions: https://docs.architect.io/deployments/automated-previews/#caching-between-workflow-runs`);
              }
              // Cache directory needs to be unique per dockerfile: https://github.com/docker/build-push-action/issues/252#issuecomment-744412763
              const cache_dir = path.join(flags['cache-directory'], service_name);

              // To test you need to prune the buildx cache
              // docker buildx prune --builder architect --force
              service.build['x-bake']['cache-from'] = `type=local,src=${cache_dir}`;
              // https://docs.docker.com/engine/reference/commandline/buildx_build/#cache-to
              service.build['x-bake']['cache-to'] = `type=local,dest=${cache_dir}-tmp,mode=max`;

              seen_cache_dir.add(cache_dir);
            } else if (process.env.GITHUB_ACTIONS) {
              // Need the following action to export internal envs: https://github.com/crazy-max/ghaction-github-runtime
              if (process.env.ACTIONS_CACHE_URL && process.env.ACTIONS_RUNTIME_TOKEN) {
                const scope = service_name;
                this.log(`Setting up github action caching for scope: ${scope}. To disable set env ARC_NO_CACHE=1.`);
                service.build['x-bake']['cache-from'] = `type=gha,scope=${scope}`;
                service.build['x-bake']['cache-to'] = `type=gha,scope=${scope},mode=max`;
              } else {
                this.warn(`Caching not configured. See how to configure caching for Github Actions: https://docs.architect.io/deployments/automated-previews/#caching-between-workflow-runs`);
              }
            }
          }
          compose.services[service_name].build = service.build;
        }

        compose.services[service_name].image = service.image;
        image_mapping[ref] = compose.services[service_name].image;
      }
    }

    const new_spec = instanceToInstance(component_spec);

    return {
      compose,
      new_spec,
      image_mapping,
      buildpack_images,
      seen_cache_dir,
    };
  }

  private outputDiff(previous_config_data: any, component_config: any) {
    this.log(chalk.blue(`Begin component config diff`));
    const previous_source_yml = dumpToYml(previous_config_data, { lineWidth: -1 });

    const new_source_yml = dumpToYml(component_config, { lineWidth: -1 });
    const component_config_diff = Diff.diffLines(previous_source_yml, new_source_yml);
    for (const diff_section of component_config_diff) {
      const line_parts = diff_section.value.split('\n');
      line_parts.pop(); // last element will be a newline that we don't want
      for (const line_part of line_parts) {
        if (diff_section.added) {
          process.stdout.write(chalk.green(`+ ${line_part}`));
        } else if (diff_section.removed) {
          process.stdout.write(chalk.red(`- ${line_part}`));
        } else {
          process.stdout.write(chalk.grey(`  ${line_part}`));
        }
        process.stdout.write('\n');
      }
    }
    this.log(chalk.blue(`End component config diff`));
  }

  private async getDigest(image: string) {
    const token_json = await this.app.auth.getPersistedTokenJSON();

    const protocol = DockerBuildXUtils.isLocal(this.app.config) ? 'http' : 'https';
    const registry_client = axios.create({
      baseURL: `${protocol}://${this.app.config.registry_host}/v2`,
      headers: {
        Authorization: `${token_json?.token_type} ${token_json?.access_token}`,
        Accept: 'application/vnd.docker.distribution.manifest.v2+json, application/vnd.oci.image.index.v1+json',
      },
      timeout: 10000,
    });

    const image_name = image.replace(this.app.config.registry_host, '');
    const [name, tag] = image_name.split(':');

    const { headers } = await registry_client.head(`${name}/manifests/${tag}`);
    return headers['docker-content-digest'];
  }

  public static getTagFromFlags(flags: any): string {
    return flags.environment ? `${ENV_TAG_PREFIX}${flags.environment}` : flags.tag;
  }

  private async generateDependenciesWarnings(component_dependencies: Dictionary<string>, account_name: string) {
    const dependency_arr: string[] = [];
    for (const [component_name, tag] of Object.entries(component_dependencies)) {
      dependency_arr.push(`${component_name}:${tag}`);
    }
    const dependencies: Dictionary<{ component: boolean, component_and_version: boolean }> = (await this.app.api.get(`accounts/${account_name}/components-tags`, { params: { components: dependency_arr } })).data;

    const component_warnings: string[] = [];
    const tag_warnings: string[] = [];
    for (const [component_name, valid] of Object.entries(dependencies)) {
      if (!valid.component && !valid.component_and_version) {
        component_warnings.push(component_name);
      } else if (valid.component && !valid.component_and_version) {
        tag_warnings.push(component_name);
      }
    }

    if (component_warnings.length > 0 || tag_warnings.length > 0) {
      this.log(chalk.yellow(`\nSome required dependencies for this component have not yet been registered to your account. Please make sure to register the following before you try to deploy.`));
    }

    if (component_warnings.length > 0) {
      this.log(chalk.yellow(`\nThe following components do not exist.`));
      for (const component_name of component_warnings) {
        this.log(chalk.yellow(`  - ${component_name}`));
      }
    }

    if (tag_warnings.length > 0) {
      this.log(chalk.yellow(`\nThe following components exist, but do not have the specified tag.`));
      for (const component_name of tag_warnings) {
        this.log(chalk.yellow(`  - ${component_name}`));
      }
    }
  }
}<|MERGE_RESOLUTION|>--- conflicted
+++ resolved
@@ -204,13 +204,7 @@
     }
 
     const getImage = (ref: string) => {
-<<<<<<< HEAD
-      const { component_name, resource_type, resource_name } = ResourceSlugUtils.parse(ref);
-      const ref_with_account = ResourceSlugUtils.build(selected_account.name.toLowerCase(), component_name, resource_type, resource_name);
-      const image = `${this.app.config.registry_host}/${ref_with_account}:${tag}`;
-=======
-      const image = `${this.app.config.registry_host}/${selected_account.name}/${ref}:${tag}`;
->>>>>>> a2267baf
+      const image = `${this.app.config.registry_host}/${selected_account.name.toLowerCase()}/${ref}:${tag}`;
       return image;
     };
 
