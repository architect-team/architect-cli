--- conflicted
+++ resolved
@@ -27,7 +27,6 @@
   static flags = {
     ...BaseCommand.flags,
     ...AccountUtils.flags,
-<<<<<<< HEAD
     arg: {
       non_sensitive: true,
       ...Flags.string({
@@ -43,6 +42,14 @@
         default: 'latest',
       }),
     },
+    architecture: {
+      non_sensitive: true,
+      ...Flags.string({
+        description: 'Architecture(s) to target for Docker image builds',
+        default: ['amd64'],
+        multiple: true,
+      }),
+    },
     'cache-directory': {
       non_sensitive: true,
       ...Flags.string({
@@ -50,26 +57,6 @@
         default: path.join(os.tmpdir(), 'architect-build-cache'),
       }),
     },
-=======
-    arg: Flags.string({
-      description: 'Build arg(s) to pass to docker build',
-      multiple: true,
-    }),
-    tag: Flags.string({
-      char: 't',
-      description: 'Tag to give to the new component',
-      default: 'latest',
-    }),
-    architecture: Flags.string({
-      description: 'Architecture(s) to target for Docker image builds',
-      default: ['amd64'],
-      multiple: true,
-    }),
-    'cache-directory': Flags.string({
-      description: 'Directory to write build cache to',
-      default: path.join(os.tmpdir(), 'architect-build-cache'),
-    }),
->>>>>>> ac864591
   };
 
   static args = [{
