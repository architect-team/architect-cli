import { CliUx, Flags, Interfaces } from '@oclif/core';
import archiver from 'archiver';
import axios from 'axios';
import chalk from 'chalk';
import { instanceToInstance, instanceToPlain } from 'class-transformer';
import * as Diff from 'diff';
import fs from 'fs-extra';
import yaml from 'js-yaml';
import path from 'path';
import tmp from 'tmp';
import untildify from 'untildify';
import { ArchitectError, buildSpecFromPath, ComponentSlugUtils, ComponentSpec, DependencyGraphMutable, Dictionary, dumpToYml, resourceRefToNodeRef, ResourceSlugUtils, ServiceNode, Slugs, TaskNode, validateInterpolation, VolumeSpec } from '../';
import Account from '../architect/account/account.entity';
import AccountUtils from '../architect/account/account.utils';
import { EnvironmentUtils, GetEnvironmentOptions } from '../architect/environment/environment.utils';
import BaseCommand from '../base-command';
import LocalDependencyManager from '../common/dependency-manager/local-manager';
import { DockerImage, DockerUtils } from '../common/docker';
import { DockerComposeUtils } from '../common/docker-compose';
import DockerComposeTemplate from '../common/docker-compose/template';
import DockerBuildXUtils from '../common/docker/buildx.utils';
import { RequiresDocker, stripTagFromImage } from '../common/docker/helper';
import OrasPlugin from '../common/plugins/oras-plugin';
import PluginManager from '../common/plugins/plugin-manager';
import BuildPackUtils from '../common/utils/buildpack';
import { transformVolumeSpec } from '../dependency-manager/spec/transform/common-transform';
import { IF_EXPRESSION_REGEX } from '../dependency-manager/spec/utils/interpolation';

tmp.setGracefulCleanup();

export const ENV_TAG_PREFIX = 'architect.environment.';

interface ImageRefOutput {
  compose: DockerComposeTemplate;
  new_spec: ComponentSpec;
  image_mapping: Dictionary<string | undefined>;
  buildpack_images: DockerImage[];
  seen_cache_dir: Set<string>;
}

interface Composes {
  full_compose: DockerComposeTemplate;
  component_spec: ComponentSpec;
}

export default class ComponentRegister extends BaseCommand {
  static aliases = ['component:register', 'components:register', 'c:register', 'comp:register'];
  static description = 'Register a new Component with Architect Cloud. Multiple components are accepted. If multiple components are specified, the same command arg(s) and flag(s) will be applied to each component.';

  static examples = [
    'architect register',
    'architect register -t latest',
    'architect register -a myaccount -t latest ./architect.yml ../myothercomponent/architect.yml',
    'architect register -a myaccount -t latest --arg NODE_ENV=dev ./architect.yml',
  ];

  static flags = {
    ...BaseCommand.flags,
    ...AccountUtils.flags,
    arg: Flags.string({
      description: 'Build arg(s) to pass to docker build',
      multiple: true,
      sensitive: false,
    }),
    tag: Flags.string({
      char: 't',
      description: 'Tag to give to the new component',
      default: 'latest',
      exclusive: ['environment'],
      sensitive: false,
    }),
    architecture: Flags.string({
      description: 'Architecture(s) to target for Docker image builds',
      default: ['amd64'],
      multiple: true,
      sensitive: false,
    }),
    'cache-directory': Flags.string({
      description: 'Directory to write build cache to. Do not use in Github Actions: https://docs.architect.io/deployments/automated-previews/#caching-between-workflow-runs',
      sensitive: false,
    }),
    environment: Flags.string({
      char: 'e',
      description: 'The name of an environment to register the component version to. If specified, the component version will be removed when the environment is removed',
      exclusive: ['tag'],
      hidden: true,
      sensitive: false,
    }),
  };

  static args = [{
    sensitive: false,
    name: 'component',
    description: 'Path to the component(s) to register',
  }];

  // overrides the oclif default parse to allow for component to be a list of components
  async parse<F, A extends {
    [name: string]: any;
  }>(options?: Interfaces.Input<F, A>, argv = this.argv): Promise<Interfaces.ParserOutput<F, A>> {
    if (!options) {
      return super.parse(options, argv);
    }
    options.args = [];
    for (const _ of argv) {
      options.args.push({ name: 'filler' });
    }
    const parsed = await super.parse(options, argv) as Interfaces.ParserOutput<F, A>;
    if (parsed.argv.length > 0) {
      parsed.args.component = parsed.argv;
    } else {
      parsed.args.component = ['./architect.yml'];
    }

    return parsed;
  }

  @RequiresDocker({ buildx: true })
  async run(): Promise<void> {
    const { args, flags } = await this.parse(ComponentRegister);

    const resolved_components: string[] = args.component.map((provided: string) => path.resolve(untildify(provided)));
    for (const component of new Set(resolved_components)) {
      if (!Slugs.ComponentTagValidator.test(flags.tag)) {
        throw new ArchitectError(Slugs.ComponentTagDescription);
      }

      await this.registerComponent(component, ComponentRegister.getTagFromFlags(flags));
    }
  }

  // eslint-disable-next-line max-params
  private async uploadVolume(component_path: string, file_name: string, tag: string, volume: VolumeSpec, account: Account): Promise<VolumeSpec> {
    const oras_plugin = await PluginManager.getPlugin<OrasPlugin>(this.app.config.getPluginDirectory(), OrasPlugin);

    if (!volume.host_path) {
      return instanceToInstance(volume);
    }

    const tmp_dir = tmp.dirSync();
    const base_folder = path.join(tmp_dir.name, `/${account.name}`);
    fs.mkdirpSync(base_folder);
    const registry_url = new URL(`/${account.name}/${file_name}:${tag}`, 'http://' + this.app.config.registry_host);

    const updated_volume = instanceToInstance(volume);
    const component_folder = fs.lstatSync(component_path).isFile() ? path.dirname(component_path) : component_path;
    const host_path = path.resolve(component_folder, untildify(updated_volume.host_path!));
    updated_volume.host_path = registry_url.href.replace('http://', '');

    const output_file_location = path.join(base_folder, `${file_name}.tar`);

    const output = fs.createWriteStream(output_file_location);
    const archive = archiver('tar', {
      zlib: { level: 9 }, // Sets the compression level.
    });
    archive.directory(host_path, false).pipe(output);

    await archive.finalize();
    await oras_plugin.push(updated_volume.host_path, `${file_name}.tar`, base_folder);

    return updated_volume;
  }

  private async registerComponent(config_path: string, tag: string) {
    const { flags } = await this.parse(ComponentRegister);
    console.time('Time');

    // here we validate spec and config, but only need to send the spec to the API so we don't need the resulting config
    const component_spec = buildSpecFromPath(config_path);

    if (!component_spec.name) {
      throw new Error('Component Config must have a name');
    }

    validateInterpolation(component_spec);

    const { component_name } = ComponentSlugUtils.parse(component_spec.name);
    const account_name = flags.account;
    const selected_account = await AccountUtils.getAccount(this.app, account_name);

    if (flags.environment) { // will throw an error if a user specifies an environment that doesn't exist
      const get_environment_options: GetEnvironmentOptions = { environment_name: flags.environment };
      await EnvironmentUtils.getEnvironment(this.app.api, selected_account, get_environment_options);
    }

    const dependency_manager = new LocalDependencyManager(this.app.api, selected_account.name);
    dependency_manager.environment = 'production';

    const graph = await dependency_manager.getGraph([instanceToInstance(component_spec)], undefined, { interpolate: false, validate: false });
    // Tmp fix to register host overrides
    for (const node of graph.nodes.filter(n => n instanceof ServiceNode) as ServiceNode[]) {
      for (const interface_config of Object.values(node.interfaces)) {
        delete interface_config?.host;
      }
    }

    const getImage = (ref: string) => {
      const image = `${this.app.config.registry_host}/${selected_account.name}/${ref}:${tag}`;
      return image;
    };

    // The external address and ssl have no bearing on registration
    const full_compose = await DockerComposeUtils.generate(graph, { getImage });
<<<<<<< HEAD

    const compose: DockerComposeTemplate = {
      version: '3',
      services: {},
      volumes: {},
    };
    const image_mapping: Dictionary<string | undefined> = {};

    const seen_cache_dir = new Set<string>();

    // Set image name in compose
    let service_build = false;
    for (const [service_name, service] of Object.entries(full_compose.services)) {
      const node = graph.getNodeByRef(service_name);
      if ((node instanceof ServiceNode || node instanceof TaskNode) && !node.config.build) continue;

      if (service.labels) {
        service_build = true;
        const ref_label = service.labels.find(label => label.startsWith('architect.ref='));
        if (!ref_label) continue;
        const ref = ref_label.replace('architect.ref=', '');
        const buildx_platforms: string[] = DockerBuildXUtils.convertToBuildxPlatforms(flags.architecture);

        if (service.build) {
          service.build['x-bake'] = {
            platforms: buildx_platforms,
            pull: false,
          };

          if (!process.env.ARC_NO_CACHE) {
            if (flags['cache-directory']) {
              if (process.env.GITHUB_ACTIONS) {
                this.warn(`--cache-directory is not advised in Github Actions. See how to configure caching for Github Actions: https://docs.architect.io/deployments/automated-previews/#caching-between-workflow-runs`);
              }
              // Cache directory needs to be unique per dockerfile: https://github.com/docker/build-push-action/issues/252#issuecomment-744412763
              const cache_dir = path.join(flags['cache-directory'], service_name);

              // To test you need to prune the buildx cache
              // docker buildx prune --builder architect --force
              service.build['x-bake']['cache-from'] = `type=local,src=${cache_dir}`;
              // https://docs.docker.com/engine/reference/commandline/buildx_build/#cache-to
              service.build['x-bake']['cache-to'] = `type=local,dest=${cache_dir}-tmp,mode=max`;

              seen_cache_dir.add(cache_dir);
            } else if (process.env.GITHUB_ACTIONS) {
              // Need the following action to export internal envs: https://github.com/crazy-max/ghaction-github-runtime
              if (process.env.ACTIONS_CACHE_URL && process.env.ACTIONS_RUNTIME_TOKEN) {
                const scope = service_name;
                this.log(`Setting up github action caching for scope: ${scope}. To disable set env ARC_NO_CACHE=1.`);
                service.build['x-bake']['cache-from'] = `type=gha,scope=${scope}`;
                service.build['x-bake']['cache-to'] = `type=gha,scope=${scope},mode=max`;
              } else {
                this.warn(`Caching not configured. See how to configure caching for Github Actions: https://docs.architect.io/deployments/automated-previews/#caching-between-workflow-runs`);
              }
            }
          }
        }

        compose.services[service_name] = {
          build: service.build,
          image: service.image,
        };
        image_mapping[ref] = compose.services[service_name].image;
      }
    }
=======
    const { compose, new_spec, image_mapping, buildpack_images, seen_cache_dir } = await this.setImageRef({ full_compose, component_spec }, graph, selected_account.name, getImage);
>>>>>>> 3fb3b2c3

    const project_name = `register.${resourceRefToNodeRef(component_spec.name)}.${tag}`;
    const compose_file = DockerComposeUtils.buildComposeFilepath(this.app.config.getConfigDir(), project_name);

    await DockerComposeUtils.writeCompose(compose_file, yaml.dump(compose));

    const args = flags.arg || [];

    for (const arg of args) {
      const [key, value] = arg.split(/=([^]+)/);
      if (!value) {
        throw new Error(`--arg must be in the format key=value: ${arg}`);
      }
    }

    const build_args = args.filter((value, index, self) => {
      return self.indexOf(value) === index;
      // eslint-disable-next-line unicorn/no-array-reduce
    }).reduce((arr, value) => {
      arr.push('--set', `*.args.${value}`);
      return arr;
    }, [] as string[]);

    const use_buildx = Object.values(compose.services).some(service => service.build);
    const build_promises: Promise<void>[] = [
      DockerUtils.pushImagesToRegistry(buildpack_images),
      ...(use_buildx ? [DockerBuildXUtils.build(this.app, compose_file, build_args)] : []),
    ];

    try {
      await Promise.all(build_promises);
    } catch (err: any) {
      fs.removeSync(compose_file);
      throw new ArchitectError(err.message);
    }

    for (const cache_dir of seen_cache_dir) {
      await fs.move(`${cache_dir}-tmp`, cache_dir, { overwrite: true });
    }

    for (const [service_name, service] of Object.entries(new_spec.services || {})) {
      if (IF_EXPRESSION_REGEX.test(service_name)) {
        continue;
      }
      if (service.enabled !== undefined && !service.enabled) {
        continue;
      }

      for (const [volume_name, volume] of Object.entries(service.volumes || {})) {
        const volume_config = transformVolumeSpec(volume_name, volume);
        (service?.volumes as Dictionary<VolumeSpec>)[volume_name] = await this.uploadVolume(config_path, `${component_name}.services.${service_name}.volumes.${volume_name}`, tag, volume_config, selected_account);
      }
    }

    for (const [service_name, service] of Object.entries(new_spec.services || {})) {
      if (IF_EXPRESSION_REGEX.test(service_name)) {
        continue;
      }
      if (service.enabled !== undefined && !service.enabled) {
        continue;
      }

      delete service.debug; // we don't need to compare the debug block for remotely-deployed components

      const ref = ResourceSlugUtils.build(component_name, 'services', service_name);
      const image = image_mapping[ref];
      if (image) {
        const digest = await this.getDigest(image);
        // we don't need the tag on our image because we use the digest as the key
        const image_without_tag = stripTagFromImage(image);
        service.image = `${image_without_tag}@${digest}`;
      }
      if (!service.image) {
        this.error(`Failed to register service ${service_name}. No image found.`);
      }
    }
    for (const [task_name, task] of Object.entries(new_spec.tasks || {})) {
      if (IF_EXPRESSION_REGEX.test(task_name)) {
        continue;
      }

      delete task.debug; // we don't need to compare the debug block for remotely-deployed components

      const ref = ResourceSlugUtils.build(component_name, 'tasks', task_name);
      const image = image_mapping[ref];
      if (image) {
        const digest = await this.getDigest(image);
        // we don't need the tag on our image because we use the digest as the key
        const image_without_tag = stripTagFromImage(image);
        task.image = `${image_without_tag}@${digest}`;
      }
      if (!task.image) {
        this.error(`Failed to register task ${task_name}. No image found.`);
      }
    }

    const config = instanceToPlain(new_spec);
    delete config.metadata;
    const component_dto = {
      tag,
      environment_name: flags.environment,
      config,
    };

    let previous_config_data;
    try {
      previous_config_data = (await this.app.api.get(`/accounts/${selected_account.name}/components/${component_name}/versions/${tag || 'latest'}`)).data.config;
    } catch { }

    this.outputDiff(previous_config_data, component_dto.config);

    CliUx.ux.action.start(chalk.blue(`Registering component ${new_spec.name}:${tag} with Architect Cloud...`));
    await this.app.api.post(`/accounts/${selected_account.id}/components`, component_dto);
    CliUx.ux.action.stop();
    this.log(chalk.green(`Successfully registered component`));

    if (new_spec.dependencies) {
      this.generateDependenciesWarnings(new_spec.dependencies, selected_account.name);
    }

    console.timeEnd('Time');
  }

  private async setImageRef(composes: Composes, graph: Readonly<DependencyGraphMutable>, account_name: string, getImage: (ref: string) => string): Promise<ImageRefOutput> {
    const { flags } = await this.parse(ComponentRegister);

    const compose: DockerComposeTemplate = {
      version: '3',
      services: {},
      volumes: {},
    };
    const image_mapping: Dictionary<string | undefined> = {};
    const seen_cache_dir = new Set<string>();
    const buildpack_images: DockerImage[] = [];

    const { full_compose, component_spec } = composes;
    for (const [service_name, service] of Object.entries(full_compose.services)) {
      const node = graph.getNodeByRef(service_name);
      if ((node instanceof ServiceNode || node instanceof TaskNode) && !node.config.build) continue;

      if (service.labels && service.build) {
        const ref_label = service.labels.find(label => label.startsWith('architect.ref='));
        if (!ref_label) continue;
        const ref = ref_label.replace('architect.ref=', '');
        const { component_name, resource_type, resource_name } = ResourceSlugUtils.parse(ref);
        const ref_with_account = ResourceSlugUtils.build(account_name, component_name, resource_type, resource_name);

        compose.services[service_name] = {};

        const dockerfile_exist = service.build.context ? await DockerUtils.doesDockerfileExist(service.build.context, service.build.dockerfile) : false;
        if (service.build.buildpack || !dockerfile_exist) {
          await BuildPackUtils.build(this.app.config.getPluginDirectory(), service_name, service.command?.join(' '), service.build.context);
          buildpack_images.push({ 'name': service_name, 'ref': getImage(ref_with_account) });
          if (component_spec.services) {
            delete component_spec.services[resource_name].build;
          }
        } else {
          const buildx_platforms: string[] = DockerBuildXUtils.convertToBuildxPlatforms(flags.architecture);
          service.build['x-bake'] = {
            platforms: buildx_platforms,
            pull: false,
          };

          if (!process.env.ARC_NO_CACHE) {
            if (flags['cache-directory']) {
              if (process.env.GITHUB_ACTIONS) {
                this.warn(`--cache-directory is not advised in Github Actions. See how to configure caching for Github Actions: https://docs.architect.io/deployments/automated-previews/#caching-between-workflow-runs`);
              }
              // Cache directory needs to be unique per dockerfile: https://github.com/docker/build-push-action/issues/252#issuecomment-744412763
              const cache_dir = path.join(flags['cache-directory'], service_name);

              // To test you need to prune the buildx cache
              // docker buildx prune --builder architect --force
              service.build['x-bake']['cache-from'] = `type=local,src=${cache_dir}`;
              // https://docs.docker.com/engine/reference/commandline/buildx_build/#cache-to
              service.build['x-bake']['cache-to'] = `type=local,dest=${cache_dir}-tmp,mode=max`;

              seen_cache_dir.add(cache_dir);
            } else if (process.env.GITHUB_ACTIONS) {
              // Need the following action to export internal envs: https://github.com/crazy-max/ghaction-github-runtime
              if (process.env.ACTIONS_CACHE_URL && process.env.ACTIONS_RUNTIME_TOKEN) {
                const scope = service_name;
                this.log(`Setting up github action caching for scope: ${scope}. To disable set env ARC_NO_CACHE=1.`);
                service.build['x-bake']['cache-from'] = `type=gha,scope=${scope}`;
                service.build['x-bake']['cache-to'] = `type=gha,scope=${scope},mode=max`;
              } else {
                this.warn(`Caching not configured. See how to configure caching for Github Actions: https://docs.architect.io/deployments/automated-previews/#caching-between-workflow-runs`);
              }
            }
          }
          compose.services[service_name].build = service.build;
        }

        compose.services[service_name].image = service.image;
        image_mapping[ref_with_account] = compose.services[service_name].image;
      }
    }

    const new_spec = instanceToInstance(component_spec);

    return {
      compose,
      new_spec,
      image_mapping,
      buildpack_images,
      seen_cache_dir,
    };
  }

  private outputDiff(previous_config_data: any, component_config: any) {
    this.log(chalk.blue(`Begin component config diff`));
    const previous_source_yml = dumpToYml(previous_config_data, { lineWidth: -1 });

    const new_source_yml = dumpToYml(component_config, { lineWidth: -1 });
    const component_config_diff = Diff.diffLines(previous_source_yml, new_source_yml);
    for (const diff_section of component_config_diff) {
      const line_parts = diff_section.value.split('\n');
      line_parts.pop(); // last element will be a newline that we don't want
      for (const line_part of line_parts) {
        if (diff_section.added) {
          process.stdout.write(chalk.green(`+ ${line_part}`));
        } else if (diff_section.removed) {
          process.stdout.write(chalk.red(`- ${line_part}`));
        } else {
          process.stdout.write(chalk.grey(`  ${line_part}`));
        }
        process.stdout.write('\n');
      }
    }
    this.log(chalk.blue(`End component config diff`));
  }

  private async getDigest(image: string) {
    const token_json = await this.app.auth.getPersistedTokenJSON();

    const protocol = DockerBuildXUtils.isLocal(this.app.config) ? 'http' : 'https';
    const registry_client = axios.create({
      baseURL: `${protocol}://${this.app.config.registry_host}/v2`,
      headers: {
        Authorization: `${token_json?.token_type} ${token_json?.access_token}`,
        Accept: 'application/vnd.docker.distribution.manifest.v2+json, application/vnd.oci.image.index.v1+json',
      },
      timeout: 10000,
    });

    const image_name = image.replace(this.app.config.registry_host, '');
    const [name, tag] = image_name.split(':');

    const { headers } = await registry_client.head(`${name}/manifests/${tag}`);
    return headers['docker-content-digest'];
  }

  public static getTagFromFlags(flags: any): string {
    return flags.environment ? `${ENV_TAG_PREFIX}${flags.environment}` : flags.tag;
  }

  private async generateDependenciesWarnings(component_dependencies: Dictionary<string>, account_name: string) {
    const dependency_arr: string[] = [];
    for (const [component_name, tag] of Object.entries(component_dependencies)) {
      dependency_arr.push(`${component_name}:${tag}`);
    }
    const dependencies: Dictionary<{ component: boolean, component_and_version: boolean }> = (await this.app.api.get(`accounts/${account_name}/components-tags`, { params: { components: dependency_arr } })).data;

    const component_warnings: string[] = [];
    const tag_warnings: string[] = [];
    for (const [component_name, valid] of Object.entries(dependencies)) {
      if (!valid.component && !valid.component_and_version) {
        component_warnings.push(component_name);
      } else if (valid.component && !valid.component_and_version) {
        tag_warnings.push(component_name);
      }
    }

    if (component_warnings.length > 0 || tag_warnings.length > 0) {
      this.log(chalk.yellow(`\nSome required dependencies for this component have not yet been registered to your account. Please make sure to register the following before you try to deploy.`));
    }

    if (component_warnings.length > 0) {
      this.log(chalk.yellow(`\nThe following components do not exist.`));
      for (const component_name of component_warnings) {
        this.log(chalk.yellow(`  - ${component_name}`));
      }
    }

    if (tag_warnings.length > 0) {
      this.log(chalk.yellow(`\nThe following components exist, but do not have the specified tag.`));
      for (const component_name of tag_warnings) {
        this.log(chalk.yellow(`  - ${component_name}`));
      }
    }
  }
}<|MERGE_RESOLUTION|>--- conflicted
+++ resolved
@@ -201,75 +201,7 @@
 
     // The external address and ssl have no bearing on registration
     const full_compose = await DockerComposeUtils.generate(graph, { getImage });
-<<<<<<< HEAD
-
-    const compose: DockerComposeTemplate = {
-      version: '3',
-      services: {},
-      volumes: {},
-    };
-    const image_mapping: Dictionary<string | undefined> = {};
-
-    const seen_cache_dir = new Set<string>();
-
-    // Set image name in compose
-    let service_build = false;
-    for (const [service_name, service] of Object.entries(full_compose.services)) {
-      const node = graph.getNodeByRef(service_name);
-      if ((node instanceof ServiceNode || node instanceof TaskNode) && !node.config.build) continue;
-
-      if (service.labels) {
-        service_build = true;
-        const ref_label = service.labels.find(label => label.startsWith('architect.ref='));
-        if (!ref_label) continue;
-        const ref = ref_label.replace('architect.ref=', '');
-        const buildx_platforms: string[] = DockerBuildXUtils.convertToBuildxPlatforms(flags.architecture);
-
-        if (service.build) {
-          service.build['x-bake'] = {
-            platforms: buildx_platforms,
-            pull: false,
-          };
-
-          if (!process.env.ARC_NO_CACHE) {
-            if (flags['cache-directory']) {
-              if (process.env.GITHUB_ACTIONS) {
-                this.warn(`--cache-directory is not advised in Github Actions. See how to configure caching for Github Actions: https://docs.architect.io/deployments/automated-previews/#caching-between-workflow-runs`);
-              }
-              // Cache directory needs to be unique per dockerfile: https://github.com/docker/build-push-action/issues/252#issuecomment-744412763
-              const cache_dir = path.join(flags['cache-directory'], service_name);
-
-              // To test you need to prune the buildx cache
-              // docker buildx prune --builder architect --force
-              service.build['x-bake']['cache-from'] = `type=local,src=${cache_dir}`;
-              // https://docs.docker.com/engine/reference/commandline/buildx_build/#cache-to
-              service.build['x-bake']['cache-to'] = `type=local,dest=${cache_dir}-tmp,mode=max`;
-
-              seen_cache_dir.add(cache_dir);
-            } else if (process.env.GITHUB_ACTIONS) {
-              // Need the following action to export internal envs: https://github.com/crazy-max/ghaction-github-runtime
-              if (process.env.ACTIONS_CACHE_URL && process.env.ACTIONS_RUNTIME_TOKEN) {
-                const scope = service_name;
-                this.log(`Setting up github action caching for scope: ${scope}. To disable set env ARC_NO_CACHE=1.`);
-                service.build['x-bake']['cache-from'] = `type=gha,scope=${scope}`;
-                service.build['x-bake']['cache-to'] = `type=gha,scope=${scope},mode=max`;
-              } else {
-                this.warn(`Caching not configured. See how to configure caching for Github Actions: https://docs.architect.io/deployments/automated-previews/#caching-between-workflow-runs`);
-              }
-            }
-          }
-        }
-
-        compose.services[service_name] = {
-          build: service.build,
-          image: service.image,
-        };
-        image_mapping[ref] = compose.services[service_name].image;
-      }
-    }
-=======
     const { compose, new_spec, image_mapping, buildpack_images, seen_cache_dir } = await this.setImageRef({ full_compose, component_spec }, graph, selected_account.name, getImage);
->>>>>>> 3fb3b2c3
 
     const project_name = `register.${resourceRefToNodeRef(component_spec.name)}.${tag}`;
     const compose_file = DockerComposeUtils.buildComposeFilepath(this.app.config.getConfigDir(), project_name);
@@ -414,18 +346,13 @@
         const ref_label = service.labels.find(label => label.startsWith('architect.ref='));
         if (!ref_label) continue;
         const ref = ref_label.replace('architect.ref=', '');
-        const { component_name, resource_type, resource_name } = ResourceSlugUtils.parse(ref);
-        const ref_with_account = ResourceSlugUtils.build(account_name, component_name, resource_type, resource_name);
 
         compose.services[service_name] = {};
 
         const dockerfile_exist = service.build.context ? await DockerUtils.doesDockerfileExist(service.build.context, service.build.dockerfile) : false;
         if (service.build.buildpack || !dockerfile_exist) {
           await BuildPackUtils.build(this.app.config.getPluginDirectory(), service_name, service.command?.join(' '), service.build.context);
-          buildpack_images.push({ 'name': service_name, 'ref': getImage(ref_with_account) });
-          if (component_spec.services) {
-            delete component_spec.services[resource_name].build;
-          }
+          buildpack_images.push({ 'name': service_name, 'ref': getImage(ref) });
         } else {
           const buildx_platforms: string[] = DockerBuildXUtils.convertToBuildxPlatforms(flags.architecture);
           service.build['x-bake'] = {
@@ -464,7 +391,7 @@
         }
 
         compose.services[service_name].image = service.image;
-        image_mapping[ref_with_account] = compose.services[service_name].image;
+        image_mapping[ref] = compose.services[service_name].image;
       }
     }
 
