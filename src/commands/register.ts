import { CliUx, Flags } from '@oclif/core';
import chalk from 'chalk';
import { classToClass, classToPlain } from 'class-transformer';
import * as Diff from 'diff';
import fs from 'fs-extra';
import yaml from 'js-yaml';
import os from 'os';
import path from 'path';
import tmp from 'tmp';
import untildify from 'untildify';
import { ArchitectError, buildSpecFromPath, ComponentSlugUtils, Dictionary, dumpToYml, resourceRefToNodeRef, ResourceSlugUtils, ServiceNode, Slugs } from '../';
import AccountUtils from '../architect/account/account.utils';
import Command from '../base-command';
import LocalDependencyManager from '../common/dependency-manager/local-manager';
import { DockerComposeUtils } from '../common/docker-compose';
import DockerComposeTemplate from '../common/docker-compose/template';
import * as Docker from '../common/utils/docker';
import DockerBuildXUtils from '../common/utils/docker-buildx.utils';
import { IF_EXPRESSION_REGEX } from '../dependency-manager/spec/utils/interpolation';
import { registerInterpolation } from '../dependency-manager/utils/interpolation';

tmp.setGracefulCleanup();

export default class ComponentRegister extends Command {
  static aliases = ['component:register', 'components:register', 'c:register', 'comp:register'];
  static description = 'Register a new Component with Architect Cloud';

  static flags = {
    ...Command.flags,
    ...AccountUtils.flags,
    arg: Flags.string({
      description: 'Build arg(s) to pass to docker build',
      multiple: true,
    }),
    tag: Flags.string({
      char: 't',
      description: 'Tag to give to the new component',
      default: 'latest',
    }),
    'cache-directory': Flags.string({
      description: 'Directory to write build cache to',
      default: path.join(os.tmpdir(), 'architect-build-cache'),
    }),
  };

  static args = [{
    name: 'component',
    description: 'Path to a component to register',
    default: './',
  }];

  async run(): Promise<void> {
    const { flags, args } = await this.parse(ComponentRegister);
    await Docker.verify();

    const config_path = path.resolve(untildify(args.component));

    if (!Slugs.ComponentTagValidator.test(flags.tag)) {
      throw new ArchitectError(Slugs.ComponentTagDescription);
    }

    await this.registerComponent(config_path, flags.tag);
  }

  private async registerComponent(config_path: string, tag: string) {
    const { flags } = await this.parse(ComponentRegister);
    const start_time = Date.now();

    // here we validate spec and config, but only need to send the spec to the API so we don't need the resulting config
    let component_spec = buildSpecFromPath(config_path);

    if (!component_spec.name) {
      throw new Error('Component Config must have a name');
    }

    const context = {
      architect: {
        tag: 'latest',
        args: {
          test: 'test2', // TODO:TJ
        },
      },
    };

    component_spec = registerInterpolation(component_spec, context);

    const { component_account_name, component_name } = ComponentSlugUtils.parse(component_spec.name);
    const selected_account = await AccountUtils.getAccount(this.app, component_account_name || flags.account);

    const dependency_manager = new LocalDependencyManager(this.app.api);
    dependency_manager.environment = 'production';
    dependency_manager.account = selected_account.name;

    // TODO:TJ test dependencies const loaded_spec = await dependency_manager.loadComponentSpec(component_spec.name);
    const graph = await dependency_manager.getGraph([component_spec], undefined, { interpolate: false, validate: false });
    // Tmp fix to register host overrides
    for (const node of graph.nodes.filter(n => n instanceof ServiceNode) as ServiceNode[]) {
      for (const interface_config of Object.values(node.interfaces)) {
        delete interface_config?.host;
      }
    }
    const full_compose = await DockerComposeUtils.generate(graph);

    const compose: DockerComposeTemplate = {
      version: '3',
      services: {},
      volumes: {},
    };
    const image_mapping: Dictionary<string | undefined> = {};
    // Set image name in compose
    for (const [service_name, service] of Object.entries(full_compose.services)) {
      if (service.build && !service.image && service.labels) {
        const ref_label = service.labels.find(label => label.startsWith('architect.ref='));
        if (!ref_label) { continue; }
        const ref = ref_label.replace('architect.ref=', '');
        const { component_account_name, component_name, resource_type, resource_name } = ResourceSlugUtils.parse(ref);
        const ref_with_account = ResourceSlugUtils.build(component_account_name || selected_account.name, component_name, resource_type, resource_name);

        const image = `${this.app.config.registry_host}/${ref_with_account}:${tag}`;

<<<<<<< HEAD
=======
        if (service.build) {
          delete service.build.args;
        }

        service.build['x-bake'] = {
          platforms: DockerBuildXUtils.getPlatforms(),
          'cache-from': `type=local,src=${flags['cache-directory']}`,
          'cache-to': `type=local,dest=${flags['cache-directory']}`,
          pull: true,
        };

>>>>>>> 7ff77fd6
        compose.services[service_name] = {
          build: service.build,
          image: image,
        };
        image_mapping[ref_with_account] = image;
      }
    }

    const project_name = `register.${resourceRefToNodeRef(component_spec.name)}.${tag}`;
    const compose_file = DockerComposeUtils.buildComposeFilepath(this.app.config.getConfigDir(), project_name);

    await DockerComposeUtils.writeCompose(compose_file, yaml.dump(compose));

    const args = flags.arg || [];

    for (const arg of args) {
      const [key, value] = arg.split(/=([^]+)/);
      if (!value) {
        throw new Error(`--arg must be in the format key=value: ${arg}`);
      }
    }

<<<<<<< HEAD
    const build_args = args.filter((value, index, self) => {
=======
    build_args = build_args.filter((value, index, self) => {
>>>>>>> 7ff77fd6
      return self.indexOf(value) === index;
    }).reduce((arr, value) => {
      arr.push('--set');
      arr.push(`*.args.${value}`);
      return arr;
    }, [] as string[]);

    const builder = await DockerBuildXUtils.getBuilder(this.app.config);

    try {
      await DockerBuildXUtils.dockerBuildX(['bake', '-f', compose_file, '--push', ...build_args, '--builder', builder], builder, {
        stdio: 'inherit',
      });
    } catch (err: any) {
      fs.removeSync(compose_file);
      this.log(`Docker buildx bake failed. Please make sure docker is running.`);
      this.error(err);
    }

    const new_spec = classToClass(component_spec);
    for (const [service_name, service] of Object.entries(new_spec.services || {})) {
      if (IF_EXPRESSION_REGEX.test(service_name)) { continue; }

      delete service.debug; // we don't need to compare the debug block for remotely-deployed components

      const ref = ResourceSlugUtils.build(component_account_name || selected_account.name, component_name, 'services', service_name);
      const image = image_mapping[ref];
      if (image) {
        const digest = await this.getDigest(image);
        // we don't need the tag on our image because we use the digest as the key
        const image_without_tag = Docker.stripTagFromImage(image);
        service.image = `${image_without_tag}@${digest}`;
      }
      if (!service.image) {
        this.error(`Failed to register service ${service_name}. No image found.`);
      }
    }
    for (const [task_name, task] of Object.entries(new_spec.tasks || {})) {
      if (IF_EXPRESSION_REGEX.test(task_name)) { continue; }

      delete task.debug; // we don't need to compare the debug block for remotely-deployed components

      const ref = ResourceSlugUtils.build(component_account_name || selected_account.name, component_name, 'tasks', task_name);
      const image = image_mapping[ref];
      if (image) {
        const digest = await this.getDigest(image);
        // we don't need the tag on our image because we use the digest as the key
        const image_without_tag = Docker.stripTagFromImage(image);
        task.image = `${image_without_tag}@${digest}`;
      }
      if (!task.image) {
        this.error(`Failed to register task ${task_name}. No image found.`);
      }
    }

    const config = classToPlain(new_spec);
    delete config.metadata;
    const component_dto = {
      tag,
      config,
    };

    let previous_config_data;
    try {
      previous_config_data = (await this.app.api.get(`/accounts/${selected_account.name}/components/${component_name}/versions/${tag || 'latest'}`)).data.config;
      /* eslint-disable-next-line no-empty */
    } catch { }

    this.log(chalk.blue(`Begin component config diff`));
    const previous_source_yml = dumpToYml(previous_config_data, { lineWidth: -1 });

    const new_source_yml = dumpToYml(component_dto.config, { lineWidth: -1 });
    const component_config_diff = Diff.diffLines(previous_source_yml, new_source_yml);
    for (const diff_section of component_config_diff) {
      const line_parts = diff_section.value.split('\n');
      line_parts.pop(); // last element will be a newline that we don't want
      for (const line_part of line_parts) {
        if (diff_section.added) {
          process.stdout.write(chalk.green(`+ ${line_part}`));
        } else if (diff_section.removed) {
          process.stdout.write(chalk.red(`- ${line_part}`));
        } else {
          process.stdout.write(chalk.grey(`  ${line_part}`));
        }
        process.stdout.write('\n');
      }
    }
    this.log(chalk.blue(`End component config diff`));

    CliUx.ux.action.start(chalk.blue(`Registering component ${new_spec.name}:${tag} with Architect Cloud...`));
    await this.app.api.post(`/accounts/${selected_account.id}/components`, component_dto);
    CliUx.ux.action.stop();
    this.log(chalk.green(`Successfully registered component`));

    console.log('Time: ' + (Date.now() - start_time));
  }

  private async getDigest(image: string) {
    CliUx.ux.action.start(chalk.blue(`Running \`docker inspect\` on the given image: ${image}`));
    const digest = await Docker.getDigest(image).catch(err => {
      CliUx.ux.action.stop(chalk.red(`Inspect failed`));
      throw err;
    });
    CliUx.ux.action.stop();
    this.log(chalk.green(`Image verified`));
    return digest;
  }
}<|MERGE_RESOLUTION|>--- conflicted
+++ resolved
@@ -118,11 +118,11 @@
 
         const image = `${this.app.config.registry_host}/${ref_with_account}:${tag}`;
 
-<<<<<<< HEAD
-=======
+        /* TODO:TJ
         if (service.build) {
           delete service.build.args;
         }
+        */
 
         service.build['x-bake'] = {
           platforms: DockerBuildXUtils.getPlatforms(),
@@ -131,7 +131,6 @@
           pull: true,
         };
 
->>>>>>> 7ff77fd6
         compose.services[service_name] = {
           build: service.build,
           image: image,
@@ -154,11 +153,7 @@
       }
     }
 
-<<<<<<< HEAD
     const build_args = args.filter((value, index, self) => {
-=======
-    build_args = build_args.filter((value, index, self) => {
->>>>>>> 7ff77fd6
       return self.indexOf(value) === index;
     }).reduce((arr, value) => {
       arr.push('--set');
