import { flags } from '@oclif/command';
import btoa from "btoa";
import chalk from 'chalk';
import opener from 'opener';
import { AuthorizationCode } from 'simple-oauth2';
<<<<<<< HEAD
import AuthClient from '../app-config/auth';
=======
>>>>>>> fbdaa4ac
import Command from '../base-command';
import * as Docker from '../common/utils/docker';
import PortUtil from '../common/utils/port';
import PromptUtils from '../common/utils/prompt-utils';
import inquirer = require('inquirer');

export default class Login extends Command {
  auth_required() {
    return false;
  }

  static description = 'Login to the Architect Cloud platform';

  static flags = {
    ...Command.flags,
    email: flags.string({
      char: 'e',
      description: 'Email',
      env: 'ARCHITECT_EMAIL',
    }),
    password: flags.string({
      char: 'p',
      description: 'Password',
      env: 'ARCHITECT_PASSWORD',
    }),
  };

  async run() {
    const { flags } = this.parse(Login);
    await Docker.verify(); // docker is required for login because we run `docker login`

    if (flags.email || flags.password) {
      await this.runCliFlow(flags);
    } else {
      this.app.config.oauth_domain === 'auth.architect.io' ? await this.runBrowserFlow() : await this.runOryBrowserFlow();
    }
    this.log(chalk.green('Login successful'));
  }

  private async runOryBrowserFlow() {
    if (!PromptUtils.prompts_available()) {
      throw new Error('We detected that this environment does not have a prompt available. To login in a non-tty environment, please use both the user and password options: `architect login -e <email> -p <password>`');
    }

    const port = await PortUtil.getAvailablePort(60000);

    const auth_client: AuthorizationCode<'client_id'> = this.app.auth.getOryAuthClient();
    const authorization_uri: string = auth_client.authorizeURL({
      redirect_uri: `http://localhost:${port}`,
      scope: 'openid profile email offline_access',
      state: btoa(Math.random().toString(36).substring(2, 15) + Math.random().toString(36).substring(2, 15)),
    });

    try {
      this.log('To login, please navigate to the following URL in your browser:');
      this.log('\n');
      this.log(`\t${authorization_uri}`);
      opener(authorization_uri);
    } catch (err) {
      // do nothing if opener fails
    }

    await this.app.auth.oryLoginFromBrowser(port, auth_client);
  }

  private async runBrowserFlow() {
    if (!PromptUtils.prompts_available()) {
      throw new Error('We detected that this environment does not have a prompt available. To login in a non-tty environment, please use both the user and password options: `architect login -e <email> -p <password>`');
    }

    const auth_client: AuthorizationCode<'client_id'> = this.app.auth.getAuthClient();
    const authorization_uri: string = auth_client.authorizeURL({
      redirect_uri: 'http://localhost:60000',
      scope: AuthClient.SCOPE,
      state: Buffer.from(Math.random().toString(36).substring(2, 15) + Math.random().toString(36).substring(2, 15)).toString('base64'),
    });

    const port = await PortUtil.getAvailablePort(60000);

    try {
      this.log('To login, please navigate to the following URL in your browser:');
      this.log('\n');
      this.log(`\t${authorization_uri}`);
      opener(authorization_uri);
    } catch (err) {
      // do nothing if opener fails
    }

    await this.app.auth.loginFromBrowser(port, auth_client);
  }

  private async runCliFlow(flags: any) {
    let answers = await inquirer.prompt([
      {
        type: 'input',
        name: 'email',
        default: flags.email,
        when: !flags.email,
      },
      {
        type: 'password',
        name: 'password',
        default: flags.password,
        when: !flags.password,
      },
    ]);

    answers = {
      ...flags,
      ...answers,
    };

    await this.app.auth.loginFromCli(answers.email, answers.password);
  }
}<|MERGE_RESOLUTION|>--- conflicted
+++ resolved
@@ -1,12 +1,8 @@
 import { flags } from '@oclif/command';
-import btoa from "btoa";
 import chalk from 'chalk';
 import opener from 'opener';
 import { AuthorizationCode } from 'simple-oauth2';
-<<<<<<< HEAD
 import AuthClient from '../app-config/auth';
-=======
->>>>>>> fbdaa4ac
 import Command from '../base-command';
 import * as Docker from '../common/utils/docker';
 import PortUtil from '../common/utils/port';
@@ -41,35 +37,9 @@
     if (flags.email || flags.password) {
       await this.runCliFlow(flags);
     } else {
-      this.app.config.oauth_domain === 'auth.architect.io' ? await this.runBrowserFlow() : await this.runOryBrowserFlow();
+      await this.runBrowserFlow();
     }
     this.log(chalk.green('Login successful'));
-  }
-
-  private async runOryBrowserFlow() {
-    if (!PromptUtils.prompts_available()) {
-      throw new Error('We detected that this environment does not have a prompt available. To login in a non-tty environment, please use both the user and password options: `architect login -e <email> -p <password>`');
-    }
-
-    const port = await PortUtil.getAvailablePort(60000);
-
-    const auth_client: AuthorizationCode<'client_id'> = this.app.auth.getOryAuthClient();
-    const authorization_uri: string = auth_client.authorizeURL({
-      redirect_uri: `http://localhost:${port}`,
-      scope: 'openid profile email offline_access',
-      state: btoa(Math.random().toString(36).substring(2, 15) + Math.random().toString(36).substring(2, 15)),
-    });
-
-    try {
-      this.log('To login, please navigate to the following URL in your browser:');
-      this.log('\n');
-      this.log(`\t${authorization_uri}`);
-      opener(authorization_uri);
-    } catch (err) {
-      // do nothing if opener fails
-    }
-
-    await this.app.auth.oryLoginFromBrowser(port, auth_client);
   }
 
   private async runBrowserFlow() {
@@ -77,14 +47,13 @@
       throw new Error('We detected that this environment does not have a prompt available. To login in a non-tty environment, please use both the user and password options: `architect login -e <email> -p <password>`');
     }
 
+    const port = await PortUtil.getAvailablePort(60000);
     const auth_client: AuthorizationCode<'client_id'> = this.app.auth.getAuthClient();
     const authorization_uri: string = auth_client.authorizeURL({
-      redirect_uri: 'http://localhost:60000',
+      redirect_uri: `http://localhost:${port}`,
       scope: AuthClient.SCOPE,
       state: Buffer.from(Math.random().toString(36).substring(2, 15) + Math.random().toString(36).substring(2, 15)).toString('base64'),
     });
-
-    const port = await PortUtil.getAvailablePort(60000);
 
     try {
       this.log('To login, please navigate to the following URL in your browser:');
