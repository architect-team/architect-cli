--- conflicted
+++ resolved
@@ -6,6 +6,7 @@
 import Command from '../../base-command';
 import { EcsPlatformUtils } from '../../common/utils/ecs-platform.utils';
 import { KubernetesPlatformUtils } from '../../common/utils/kubernetes-platform.utils';
+import { PublicPlatformUtils } from '../../common/utils/public-platform.utils';
 import { EnvironmentNameValidator } from '../../common/utils/validation';
 
 interface CreateEnvironmentInput {
@@ -22,7 +23,7 @@
   credentials: PlatformCredentials;
 }
 
-interface CreatePublicPlatformInput {
+export interface CreatePublicPlatformInput {
   name: string;
 }
 
@@ -38,13 +39,10 @@
 
 export interface EcsPlatformCredentials {
   kind: 'ECS';
-<<<<<<< HEAD
-=======
 
   region: string;
   access_key: string;
   access_secret: string;
->>>>>>> 4a245b36
 }
 
 export default class EnvironmentCreate extends Command {
@@ -61,11 +59,7 @@
   static flags = {
     ...Command.flags,
     namespace: flags.string({ char: 'n' }),
-<<<<<<< HEAD
-    type: flags.string({ char: 't', options: ['KUBERNETES', 'kubernetes', 'ARCHITECT_PUBLIC', 'architect_public'] }),
-=======
-    type: flags.string({ char: 't', options: ['KUBERNETES', 'kubernetes', 'ECS', 'ecs'] }),
->>>>>>> 4a245b36
+    type: flags.string({ char: 't', options: ['KUBERNETES', 'kubernetes', 'ARCHITECT_PUBLIC', 'architect_public', 'ECS', 'ecs'] }),
     host: flags.string({ char: 'h' }),
     kubeconfig: flags.string({ char: 'k', default: '~/.kube/config', exclusive: ['service_token', 'cluster_ca_cert', 'host'] }),
     // awsconfig: flags.string({ char: 'w', default: '~/.aws', exclusive: ['kubeconfig', 'service_token', 'cluster_ca_cert', 'host'] }), // TODO:106:CLI: replace the below lines with this one once we've configured aws cli to work.
@@ -79,79 +73,8 @@
     platform: flags.string({ char: 'p', exclusive: ['type', 'kubeconfig', 'service_token', 'cluster_ca_cert', 'host'] }),
   };
 
-<<<<<<< HEAD
-  private async createArchitectPlatform(dto: CreatePlatformInput | CreatePublicPlatformInput, account_id: string, public_platform = false): Promise<any> {
-    try {
-      if (public_platform) {
-        const { data: platform } = await this.app.api.post(`/accounts/${account_id}/platforms/public`, dto);
-        return platform;
-      } else {
-        const { data: platform } = await this.app.api.post(`/accounts/${account_id}/platforms`, dto);
-        return platform;
-      }
-    } catch (err) {
-      //TODO:89:we shouldn't have to do this on the client side
-      if (err.response?.data?.statusCode === 403) {
-        throw new Error(`You do not have permission to create a platform for the selected account.`);
-      }
-      if (err.response?.data?.status === 409) {
-        throw new Error(`The server responded with 409 CONFLICT. Perhaps this platform name already exists under that account?`);
-      }
-      if (err.response?.data?.message) {
-        throw new Error(err.response?.data?.message);
-      }
-      throw new Error(err);
-    }
-  }
-
-  private async createArchitectEnvironment(data: CreateEnvironmentInput, account_id: string): Promise<any> {
-    try {
-      const { data: environment } = await this.app.api.post(`/accounts/${account_id}/environments`, data);
-      return environment;
-    } catch (err) {
-      //TODO:89:we shouldn't have to do this on the client side
-      if (err.response?.data?.statusCode === 403) {
-        throw new Error(`You do not have permission to create an environment for the selected account.`);
-      }
-      if (err.response?.data?.status === 409) {
-        throw new Error(`The server responded with 409 CONFLICT. Perhaps this environment name already exists under that account?`);
-      }
-      if (err.response?.data?.message?.message) {
-        throw new Error(JSON.stringify(err.response?.data?.message?.message));
-      }
-      if (err.response?.data?.message) {
-        throw new Error(err.response?.data?.message);
-      }
-      throw new Error(err);
-    }
-  }
-
-  async load_platforms(account_id?: string) {
-    const endpoint = account_id ? `/platforms?account_id=${account_id}` : `/platforms`;
-    const { data: { rows: platforms } } = await this.app.api.get(endpoint);
-    return platforms;
-  }
-
-  async load_platform_by_name(account_id: string, name: string) {
-    const { data: platform } = await this.app.api.get(`/accounts/${account_id}/platforms/${name}`);
-    if (!platform) {
-      throw new Error(`No platform exists with name=${name}`);
-    }
-    return platform;
-  }
-
-  private async createKubernetesServiceAccount(kubeconfig_path: string, sa_name: string) {
-    const set_kubeconfig = ['--kubeconfig', kubeconfig_path, '--namespace', 'default'];
-
-    // Create the service account
-    await execa('kubectl', [
-      ...set_kubeconfig,
-      'create', 'sa', sa_name,
-    ]);
-=======
   async run() {
     const environment = await this.create_environment();
->>>>>>> 4a245b36
 
     this.log(environment);
   }
@@ -226,11 +149,11 @@
     }
 
     if (!answers.platform_id) {
-
       const platform = await this.create_platform(args, flags, answers.account);
 
       cli.action.start('Registering platform with Architect');
-      const created_platform = await this.post_platform_to_api(platform, answers.account.id);
+      const public_platform = Object.keys(platform).length === 1 && !!platform.name;
+      const created_platform = await this.post_platform_to_api(platform, answers.account.id, public_platform);
       cli.action.stop();
 
       answers.platform_id = created_platform.id;
@@ -248,138 +171,6 @@
     return environment;
   }
 
-<<<<<<< HEAD
-  private async runArchitectPublic() {
-    const { args, flags } = this.parse(EnvironmentCreate);
-
-    let selected_account: any;
-    this.accounts = await this.get_accounts();
-
-    if (flags.account) {
-      selected_account = this.accounts.rows.find((a: any) => a.name === flags.account);
-      if (!selected_account) {
-        throw new Error(`Account=${flags.account} does not exist or you do not have access to it.`);
-      }
-    }
-
-    // Prompt user for required inputs
-    const answers: any = await inquirer.prompt([
-      {
-        when: () => !flags.account,
-        type: 'list',
-        name: 'account',
-        message: 'For which Architect account would you like to create this environment?',
-        choices: this.accounts.rows.map((a: any) => { return { name: a.name, value: a }; }),
-        default: selected_account,
-      },
-      {
-        type: 'input',
-        name: 'name',
-        message: 'What would you like to name your new environment?',
-        when: !args.name,
-        filter: value => value.toLowerCase(),
-        validate: value => {
-          if (EnvironmentNameValidator.test(value)) return true;
-          return `Name must consist of lower case alphanumeric characters or '-', and must start and end with an alphanumeric character`;
-        },
-        default: flags.namespace || '',
-      },
-    ]);
-
-    let platform_id;
-    this.platforms = await this.load_platforms(answers.account?.id || selected_account.id);
-    const public_platforms = this.platforms.filter(platform => platform.type === 'ARCHITECT_PUBLIC');
-    if (public_platforms.length) {
-      platform_id = public_platforms[0].id;
-    }
-
-    if (!platform_id) {
-      const platform = await this.createArchitectPlatform({
-        name: 'architect-public',
-      }, answers.account.id, true);
-
-      platform_id = platform.id;
-    }
-
-    cli.action.start('Registering environment with Architect');
-
-    const environment = await this.createArchitectEnvironment({
-      name: args.name || answers.name,
-      namespace: flags.namespace,
-      platform_id,
-    }, answers.account.id);
-
-    cli.action.stop();
-
-    return environment;
-  }
-
-  private static default_kubernetes_platform_name(account: any) {
-    return `${account.name}-kubernetes`.toLowerCase();
-  }
-
-  private async createPlatform(
-    set_kubeconfig: any,
-    kubeconfig_path: string,
-    args: any,
-    flags: any,
-    kubeconfig: any,
-    account: { id: string; name: string },
-  ): Promise<string> {
-
-    const new_platform_answers: any = await inquirer.prompt([
-      {
-        type: 'input',
-        name: 'name',
-        when: !args.name,
-        message: 'What would you like to name the new platform?',
-        filter: value => value.toLowerCase(),
-        validate: value => {
-          if (EnvironmentNameValidator.test(value)) return true;
-          return `Name must consist of lower case alphanumeric characters or '-', and must start and end with an alphanumeric character`;
-        },
-        default: (answers: any) => EnvironmentCreate.default_kubernetes_platform_name(account),
-      },
-      {
-        type: 'list',
-        name: 'context',
-        message: 'Which kube context points to your cluster?',
-        choices: kubeconfig.contexts.map((ctx: any) => ctx.name),
-        filter: async value => {
-          // Set the context to the one the user selected
-          await execa('kubectl', [
-            ...set_kubeconfig,
-            'config', 'set',
-            'current-context', value,
-          ]);
-
-          // Set the context value to the matching object from the kubeconfig
-          return kubeconfig.contexts.find((ctx: any) => ctx.name === value);
-        },
-      },
-      {
-        type: 'input',
-        name: 'service_account_name',
-        message: 'What would you like to name the service account for your environment?',
-        default: 'architect',
-      },
-      {
-        when: async (answers: any) => {
-          try {
-            await execa('kubectl', [
-              ...set_kubeconfig,
-              'get', 'sa', answers.service_account_name,
-              '-o', 'json',
-            ]);
-            return true;
-          } catch {
-            return false;
-          }
-        },
-        type: 'confirm',
-        name: 'use_existing_sa',
-        message: 'A service account with that name already exists. Would you like to use it for this environment?',
-=======
   private async create_platform(args: any, flags: any, account: { id: string; name: string }) {
     const platform_type_answers: any = await inquirer.prompt([
       {
@@ -390,8 +181,8 @@
         choices: [
           'KUBERNETES',
           'ECS',
+          'ARCHITECT_PUBLIC',
         ],
->>>>>>> 4a245b36
       },
     ]);
 
@@ -402,6 +193,8 @@
         return await KubernetesPlatformUtils.configure_kubernetes_platform(args, flags, account);
       case 'ECS':
         return await EcsPlatformUtils.configure_ecs_platform(args, flags, account);
+      case 'ARCHITECT_PUBLIC':
+        return await PublicPlatformUtils.runArchitectPublic(args, flags, account);
       default:
         throw new Error(`PlatformType=${selected_type} is not currently supported`);
     }
@@ -418,78 +211,19 @@
     if (!platform) {
       throw new Error(`No platform exists with name=${name}`);
     }
-<<<<<<< HEAD
-    const cluster_host = cluster.cluster.server;
-
-    // Retrieve service account token
-    const saRes = await execa('kubectl', [
-      ...set_kubeconfig,
-      'get', 'sa', new_platform_answers.service_account_name,
-      '-o', 'json',
-    ]);
-    const sa_secret_name = JSON.parse(saRes.stdout).secrets[0].name;
-    const secret_res = await execa('kubectl', [
-      ...set_kubeconfig,
-      'get', 'secrets', sa_secret_name,
-      '-o', 'json',
-    ]);
-    const sa_token_buffer = Buffer.from(JSON.parse(secret_res.stdout).data.token, 'base64');
-    const service_token = sa_token_buffer.toString('utf-8');
-
-    cli.action.stop();
-    cli.action.start('Registering platform with Architect');
-
-    const platform = await this.createArchitectPlatform({
-      name: args.name || new_platform_answers.name,
-      type: 'KUBERNETES',
-      host: cluster_host,
-      credentials: {
-        kind: 'KUBERNETES',
-        service_token,
-        cluster_ca_cert,
-      },
-    }, account.id);
-
-    cli.action.stop();
-
-    return platform.id;
-  }
-
-  async run() {
-    const { args, flags } = this.parse(EnvironmentCreate);
-
-    this.platforms = await this.load_platforms();
-
-    const new_platform_answers: any = await inquirer.prompt([
-      {
-        when: !flags.type,
-        type: 'list',
-        name: 'platform_type',
-        message: 'On what type of platform would you like to create the environment?',
-        choices: [
-          'KUBERNETES',
-          'ARCHITECT_PUBLIC',
-        ],
-      },
-    ]);
-
-    flags.type = new_platform_answers.platform_type;
-
-    let environment;
-    if (flags.type?.toUpperCase() === 'KUBERNETES' && flags.kubeconfig && !flags.host) {
-      environment = await this.runKubernetes();
-    } else if (flags.type?.toUpperCase() === 'ARCHITECT_PUBLIC') {
-      environment = await this.runArchitectPublic();
-    } else {
-      throw new Error('We do not support that environment type at the moment.');
-=======
     return platform;
   }
 
-  private async post_platform_to_api(dto: CreatePlatformInput, account_id: string): Promise<any> {
+  private async post_platform_to_api(dto: CreatePlatformInput | CreatePublicPlatformInput, account_id: string, public_platform = false): Promise<any> {
     try {
-      const { data: platform } = await this.app.api.post(`/accounts/${account_id}/platforms`, dto);
-      return platform;
+      if (public_platform) {
+        console.log('creating public platform')
+        const { data: platform } = await this.app.api.post(`/accounts/${account_id}/platforms/public`, dto);
+        return platform;
+      } else {
+        const { data: platform } = await this.app.api.post(`/accounts/${account_id}/platforms`, dto);
+        return platform;
+      }
     } catch (err) {
       //TODO:89:we shouldn't have to do this on the client side
       if (err.response?.data?.statusCode === 403) {
@@ -502,7 +236,6 @@
         throw new Error(err.response?.data?.message);
       }
       throw new Error(err);
->>>>>>> 4a245b36
     }
   }
 
