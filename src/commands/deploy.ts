--- conflicted
+++ resolved
@@ -248,27 +248,13 @@
       }
     }
 
-<<<<<<< HEAD
-    const deployment_dtos = [];
-    for (const component of component_names) {
-      const deploy_dto = {
-        component,
-        interfaces: interfaces_map,
-        recursive: flags.recursive,
-        values: component_secrets,
-        prevent_destroy: flags['deletion-protection'],
-      };
-      deployment_dtos.push(deploy_dto);
-    }
-=======
     const deploy_dto = {
       component: [...component_names].join(','),
       interfaces: interfaces_map,
       recursive: flags.recursive,
-      values: all_secrets, // TODO: 404: update
+      values: component_secrets,
       prevent_destroy: flags['deletion-protection'],
     };
->>>>>>> 3cac0116
 
     CliUx.ux.action.start(chalk.blue(`Creating pipeline`));
     const { data: pipeline } = await this.app.api.post<Pipeline>(`/environments/${environment.id}/deploy`, deploy_dto);
