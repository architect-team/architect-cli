--- conflicted
+++ resolved
@@ -28,15 +28,10 @@
     help: flags.help({ char: 'h' }),
     environment: flags.string({ exclusive: ['local'] }),
     deployment_id: flags.string({ exclusive: ['local'] }),
-<<<<<<< HEAD
     auto_approve: flags.boolean({ exclusive: ['local'] }),
-    config_file: flags.string(),
-    local: flags.boolean({ char: 'l', exclusive: ['environment, deployment_id', 'auto_approve'] }),
-=======
     local: flags.boolean({ char: 'l', exclusive: ['environment, deployment_id'] }),
     services: flags.string({ char: 's', exclusive: ['environment, deployment_id'], multiple: true }),
     config_file: flags.string()
->>>>>>> ed26f08c
   };
 
   async run() {
