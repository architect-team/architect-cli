--- conflicted
+++ resolved
@@ -95,15 +95,10 @@
     }
 
     Object.keys(compose.services).forEach(svc_name => {
-<<<<<<< HEAD
       for (const port_pair of compose.services[svc_name].ports) {
         const exposed_port = port_pair.split(':')[0];
-        this.log(`${chalk.blue(`0.0.0.0:${exposed_port}`)} => ${svc_name}`);
-      }
-=======
-      const exposed_port = compose.services[svc_name].ports[0].split(':')[0];
-      this.log(`${chalk.blue(`http://localhost:${exposed_port}/`)} => ${svc_name}`);
->>>>>>> 84fe5ea7
+        this.log(`${chalk.blue(`http://localhost:${exposed_port}/`)} => ${svc_name}`);
+      }
     });
     await fs.ensureFile(flags.compose_file);
     await fs.writeJSON(flags.compose_file, compose, { spaces: 2 });
