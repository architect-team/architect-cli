--- conflicted
+++ resolved
@@ -80,64 +80,11 @@
     'architect deploy ./myfolder/architect.yml --secret-file=./mysecrets.yml --environment=myenvironment --account=myaccount --auto-approve',
   ];
 
-  static REMOTE_DEPLOY_FLAGS = { // TODO: make remote deploy utils for this?
+  static flags = {
     ...DeployCommand.flags,
     ...AccountUtils.flags,
     ...EnvironmentUtils.flags,
-<<<<<<< HEAD
-    parameter: Flags.string({
-      char: 'p',
-      description: `${BaseCommand.DEPRECATED} Please use --secret.`,
-      multiple: true,
-      hidden: true,
-    }),
-    interface: Flags.string({
-      char: 'i',
-      description: 'Component interfaces',
-      multiple: true,
-      default: [],
-      sensitive: false,
-    }),
-    'secret-file': Flags.string({
-      description: 'Path of secrets file',
-      multiple: true,
-      default: [],
-    }),
-    secret: Flags.string({
-      char: 's',
-      description: 'An individual secret key and value in the form SECRET_KEY=SECRET_VALUE',
-      multiple: true,
-      default: [],
-    }),
-    'deletion-protection': Flags.boolean({
-      default: true,
-      allowNo: true,
-      description: '[default: true] Toggle for deletion protection on deployments',
-      exclusive: ['local'],
-      sensitive: false,
-    }),
-    recursive: Flags.boolean({
-      char: 'r',
-      default: true,
-      allowNo: true,
-      description: '[default: true] Toggle to automatically deploy all dependencies',
-      sensitive: false,
-    }),
-    refresh: Flags.boolean({
-      default: true,
-      hidden: true,
-      allowNo: true,
-      exclusive: ['local', 'compose-file', 'compose_file'],
-      sensitive: false,
-    }),
-  };
-
-  static flags = {
-    ...this.REMOTE_DEPLOY_FLAGS,
-    local: Flags.boolean({
-=======
     local: booleanString({
->>>>>>> 164cd2e8
       char: 'l',
       description: `${BaseCommand.DEPRECATED} Deploy the stack locally instead of via Architect Cloud`,
       exclusive: ['account', 'auto-approve', 'auto_approve', 'refresh'],
@@ -177,20 +124,35 @@
       multiple: true,
       hidden: true,
     }),
+    interface: Flags.string({
+      char: 'i',
+      description: 'Component interfaces',
+      multiple: true,
+      default: [],
+      sensitive: false,
+    }),
+    'secret-file': Flags.string({
+      description: 'Path of secrets file',
+      multiple: true,
+      default: [],
+    }),
     secrets: Flags.string({
       description: `${BaseCommand.DEPRECATED} Please use --secret-file.`,
       multiple: true,
       hidden: true,
     }),
+    secret: Flags.string({
+      char: 's',
+      description: 'An individual secret key and value in the form SECRET_KEY=SECRET_VALUE',
+      multiple: true,
+      default: [],
+    }),
     values: Flags.string({
       char: 'v',
       hidden: true,
       multiple: true,
       description: `${BaseCommand.DEPRECATED} Please use --secret-file.`,
     }),
-<<<<<<< HEAD
-    browser: Flags.boolean({
-=======
     'deletion-protection': booleanString({
       default: true,
       description: '[default: true] Toggle for deletion protection on deployments',
@@ -210,7 +172,6 @@
       sensitive: false,
     }),
     browser: booleanString({
->>>>>>> 164cd2e8
       default: true,
       description: '[default: true] Automatically open urls in the browser for local deployments',
       sensitive: false,
