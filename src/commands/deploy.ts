--- conflicted
+++ resolved
@@ -1,31 +1,15 @@
-<<<<<<< HEAD
 import path from 'path';
 import fs from 'fs-extra';
 import os from 'os';
-=======
->>>>>>> 07db00e6
 import { flags } from '@oclif/command';
+import execa from 'execa';
 import chalk from 'chalk';
-<<<<<<< HEAD
 import untildify from 'untildify';
 
 import Command from '../base-command';
 import DockerComposeTemplate from '../common/docker-compose/template';
 import * as DockerCompose from '../common/docker-compose';
 import LocalDependencyManager from '../common/dependency-manager/local-manager';
-=======
-import { plainToClass } from 'class-transformer';
-import execa from 'execa';
-import fs from 'fs-extra';
-import os from 'os';
-import path from 'path';
-import Command from '../base-command';
-import * as DockerCompose from '../common/docker-compose';
-import DockerComposeTemplate from '../common/docker-compose/template';
-import EnvironmentConfig from '../common/environment-config';
-import EnvironmentConfigV1 from '../common/environment-config/v1';
-import generateGraphFromPaths from '../common/local-graph/generator';
->>>>>>> 07db00e6
 
 class EnvConfigRequiredError extends Error {
   constructor() {
