import { flags } from '@oclif/command';
import axios, { AxiosResponse } from 'axios';
import chalk from 'chalk';
import cli from 'cli-ux';
import execa from 'execa';
import fs from 'fs-extra';
import inquirer from 'inquirer';
import isCi from 'is-ci';
import yaml from 'js-yaml';
import Listr, { ListrTask } from 'listr';
import opener from 'opener';
import Command from '../base-command';
import LocalDependencyManager from '../common/dependency-manager/local-manager';
import { DockerComposeUtils } from '../common/docker-compose';
import DockerComposeTemplate from '../common/docker-compose/template';
import { AccountUtils } from '../common/utils/account';
import { Deployment } from '../common/utils/deployment';
import * as Docker from '../common/utils/docker';
import { EnvironmentHealth, EnvironmentUtils } from '../common/utils/environment';
import { PipelineUtils } from '../common/utils/pipeline';
<<<<<<< HEAD
import { ComponentConfig, ComponentConfigBuilder, ComponentSlugUtils, ComponentVersionSlugUtils, DependencyNode, ServiceVersionSlugUtils } from '../dependency-manager/src';
=======
import { ComponentSlugUtils, ComponentVersionSlugUtils, Slugs } from '../dependency-manager/src';
import { ComponentConfig } from '../dependency-manager/src/config/component-config';
import { buildConfigFromPath } from '../dependency-manager/src/spec/utils/component-builder';
>>>>>>> a583252b
import { Dictionary } from '../dependency-manager/src/utils/dictionary';

export abstract class DeployCommand extends Command {

  static flags = {
    ...Command.flags,
    auto_approve: flags.boolean({
      exclusive: ['local', 'compose-file', 'compose_file'],
      description: `${Command.DEPRECATED} Please use --auto-approve.`,
      hidden: true,
    }),
    'auto-approve': flags.boolean({
      exclusive: ['local', 'compose-file', 'compose_file'],
      description: 'Automatically approve the deployment without a review step. Used for debugging and CI flows.',
    }),
  };

  parse(options: any, argv = this.argv): any {
    const parsed = super.parse(options, argv);
    const flags: any = parsed.flags;

    // Merge any values set via deprecated flags into their supported counterparts
    flags['auto-approve'] = flags.auto_approve ? flags.auto_approve : flags['auto-approve'];
    parsed.flags = flags;

    return parsed;
  }

  async approvePipeline(pipeline: any): Promise<boolean> {
    const { flags } = this.parse(this.constructor as typeof DeployCommand);

    if (!flags['auto-approve']) {
      this.log(`Pipeline ready for review: ${this.app.config.app_host}/${pipeline.environment.account.name}/environments/${pipeline.environment.name}/pipelines/${pipeline.id}`);
      const confirmation = await inquirer.prompt({
        type: 'confirm',
        name: 'deploy',
        message: 'Would you like to apply?',
      });
      if (!confirmation.deploy) {
        this.warn(`Canceled pipeline`);
        return false;
      }
    }

    await this.app.api.post(`/pipelines/${pipeline.id}/approve`);
    return true;
  }
}

export default class Deploy extends DeployCommand {
  auth_required(): boolean {
    const { flags } = this.parse(Deploy);
    return !flags.local;
  }

  static description = 'Create a deploy job on Architect Cloud or run stacks locally';

  static flags = {
    ...DeployCommand.flags,
    ...AccountUtils.flags,
    ...EnvironmentUtils.flags,

    local: flags.boolean({
      char: 'l',
      description: 'Deploy the stack locally instead of via Architect Cloud',
      exclusive: ['account', 'auto-approve', 'auto_approve', 'refresh'],
    }),
    production: flags.boolean({
      description: 'Build and run components without debug blocks',
      dependsOn: ['local'],
    }),
    compose_file: flags.string({
      description: `${Command.DEPRECATED} Please use --compose-file.`,
      exclusive: ['account', 'environment', 'auto-approve', 'auto_approve', 'refresh'],
      hidden: true,
    }),
    'compose-file': flags.string({
      char: 'o',
      description: 'Path where the compose file should be written to',
      default: '',
      exclusive: ['account', 'environment', 'auto-approve', 'auto_approve', 'refresh'],
    }),
    detached: flags.boolean({
      description: 'Run in detached mode',
      char: 'd',
      dependsOn: ['local'],
    }),
    parameter: flags.string({
      char: 'p',
      description: 'Component parameters',
      multiple: true,
      default: [],
    }),
    interface: flags.string({
      char: 'i',
      description: 'Component interfaces',
      multiple: true,
      default: [],
    }),
    values: flags.string({
      char: 'v',
      description: 'Path of values file',
    }),
    'deletion-protection': flags.boolean({
      default: true,
      allowNo: true,
      description: '[default: true] Toggle for deletion protection on deployments',
      exclusive: ['local'],
    }),
    recursive: flags.boolean({
      char: 'r',
      default: true,
      allowNo: true,
      description: '[default: true] Toggle to automatically deploy all dependencies',
    }),
    refresh: flags.boolean({
      default: true,
      hidden: true,
      allowNo: true,
      exclusive: ['local', 'compose-file', 'compose_file'],
    }),
    browser: flags.boolean({
      default: true,
      allowNo: true,
      description: '[default: true] Automatically open urls in the browser for local deployments',
    }),
    build_parallel: flags.boolean({
      description: `${Command.DEPRECATED} Please use --build-parallel.`,
      hidden: true,
    }),
    'build-parallel': flags.boolean({
      default: false,
      description: '[default: false] Build docker images in parallel',
    }),
  };

  static args = [{
    name: 'configs_or_components',
    description: 'Path to an architect.yml file or component `account/component:latest`. Multiple components are accepted.',
  }];

  // overrides the oclif default parse to allow for configs_or_components to be a list of components
  parse(options: any, argv = this.argv): any {
    options.args = [];
    for (const _ of argv) {
      options.args.push({ name: 'filler' });
    }
    const parsed = super.parse(options, argv);
    parsed.args.configs_or_components = parsed.argv;

    // Merge any values set via deprecated flags into their supported counterparts
    const flags: any = parsed.flags;
    flags['build-parallel'] = flags.build_parallel ? flags.build_parallel : flags['build-parallel'];
    flags['compose-file'] = flags.compose_file ? flags.compose_file : flags['compose-file'];
    parsed.flags = flags;

    return parsed;
  }

  async runCompose(compose: DockerComposeTemplate): Promise<void> {
    const { flags } = this.parse(Deploy);

    const project_name = flags.environment || DockerComposeUtils.DEFAULT_PROJECT;
    const compose_file = flags['compose-file'] || DockerComposeUtils.buildComposeFilepath(this.app.config.getConfigDir(), project_name);

    await fs.ensureFile(compose_file);
    await fs.writeFile(compose_file, yaml.dump(compose));
    this.log(`Wrote docker-compose file to: ${compose_file}`);

    if (flags['build-parallel']) {
      await execa('docker-compose', ['-f', compose_file, '-p', project_name, 'build', '--parallel'], { stdio: 'inherit' });
    } else {
      await execa('docker-compose', ['-f', compose_file, '-p', project_name, 'build'], { stdio: 'inherit' });
    }

    console.clear();

    this.log('Building containers...', chalk.green('done'));
    this.log('');

    this.log('Once the containers are running they will be accessible via the following urls:');

    const exposed_interfaces: string[] = [];
    const gateway = compose.services['gateway'];
    if (gateway?.ports?.length && typeof gateway.ports[0] === 'string') {
      const gateway_port = gateway.ports[0].split(':')[0];
      for (const [service_name, service] of Object.entries(compose.services)) {
        if (service.labels?.includes('traefik.enable=true')) {
          const host_rules = service.labels.filter(label => label.includes('rule=Host'));
          for (const host_rule of host_rules) {
            const host = new RegExp(/Host\(`(.*?)`\)/g);
            const host_match = host.exec(host_rule);
            if (host_match) {
              this.log(`${chalk.blue(`http://${host_match[1]}:${gateway_port}/`)} => ${service_name}`);
              exposed_interfaces.push(`http://${host_match[1]}:${gateway_port}/`);
            }
          }
        }
      }
      this.log('');
    }

    for (const svc_name of Object.keys(compose.services)) {
      for (const port_pair of compose.services[svc_name].ports || []) {
        const [exposed_port, internal_port] = port_pair && (port_pair as string).split(':');
        this.log(`${chalk.blue(`http://localhost:${exposed_port}/`)} => ${svc_name}:${internal_port}`);
      }
    }
    this.log('');
    this.log('Starting containers...');
    this.log('');

    if (!isCi && flags.browser) {
      let open_browser_attempts = 0;
      const poll_interval = 2000;
      const browser_interval = setInterval(async () => {
        if (open_browser_attempts === 300) {
          clearInterval(browser_interval);
          return;
        }

        const promises: Promise<AxiosResponse<any>>[] = [];
        for (const exposed_interface of exposed_interfaces) {
          const [host_name, port] = exposed_interface.replace('http://', '').split(':');
          promises.push(axios.get(`http://localhost:${port}`, {
            headers: {
              Host: host_name,
            },
            timeout: poll_interval,
            validateStatus: (status: number) => { return status < 500 && status !== 404; },
          }));
        }

        Promise.all(promises).then(() => {
          for (const exposed_interface of exposed_interfaces) {
            this.log('Opening', chalk.blue(exposed_interface));
            opener(exposed_interface);
          }
          this.log('(disable with --no-browser)');
          clearInterval(browser_interval);
        }).catch(err => {
          // at least one exposed service is not yet ready
        });
        open_browser_attempts++;
      }, poll_interval);
    }

    const compose_args = ['-f', compose_file, '-p', project_name, 'up', '--timeout', '0'];
    if (flags.detached) {
      compose_args.push('-d');
    }

    const cmd = execa('docker-compose', compose_args);
    cmd.stdin?.pipe(process.stdin);
    cmd.stdout?.pipe(process.stdout);
    cmd.stderr?.pipe(process.stderr);

    process.on('SIGINT', () => {
      this.log('Interrupt received.');
      this.warn('Please wait for architect to exit or containers will still be running in the background.');
      this.log('Gracefully shutting down...');
      execa.sync('docker-compose', ['-f', compose_file, '-p', project_name, 'stop', '--timeout', '0'], { stdio: 'inherit' });
      this.log('Stopping operation...');
      process.exit(0);
    });

    await cmd;
  }

  private readValuesFile(values_file_path: string | undefined) {
    let component_values: any = {};
    if (values_file_path && fs.statSync(values_file_path)) {
      const values_file_data = fs.readFileSync(values_file_path);
      component_values = yaml.load(values_file_data.toString('utf-8'), { schema: yaml.FAILSAFE_SCHEMA });
    }
    return component_values;
  }

  getExtraEnvironmentVariables(parameters: string[]): Dictionary<string | undefined> {
    const extra_env_vars: { [s: string]: string | undefined } = {};

    for (const [param_name, param_value] of Object.entries(process.env || {})) {
      if (param_name.startsWith('ARC_')) {
        extra_env_vars[param_name.substring(4)] = param_value;
      }
    }

    for (const param of parameters) {
      const param_split = param.split('=');
      if (param_split.length !== 2) {
        throw new Error(`Bad format for parameter ${param}. Please specify in the format --parameter PARAM_NAME=PARAM_VALUE`);
      }
      extra_env_vars[param_split[0]] = param_split[1];
    }

    return extra_env_vars;
  }

  private getComponentValues() {
    const { flags } = this.parse(Deploy);
    const component_values = this.readValuesFile(flags.values);
    const extra_params = this.getExtraEnvironmentVariables(flags.parameter);
    if (extra_params && Object.keys(extra_params).length) {
      if (!component_values['*']) {
        component_values['*'] = {};
      }
      component_values['*'] = { ...component_values['*'], ...extra_params };
    }
    return component_values;
  }

  private getInterfacesMap() {
    const { flags } = this.parse(Deploy);
    const interfaces_map: Dictionary<string> = {};
    for (const i of flags.interface) {
      const [key, value] = i.split(':');
      interfaces_map[key] = value || key;
    }
    return interfaces_map;
  }

  private async runLocal() {
    const { args, flags } = this.parse(Deploy);
    await Docker.verify();

    if (!flags.values && fs.existsSync('./values.yml')) {
      flags.values = './values.yml';
    }

    if (!args.configs_or_components || !args.configs_or_components.length) {
      args.configs_or_components = ['./architect.yml'];
    }

    const interfaces_map = this.getInterfacesMap();
    const component_values = this.getComponentValues();

    const linked_components = this.app.linkedComponents;
    const component_versions: string[] = [];
    for (const config_or_component of args.configs_or_components) {

      let component_version = config_or_component;
      if (!ComponentVersionSlugUtils.Validator.test(config_or_component) && !ComponentSlugUtils.Validator.test(config_or_component)) {
        const res = buildConfigFromPath(config_or_component, Slugs.DEFAULT_TAG);
        linked_components[res.component_config.name] = config_or_component;
        component_version = res.component_config.name;
      }
      component_versions.push(component_version);
    }

    const dependency_manager = new LocalDependencyManager(
      this.app.api,
      linked_components,
      flags.production
    );

    const component_configs: ComponentConfig[] = [];
    for (const component_version of component_versions) {
      const component_config = await dependency_manager.loadComponentConfig(component_version, interfaces_map);

      if (flags.recursive) {
        const dependency_configs = await dependency_manager.loadComponentConfigs(component_config);
        component_configs.push(...dependency_configs);
      } else {
        component_configs.push(component_config);
      }
    }

    const graph = await dependency_manager.getGraph(component_configs, component_values);
    dependency_manager.validateGraph(graph);

    const compose = await DockerComposeUtils.generate(graph);
    await this.runCompose(compose);
  }

  protected async runRemote(): Promise<void> {
    const { args, flags } = this.parse(Deploy);

    const components = args.configs_or_components;

    const interfaces_map = this.getInterfacesMap();
    const component_values = this.getComponentValues();

    const account = await AccountUtils.getAccount(this.app.api, flags.account);
    const environment = await EnvironmentUtils.getEnvironment(this.app.api, account, flags.environment);

    const deployment_dtos = [];
    for (const component of components) {
      ComponentVersionSlugUtils.Validator.test(component);

      const deploy_dto = {
        component: component,
        interfaces: interfaces_map,
        recursive: flags.recursive,
        values: component_values,
        prevent_destroy: flags['deletion-protection'],
      };
      deployment_dtos.push(deploy_dto);
    }

    cli.action.start(chalk.blue(`Creating pipeline${deployment_dtos.length ? 's' : ''}`));
    const pipelines = await Promise.all(
      deployment_dtos.map(async (deployment_dto) => {
        const { data: pipeline } = await this.app.api.post(`/environments/${environment.id}/deploy`, deployment_dto);
        return { component_name: deployment_dto.component, pipeline };
      })
    );
    cli.action.stop();

    const approved_pipelines = [];
    for (const pipeline of pipelines) {
      const approved = await this.approvePipeline(pipeline.pipeline);
      if (approved) {
        approved_pipelines.push(pipeline);
      }
    }

    if (!approved_pipelines?.length) {
      this.log(chalk.blue('Cancelled all pipelines'));
      return;
    }

    let component_deployments: Deployment[] = [];
    for (const approved_pipeline of approved_pipelines) {
      const { data: pipeline_deployments } = await this.app.api.get(`/pipelines/${approved_pipeline.pipeline.id}/deployments`);
      component_deployments = component_deployments.concat(pipeline_deployments.filter((d: Deployment) => d.type === 'component'));
    }

    const environment_graph = (await this.app.api.get(`/environments/${environment.id}/graph`)).data;
    const service_nodes = environment_graph.nodes.filter((n: DependencyNode) => n.__type === 'service');
    const deployment_tasks: { [s: string]: ListrTask<any>[] } = {};
    for (const service_node of service_nodes) {
      const { component_account_name, component_name, service_name, tag } = ServiceVersionSlugUtils.parse(service_node.config.name);
      const component_version_name = ComponentVersionSlugUtils.build(component_account_name, component_name, tag);

      if (!deployment_tasks[component_version_name]) {
        const component_deployment = component_deployments.find(d => d.id === service_node.deployment_id);
        if (!component_deployment) {
          continue; // skip, service already exists in environment and isn't currently being deployed
        }
        deployment_tasks[component_version_name] = [{
          title: `Pipeline ${component_deployment.pipeline.id}`,
          task: () => PipelineUtils.pollPipeline(this.app.api, component_deployment.pipeline.id),
        }];
      }
      deployment_tasks[component_version_name].push({
        title: `Service ${service_name}`,
        task: () => new Promise((resolve, reject) => {
          let service_health_poll_count = 0;
          const service_health_poll = setInterval(async () => {
            if (service_health_poll_count > 180) {
              clearInterval(service_health_poll);
              return reject(new Error(`Service ${service_name} deployment timed out`));
            }

            const environment_health: EnvironmentHealth = (await this.app.api.get(`/environments/${environment.id}/health`)).data;
            if (environment_health[service_node.ref]) {
              const service_interface_count = Object.keys(environment_health[service_node.ref]).length;
              let healthy_count = 0;
              for (const interface_data of Object.values(environment_health[service_node.ref])) {
                for (const consul_interface_data of Object.values(interface_data)) {
                  if (consul_interface_data.healthy) {
                    healthy_count++;
                  }
                }
              }
              if (healthy_count === service_interface_count) {
                clearInterval(service_health_poll);
                return resolve(true);
              }
            }
            service_health_poll_count += 1;
          }, PipelineUtils.POLL_INTERVAL);
        }),
      });
    }

    const all_tasks: ListrTask[] = [];
    for (const [component_name, component_tasks] of Object.entries(deployment_tasks || {})) {
      all_tasks.push({
        title: `Component ${component_name}`,
        task: () => { return new Listr(component_tasks, { concurrent: true }); },
      });
    }
    const tasks = new Listr(all_tasks, { concurrent: true });
    await tasks.run().catch(err => {
      this.error(err);
    });

    this.log(chalk.green('Deployment successful'));
  }

  async run(): Promise<void> {
    const { args, flags } = this.parse(Deploy);

    if (args.configs_or_components && args.configs_or_components.length > 1) {
      if (flags.interface?.length) {
        throw new Error('Interface flag not supported if deploying multiple components in the same command.');
      }
    }

    if (flags.local) {
      await this.runLocal();
    } else {
      await this.runRemote();
    }
  }
}<|MERGE_RESOLUTION|>--- conflicted
+++ resolved
@@ -18,13 +18,8 @@
 import * as Docker from '../common/utils/docker';
 import { EnvironmentHealth, EnvironmentUtils } from '../common/utils/environment';
 import { PipelineUtils } from '../common/utils/pipeline';
-<<<<<<< HEAD
-import { ComponentConfig, ComponentConfigBuilder, ComponentSlugUtils, ComponentVersionSlugUtils, DependencyNode, ServiceVersionSlugUtils } from '../dependency-manager/src';
-=======
-import { ComponentSlugUtils, ComponentVersionSlugUtils, Slugs } from '../dependency-manager/src';
-import { ComponentConfig } from '../dependency-manager/src/config/component-config';
+import { ComponentConfig, ComponentSlugUtils, ComponentVersionSlugUtils, DependencyNode, ServiceVersionSlugUtils, Slugs } from '../dependency-manager/src';
 import { buildConfigFromPath } from '../dependency-manager/src/spec/utils/component-builder';
->>>>>>> a583252b
 import { Dictionary } from '../dependency-manager/src/utils/dictionary';
 
 export abstract class DeployCommand extends Command {
@@ -456,7 +451,7 @@
     const service_nodes = environment_graph.nodes.filter((n: DependencyNode) => n.__type === 'service');
     const deployment_tasks: { [s: string]: ListrTask<any>[] } = {};
     for (const service_node of service_nodes) {
-      const { component_account_name, component_name, service_name, tag } = ServiceVersionSlugUtils.parse(service_node.config.name);
+      const { component_account_name, component_name, service_name, tag } = ServiceVersionSlugUtils.parse(service_node.config.ref);
       const component_version_name = ComponentVersionSlugUtils.build(component_account_name, component_name, tag);
 
       if (!deployment_tasks[component_version_name]) {
