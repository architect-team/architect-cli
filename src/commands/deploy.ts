import path from 'path';
import fs from 'fs-extra';
import os from 'os';
import untildify from 'untildify';
<<<<<<< HEAD
import Command from '../base-command';
import { flags } from '@oclif/command';
import DependencyManager from '../common/dependency-manager';
import execa from 'execa';
import chalk from 'chalk';
import { LocalDependencyNode } from '../common/dependency-manager/node/local';
import ServiceConfig from '../common/service-config';
import { RemoteDependencyNode } from '../common/dependency-manager/node/remote';
import EnvironmentConfigV1 from '../common/environment-config/v1';
import EnvironmentConfig from '../common/environment-config';
import { plainToClass } from 'class-transformer';
import MissingRequiredParamError from '../common/errors/missing-required-param';
import ServiceParameterConfig from '../common/service-config/parameter';
import DockerComposeTemplate from '../common/docker-compose/template';
import * as DockerCompose from '../common/docker-compose';

declare const process: NodeJS.Process;
=======
import Command from '../base';
import { EnvironmentMetadata } from '../common/environment-metadata';
import { readIfFile } from '../common/file-util';
import MANAGED_PATHS from '../common/managed-paths';
import PortUtil from '../common/port-util';
import ServiceDependency from '../common/service-dependency';
import { readVaultParam } from '../common/vault-utils';
import Install from './install';

const _info = chalk.blue;
>>>>>>> cebc8dac

export default class Deploy extends Command {
  static description = 'Create a deploy job on Architect Cloud or run stacks locally';

  static flags = {
    ...Command.flags,
    local: flags.boolean({
      char: 'l',
      description: 'Deploy the stack locally instead of via Architect Cloud',
    }),
    config: flags.string({
      char: 'c',
      description: 'Path to an environment config file for the environment',
    }),
    services: flags.string({
      char: 's',
      description: 'Paths to services to deploy',
      multiple: true,
    }),
    compose_file: flags.string({
      char: 'o',
      description: 'Path where the compose file should be written to',
      default: path.join(
        os.tmpdir(),
        `architect-deployment-${Date.now().toString()}.json`,
      ),
    }),
  };

  async runCompose(compose: DockerComposeTemplate) {
    const { flags } = this.parse(Deploy);
    Object.keys(compose.services).forEach(svc_name => {
      const exposed_port = compose.services[svc_name].ports[0].split(':')[0];
      this.log(`${chalk.blue(`0.0.0.0:${exposed_port}`)} => ${svc_name}`);
    });
    await fs.ensureFile(flags.compose_file);
    await fs.writeJSON(flags.compose_file, compose, { spaces: 2 });
    this.log(`Wrote docker-compose file to: ${flags.compose_file}`);
    // this.log(chalk.green(JSON.stringify(compose, null, 2)));
    await execa('docker-compose', ['-f', flags.compose_file, 'up', '--build', '--abort-on-container-exit'], { stdio: 'inherit' });
  }

  private validateParams(
    ref_name: string,
    parameters: { [s: string]: ServiceParameterConfig },
    env_params: { [s: string]: string },
  ): { [key: string]: string } {
    return Object.keys(parameters)
      .reduce((params: { [s: string]: string }, key: string) => {
        const service_param = parameters[key];
        if (service_param.isRequired() && !env_params[key]) {
          throw new MissingRequiredParamError(key, service_param, ref_name);
        }

        let val = env_params[key] || service_param.default || '';
        if (typeof val !== 'string') {
          val = val.toString();
        }

<<<<<<< HEAD
        if (val.startsWith('file:')) {
          val = fs.readFileSync(untildify(val.slice('file:'.length)), 'utf-8');
        }
        params[key] = val;
        if (service_param.alias) {
          params[service_param.alias] = val;
=======
  async parse_config() {
    const { flags } = this.parse(Deploy);
    let config_json: EnvironmentMetadata = { services: {} };
    if (flags.config_file) {
      config_json = await fs.readJSON(untildify(flags.config_file));
      config_json.services = config_json.services || {};
      for (const service of Object.values(config_json.services)) {
        for (const [key, value] of Object.entries(service.parameters || {})) {
          if (typeof value === 'string') {
            service.parameters![key] = await readIfFile(value);
          } else {
            service.parameters![key] = await readVaultParam(value, config_json.vaults || {});
          }
        }
        for (const datastore of Object.values(service.datastores || {})) {
          for (const [key, value] of Object.entries(datastore.parameters || {})) {
            if (typeof value === 'string') {
              datastore.parameters![key] = await readIfFile(value);
            } else {
              datastore.parameters![key] = await readVaultParam(value, config_json.vaults || {});
            }
          }
>>>>>>> cebc8dac
        }
        return params;
      }, {});
  }

  private async addDatastoreNodes(
    parent_node: LocalDependencyNode | RemoteDependencyNode,
    parent_config: ServiceConfig,
    dependency_manager: DependencyManager,
  ): Promise<DependencyManager> {
    const { flags } = this.parse(Deploy);

    // Load environment config
    let env_config: EnvironmentConfig = new EnvironmentConfigV1();
    if (flags.config) {
      const config_payload = await fs.readJSON(path.resolve(flags.config));
      env_config = plainToClass(EnvironmentConfigV1, config_payload);
    }

    for (const [ds_name, ds_config] of Object.entries(parent_config.datastores)) {
      const docker_config = ds_config.getDockerConfig();
      const dep_node = await RemoteDependencyNode.create({
        name: `${parent_config.name}.${ds_name}`,
        tag: 'local',
        image: docker_config.image,
        target_port: docker_config.target_port,
        parameters: this.validateParams(
          `${parent_config.name} - [datastore] ${ds_name}`,
          parent_config.datastores[ds_name].parameters || {},
          env_config.getDatastoreParameters(parent_config.name, ds_name),
        ),
      });
      dep_node.isDatastore = true;
      dependency_manager.addNode(dep_node);
      dependency_manager.addDependency(parent_node, dep_node);
    }

    return dependency_manager;
  }

  private async addDependencyNodes(
    parent_node: LocalDependencyNode | RemoteDependencyNode,
    parent_config: ServiceConfig,
    dependency_manager: DependencyManager,
  ): Promise<DependencyManager> {
    const { flags } = this.parse(Deploy);

    // Load environment config
    let env_config: EnvironmentConfig = new EnvironmentConfigV1();
    if (flags.config) {
      const config_payload = await fs.readJSON(path.resolve(flags.config));
      env_config = plainToClass(EnvironmentConfigV1, config_payload);
    }

    if (parent_node instanceof LocalDependencyNode) {
      for (const [dep_name, dep_id] of Object.entries(parent_config.getDependencies())) {
        if (dep_id.startsWith('file:')) {
          const dep_path = path.join(parent_node.service_path, dep_id.slice('file:'.length));
          const dep_config = this.getServiceConfig(dep_path);
          const dep_node = await LocalDependencyNode.create({
            service_path: dep_path,
            name: dep_name,
            tag: 'local',
            target_port: 8080,
            api_type: dep_config.api ? dep_config.api.type : undefined,
            subscriptions: dep_config.subscriptions,
            parameters: this.validateParams(
              dep_config.name,
              dep_config.parameters,
              env_config.getServiceParameters(dep_config.name),
            ),
          });
          if (dep_config.debug) {
            dep_node.command = dep_config.debug;
          }
          dependency_manager.addNode(dep_node);
          dependency_manager.addDependency(parent_node, dep_node);
          await this.addDependencyNodes(dep_node, dep_config, dependency_manager);
          await this.addDatastoreNodes(dep_node, dep_config, dependency_manager);
        }
      }
    }

    return dependency_manager;
  }

  private async runLocal() {
    const { flags } = this.parse(Deploy);

    const service_paths = flags.services || [process.cwd()];
    const dependencies = new DependencyManager();

    // Load environment config
    let env_config: EnvironmentConfig = new EnvironmentConfigV1();
    if (flags.config) {
      const config_payload = await fs.readJSON(path.resolve(flags.config));
      env_config = plainToClass(EnvironmentConfigV1, config_payload);
    }

    // Create graph nodes for all specified services and then add nodes
    // and edges for their dependencies
    for (let svc_path of service_paths) {
      svc_path = path.resolve(svc_path);
      const config = this.getServiceConfig(svc_path);
      const dep = await LocalDependencyNode.create({
        service_path: svc_path,
        name: config.name,
        tag: 'local',
        target_port: 8080,
        api_type: config.api ? config.api.type : undefined,
        subscriptions: config.subscriptions,
        parameters: this.validateParams(
          config.name,
          config.parameters,
          env_config.getServiceParameters(config.name)),
      });
      if (config.debug) {
        dep.command = config.debug;
      }
      dependencies.addNode(dep);
      await this.addDependencyNodes(dep, config, dependencies);
      await this.addDatastoreNodes(dep, config, dependencies);
    }

    // Loop back through the nodes and create edges for event/subscriber relationships
    dependencies.nodes.forEach(node => {
      for (const publisher_name of Object.keys(node.subscriptions)) {
        const publisher_ref = Array.from(dependencies.nodes.keys())
          .find(key => key.split(':')[0] === publisher_name);
        if (publisher_ref) {
          const publisher = dependencies.nodes.get(publisher_ref);
          // eslint-disable-next-line @typescript-eslint/no-non-null-assertion
          dependencies.addSubscription(publisher!, node);
        }
      }
    });

    const compose = DockerCompose.generate(dependencies);
    await this.runCompose(compose);
  }

  async run() {
    const {flags} = this.parse(Deploy);

    if (flags.local) {
      await this.runLocal();
    }
  }
}<|MERGE_RESOLUTION|>--- conflicted
+++ resolved
@@ -1,37 +1,28 @@
-import path from 'path';
+import { flags } from '@oclif/command';
+import chalk from 'chalk';
+import { plainToClass } from 'class-transformer';
+import execa from 'execa';
 import fs from 'fs-extra';
 import os from 'os';
+import path from 'path';
 import untildify from 'untildify';
-<<<<<<< HEAD
 import Command from '../base-command';
-import { flags } from '@oclif/command';
 import DependencyManager from '../common/dependency-manager';
-import execa from 'execa';
-import chalk from 'chalk';
 import { LocalDependencyNode } from '../common/dependency-manager/node/local';
+import { RemoteDependencyNode } from '../common/dependency-manager/node/remote';
+import * as DockerCompose from '../common/docker-compose';
+import DockerComposeTemplate from '../common/docker-compose/template';
+import EnvironmentConfig from '../common/environment-config';
+import EnvironmentConfigV1 from '../common/environment-config/v1';
+import { EnvironmentMetadata } from '../common/environment-metadata';
+import MissingRequiredParamError from '../common/errors/missing-required-param';
 import ServiceConfig from '../common/service-config';
-import { RemoteDependencyNode } from '../common/dependency-manager/node/remote';
-import EnvironmentConfigV1 from '../common/environment-config/v1';
-import EnvironmentConfig from '../common/environment-config';
-import { plainToClass } from 'class-transformer';
-import MissingRequiredParamError from '../common/errors/missing-required-param';
 import ServiceParameterConfig from '../common/service-config/parameter';
-import DockerComposeTemplate from '../common/docker-compose/template';
-import * as DockerCompose from '../common/docker-compose';
+import { readIfFile } from '../common/utils/file';
+import { readVaultParam } from '../common/vault-utils';
 
 declare const process: NodeJS.Process;
-=======
-import Command from '../base';
-import { EnvironmentMetadata } from '../common/environment-metadata';
-import { readIfFile } from '../common/file-util';
-import MANAGED_PATHS from '../common/managed-paths';
-import PortUtil from '../common/port-util';
-import ServiceDependency from '../common/service-dependency';
-import { readVaultParam } from '../common/vault-utils';
-import Install from './install';
-
 const _info = chalk.blue;
->>>>>>> cebc8dac
 
 export default class Deploy extends Command {
   static description = 'Create a deploy job on Architect Cloud or run stacks locally';
@@ -91,14 +82,17 @@
           val = val.toString();
         }
 
-<<<<<<< HEAD
         if (val.startsWith('file:')) {
           val = fs.readFileSync(untildify(val.slice('file:'.length)), 'utf-8');
         }
-        params[key] = val;
+        params[key] = val.toString();
         if (service_param.alias) {
-          params[service_param.alias] = val;
-=======
+          params[service_param.alias] = val.toString();
+        }
+        return params;
+      }, {});
+  }
+
   async parse_config() {
     const { flags } = this.parse(Deploy);
     let config_json: EnvironmentMetadata = { services: {} };
@@ -121,10 +115,10 @@
               datastore.parameters![key] = await readVaultParam(value, config_json.vaults || {});
             }
           }
->>>>>>> cebc8dac
-        }
-        return params;
-      }, {});
+        }
+      }
+    }
+    return config_json;
   }
 
   private async addDatastoreNodes(
@@ -264,7 +258,7 @@
   }
 
   async run() {
-    const {flags} = this.parse(Deploy);
+    const { flags } = this.parse(Deploy);
 
     if (flags.local) {
       await this.runLocal();
