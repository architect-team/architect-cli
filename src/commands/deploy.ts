--- conflicted
+++ resolved
@@ -4,38 +4,15 @@
 import execa from 'execa';
 import fs from 'fs-extra';
 import os from 'os';
-<<<<<<< HEAD
 import path from 'path';
-import untildify from 'untildify';
 import Command from '../base-command';
-import DependencyManager from '../common/dependency-manager';
-import { LocalDependencyNode } from '../common/dependency-manager/node/local';
-import { RemoteDependencyNode } from '../common/dependency-manager/node/remote';
 import * as DockerCompose from '../common/docker-compose';
 import DockerComposeTemplate from '../common/docker-compose/template';
 import EnvironmentConfig from '../common/environment-config';
 import EnvironmentConfigV1 from '../common/environment-config/v1';
-import { EnvironmentMetadata } from '../common/environment-metadata';
-import MissingRequiredParamError from '../common/errors/missing-required-param';
-import ServiceConfig from '../common/service-config';
-import ServiceParameterConfig from '../common/service-config/parameter';
-import { readIfFile } from '../common/utils/file';
-import { readVaultParam } from '../common/vault-utils';
-=======
-import Command from '../base-command';
-import { flags } from '@oclif/command';
-import execa from 'execa';
-import chalk from 'chalk';
-import EnvironmentConfigV1 from '../common/environment-config/v1';
-import EnvironmentConfig from '../common/environment-config';
-import { plainToClass } from 'class-transformer';
-import DockerComposeTemplate from '../common/docker-compose/template';
-import * as DockerCompose from '../common/docker-compose';
 import { genFromLocalPaths } from '../common/utils/dependency';
->>>>>>> b7bd580e
 
 declare const process: NodeJS.Process;
-const _info = chalk.blue;
 
 export default class Deploy extends Command {
   static description = 'Create a deploy job on Architect Cloud or run stacks locally';
@@ -78,146 +55,6 @@
     await execa('docker-compose', ['-f', flags.compose_file, 'up', '--build', '--abort-on-container-exit'], { stdio: 'inherit' });
   }
 
-<<<<<<< HEAD
-  private validateParams(
-    ref_name: string,
-    parameters: { [s: string]: ServiceParameterConfig },
-    env_params: { [s: string]: string },
-  ): { [key: string]: string } {
-    return Object.keys(parameters)
-      .reduce((params: { [s: string]: string }, key: string) => {
-        const service_param = parameters[key];
-        if (service_param.isRequired() && !env_params[key]) {
-          throw new MissingRequiredParamError(key, service_param, ref_name);
-        }
-
-        let val = env_params[key] || service_param.default || '';
-        if (typeof val !== 'string') {
-          val = val.toString();
-        }
-
-        if (val.startsWith('file:')) {
-          val = fs.readFileSync(untildify(val.slice('file:'.length)), 'utf-8');
-        }
-        params[key] = val.toString();
-        if (service_param.alias) {
-          params[service_param.alias] = val.toString();
-        }
-        return params;
-      }, {});
-  }
-
-  async parse_config() {
-    const { flags } = this.parse(Deploy);
-    let config_json: EnvironmentMetadata = { services: {} };
-    if (flags.config_file) {
-      config_json = await fs.readJSON(untildify(flags.config_file));
-      config_json.services = config_json.services || {};
-      for (const service of Object.values(config_json.services)) {
-        for (const [key, value] of Object.entries(service.parameters || {})) {
-          if (typeof value === 'string') {
-            service.parameters![key] = await readIfFile(value);
-          } else {
-            service.parameters![key] = await readVaultParam(value, config_json.vaults || {});
-          }
-        }
-        for (const datastore of Object.values(service.datastores || {})) {
-          for (const [key, value] of Object.entries(datastore.parameters || {})) {
-            if (typeof value === 'string') {
-              datastore.parameters![key] = await readIfFile(value);
-            } else {
-              datastore.parameters![key] = await readVaultParam(value, config_json.vaults || {});
-            }
-          }
-        }
-      }
-    }
-    return config_json;
-  }
-
-  private async addDatastoreNodes(
-    parent_node: LocalDependencyNode | RemoteDependencyNode,
-    parent_config: ServiceConfig,
-    dependency_manager: DependencyManager,
-  ): Promise<DependencyManager> {
-    const { flags } = this.parse(Deploy);
-
-    // Load environment config
-    let env_config: EnvironmentConfig = new EnvironmentConfigV1();
-    if (flags.config) {
-      const config_payload = await fs.readJSON(path.resolve(flags.config));
-      env_config = plainToClass(EnvironmentConfigV1, config_payload);
-    }
-
-    for (const [ds_name, ds_config] of Object.entries(parent_config.datastores)) {
-      const docker_config = ds_config.getDockerConfig();
-      const dep_node = await RemoteDependencyNode.create({
-        name: `${parent_config.name}.${ds_name}`,
-        tag: 'local',
-        image: docker_config.image,
-        target_port: docker_config.target_port,
-        parameters: this.validateParams(
-          `${parent_config.name} - [datastore] ${ds_name}`,
-          parent_config.datastores[ds_name].parameters || {},
-          env_config.getDatastoreParameters(parent_config.name, ds_name),
-        ),
-      });
-      dep_node.isDatastore = true;
-      dependency_manager.addNode(dep_node);
-      dependency_manager.addDependency(parent_node, dep_node);
-    }
-
-    return dependency_manager;
-  }
-
-  private async addDependencyNodes(
-    parent_node: LocalDependencyNode | RemoteDependencyNode,
-    parent_config: ServiceConfig,
-    dependency_manager: DependencyManager,
-  ): Promise<DependencyManager> {
-    const { flags } = this.parse(Deploy);
-
-    // Load environment config
-    let env_config: EnvironmentConfig = new EnvironmentConfigV1();
-    if (flags.config) {
-      const config_payload = await fs.readJSON(path.resolve(flags.config));
-      env_config = plainToClass(EnvironmentConfigV1, config_payload);
-    }
-
-    if (parent_node instanceof LocalDependencyNode) {
-      for (const [dep_name, dep_id] of Object.entries(parent_config.getDependencies())) {
-        if (dep_id.startsWith('file:')) {
-          const dep_path = path.join(parent_node.service_path, dep_id.slice('file:'.length));
-          const dep_config = this.getServiceConfig(dep_path);
-          const dep_node = await LocalDependencyNode.create({
-            service_path: dep_path,
-            name: dep_name,
-            tag: 'local',
-            target_port: 8080,
-            api_type: dep_config.api ? dep_config.api.type : undefined,
-            subscriptions: dep_config.subscriptions,
-            parameters: this.validateParams(
-              dep_config.name,
-              dep_config.parameters,
-              env_config.getServiceParameters(dep_config.name),
-            ),
-          });
-          if (dep_config.debug) {
-            dep_node.command = dep_config.debug;
-          }
-          dependency_manager.addNode(dep_node);
-          dependency_manager.addDependency(parent_node, dep_node);
-          await this.addDependencyNodes(dep_node, dep_config, dependency_manager);
-          await this.addDatastoreNodes(dep_node, dep_config, dependency_manager);
-        }
-      }
-    }
-
-    return dependency_manager;
-  }
-
-=======
->>>>>>> b7bd580e
   private async runLocal() {
     const { flags } = this.parse(Deploy);
 
