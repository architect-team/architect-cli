--- conflicted
+++ resolved
@@ -184,16 +184,7 @@
     );
 
     const extra_params = this.getExtraEnvironmentVariables(flags.parameter);
-<<<<<<< HEAD
-    for (const param_name of Object.keys(extra_params)) {
-      if (dependency_manager.environment.getParameters()[param_name] === undefined) {
-        throw new Error(`Parameter ${param_name} not found in env config`);
-      }
-    }
-    dependency_manager.environment.setParameters(Object.assign({}, dependency_manager.environment.getParameters(), extra_params));
-=======
     this.updateEnvironmentParameters(dependency_manager.environment, extra_params);
->>>>>>> 620c0d75
 
     const compose = await DockerCompose.generate(dependency_manager);
     await this.runCompose(compose);
@@ -202,30 +193,7 @@
   protected async runRemote() {
     const { args, flags } = this.parse(Deploy);
 
-<<<<<<< HEAD
-    if (!args.environment_config) {
-      throw new EnvConfigRequiredError();
-    }
-
-    const env_config_path = path.resolve(untildify(args.environment_config));
-    // Validate env config
-    const env_config = await EnvironmentConfigBuilder.buildFromPath(env_config_path);
-    for (const [ck, cv] of Object.entries(env_config.getComponents())) {
-      if (cv.getExtends()?.startsWith('file:')) {
-        this.error(`Cannot deploy component remotely with file extends: ${ck}: ${cv.getExtends()}`);
-      }
-    }
-
-    const extra_params = this.getExtraEnvironmentVariables(flags.parameter);
-    for (const param_name of Object.keys(extra_params)) {
-      if (env_config.getParameters()[param_name] === undefined) {
-        throw new Error(`Parameter ${param_name} not found in env config`);
-      }
-    }
-    env_config.setParameters(Object.assign({}, env_config.getParameters(), extra_params));
-=======
     let env_config: EnvironmentConfig;
->>>>>>> 620c0d75
 
     let env_config_merge: boolean;
     if (ComponentVersionSlugUtils.Validator.test(args.environment_config_or_component)) {
