--- conflicted
+++ resolved
@@ -6,12 +6,8 @@
 import AccountUtils from '../../architect/account/account.utils';
 import PipelineUtils from '../../architect/pipeline/pipeline.utils';
 import { CreatePlatformInput } from '../../architect/platform/platform.utils';
-<<<<<<< HEAD
-import Command from '../../base-command';
+import BaseCommand from '../../base-command';
 import { AgentPlatformUtils } from '../../common/utils/agent-platform.utils';
-=======
-import BaseCommand from '../../base-command';
->>>>>>> 6b2b3bb5
 import { KubernetesPlatformUtils } from '../../common/utils/kubernetes-platform.utils';
 
 export default class PlatformCreate extends BaseCommand {
@@ -28,21 +24,6 @@
   static flags = {
     ...BaseCommand.flags,
     ...AccountUtils.flags,
-<<<<<<< HEAD
-    auto_approve: Flags.boolean({
-      description: `${Command.DEPRECATED} Please use --auto-approve.`,
-      hidden: true,
-    }),
-    ['auto-approve']: Flags.boolean(),
-    type: Flags.string({ char: 't', options: ['KUBERNETES', 'kubernetes', 'AGENT', 'agent'] }),
-    host: Flags.string({ char: 'h' }),
-    kubeconfig: Flags.string({
-      char: 'k',
-      default: '~/.kube/config',
-      exclusive: ['host'],
-    }),
-    flag: Flags.string({ multiple: true, default: [] }),
-=======
     auto_approve: {
       non_sensitive: true,
       ...Flags.boolean({
@@ -58,7 +39,7 @@
       non_sensitive: true,
       ...Flags.string({
         char: 't',
-        options: ['KUBERNETES', 'kubernetes'],
+        options: ['KUBERNETES', 'kubernetes', 'AGENT', 'agent'],
       }),
     },
     host: {
@@ -82,7 +63,6 @@
         default: [],
       }),
     },
->>>>>>> 6b2b3bb5
   };
 
   protected async parse<F, A extends {
