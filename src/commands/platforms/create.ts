import { CliUx, Flags, Interfaces } from '@oclif/core';
import chalk from 'chalk';
import execa from 'execa';
import fs from 'fs-extra';
import inquirer from 'inquirer';
import yaml from 'js-yaml';
import * as path from 'path';
import untildify from 'untildify';
import { ArchitectError, Dictionary, Slugs } from '../../';
import AccountUtils from '../../architect/account/account.utils';
import PipelineUtils from '../../architect/pipeline/pipeline.utils';
import { CreatePlatformInput } from '../../architect/platform/platform.utils';
import BaseCommand from '../../base-command';
import { AgentPlatformUtils } from '../../common/utils/agent-platform.utils';
import { KubernetesPlatformUtils } from '../../common/utils/kubernetes-platform.utils';

export default class PlatformCreate extends BaseCommand {
  static aliases = ['platforms:register', 'platform:create', 'platforms:create'];
  static description = 'Register a new platform with Architect Cloud';
  static examples = [
    'architect platforms:create --account=myaccount',
    'architect platforms:register --account=myaccount --type=kubernetes --kubeconfig=~/.kube/config --auto-approve',
  ];
  static args = [{
    sensitive: false,
    name: 'platform',
    description: 'Name to give the platform',
    parse: async (value: string): Promise<string> => value.toLowerCase(),
  }];

  static flags = {
    ...BaseCommand.flags,
    ...AccountUtils.flags,
<<<<<<< HEAD
    auto_approve: {
      non_sensitive: true,
      ...Flags.boolean({
        description: `${BaseCommand.DEPRECATED} Please use --auto-approve.`,
        hidden: true,
      }),
    },
    ['auto-approve']: {
      non_sensitive: true,
      ...Flags.boolean(),
    },
    type: {
      non_sensitive: true,
      ...Flags.string({
        char: 't',
        options: ['KUBERNETES', 'kubernetes', 'AGENT', 'agent'],
      }),
    },
    host: {
      non_sensitive: true,
      ...Flags.string({
        char: 'h',
      }),
    },
    kubeconfig: {
      non_sensitive: true,
      ...Flags.string({
        char: 'k',
        default: '~/.kube/config',
        exclusive: ['host'],
      }),
    },
    flag: {
      non_sensitive: true,
      ...Flags.string({
        multiple: true,
        default: [],
      }),
    },
=======
    auto_approve: Flags.boolean({
      description: `${BaseCommand.DEPRECATED} Please use --auto-approve.`,
      hidden: true,
      sensitive: false,
    }),
    ['auto-approve']: Flags.boolean({ sensitive: false }),
    type: Flags.string({
      char: 't',
      options: ['KUBERNETES', 'kubernetes'],
      sensitive: false,
    }),
    host: Flags.string({
      char: 'h',
      sensitive: false,
    }),
    kubeconfig: Flags.string({
      char: 'k',
      default: '~/.kube/config',
      exclusive: ['host'],
      sensitive: false,
    }),
    flag: Flags.string({
      multiple: true,
      default: [],
      sensitive: false,
    }),
>>>>>>> 91b43bac
  };

  async parse<F, A extends {
    [name: string]: any;
  }>(options?: Interfaces.Input<F>, argv = this.argv): Promise<Interfaces.ParserOutput<F, A>> {
    const parsed = await super.parse(options, argv) as Interfaces.ParserOutput<F, A>;
    const flags: any = parsed.flags;

    // Merge any values set via deprecated flags into their supported counterparts
    flags['auto-approve'] = flags.auto_approve ? flags.auto_approve : flags['auto-approve'];
    parsed.flags = flags;

    return parsed;
  }

  async run(): Promise<void> {
    await this.createPlatform();
  }

  private async installAppliations(flags: any, created_platform: any, platform_name: string, account_name: string) {
    if (!flags['auto-approve']) {
      const confirmation = await inquirer.prompt({
        type: 'confirm',
        name: 'application_install',
        message: `Would you like to install the requisite networking applications? This is a required step before using Architect with this platform. More details at the above URL.`,
      });
      if (!confirmation.application_install) {
        this.warn(`Installation cancelled. You will be unable to deploy services to this platform.\n\nIf you decide to proceed with installation, you can do so at the above URL. Or if you would like to deregister this platform from Architect, run: \n\narchitect platform:destroy -a ${account_name} --auto_approve ${platform_name}`);
        return;
      }
    }

    this.log(`Hang tight! This could take as long as 15m, so feel free to grab a cup of coffee while you wait.`);
    CliUx.ux.action.start(chalk.blue('Installing platform applications'));
    const pipeline_id = await this.createPlatformApplications(created_platform.id);
    await PipelineUtils.pollPipeline(this.app, pipeline_id);
    CliUx.ux.action.stop();
  }

  private getLocalServerAgentIP(): string {
    return 'host.docker.internal';
  }

  private getLocalServerAgentPort(): string {
    const container_name_results = execa.sync('docker', ['ps', '-f', 'name=agent-server', '--format', '{{.Names}}']);
    const results = execa.sync('docker', ['port', container_name_results.stdout, '9081/tcp']);
    return results.stdout.split(':')[1];
  }

  private getServerAgentHost(): string {
    const host = this.app.config.agent_server_host.toLocaleLowerCase().trim();
    if (host[host.length - 1] === ':') {
      return `${host}${this.getLocalServerAgentPort()}`;
    }
    if (host !== 'local') {
      return this.app.config.agent_server_host;
    }
    return `https://${this.getLocalServerAgentIP()}:${this.getLocalServerAgentPort()}`;
  }

  private async createPlatform() {
    const { args, flags } = await this.parse(PlatformCreate);

    const answers: any = await inquirer.prompt([
      {
        type: 'input',
        name: 'platform',
        message: 'What would you like to name your new platform?',
        when: !args.platform,
        filter: value => value.toLowerCase(),
        validate: value => {
          if (Slugs.ArchitectSlugValidator.test(value)) return true;
          return `platform ${Slugs.ArchitectSlugDescription}`;
        },
      },
    ]);

    const platform_name = args.platform || answers.platform;
    if (!Slugs.ArchitectSlugValidator.test(platform_name)) {
      throw new Error(`platform ${Slugs.ArchitectSlugDescription}`);
    }

    const flags_map: Dictionary<boolean> = {};
    for (const flag of flags.flag) {
      flags_map[flag] = true;
    }

    const account = await AccountUtils.getAccount(this.app, flags.account, { account_message: 'Select an account to register the platform with' });

    const contexts = await this.setupKubeContext(flags);

    try {
      const platform = await this.createArchitectPlatform(flags, contexts.current_context);

      const platform_dto = { name: platform_name, ...platform, flags: flags_map };

      CliUx.ux.action.start('Registering platform with Architect');
      const created_platform = await this.postPlatformToApi(platform_dto, account.id);
      CliUx.ux.action.stop();
      this.log(`Platform registered: ${this.app.config.app_host}/${account.name}/platforms/new?platform_id=${created_platform.id}`);

      if (flags.type?.toLowerCase() == 'agent') {
        CliUx.ux.action.start(chalk.blue('Installing the agent'));
        await AgentPlatformUtils.installAgent(flags, created_platform.token.access_token, this.getServerAgentHost(), this.app.config);
        await AgentPlatformUtils.waitForAgent(flags);
        CliUx.ux.action.stop();
        await this.installAppliations(flags, created_platform, account.name, platform_name);
      } else {
        await this.installAppliations(flags, created_platform, account.name, platform_name);
      }
      return created_platform;
    } finally {
      await this.setContext(flags, contexts.original_context);
    }
  }

  async createArchitectPlatform(flags: any, context: any): Promise<CreatePlatformInput> {
    const platform_type_answers: any = await inquirer.prompt([
      {
        when: !flags.type,
        type: 'list',
        name: 'platform_type',
        message: 'What type of platform would you like to register?',
        choices: [
          'kubernetes',
          'agent',
        ],
      },
    ]);

    const selected_type = (flags.type || platform_type_answers.platform_type).toLowerCase();

    flags.type = selected_type;

    switch (selected_type) {
      case 'agent':
        return await AgentPlatformUtils.configureAgentPlatform(flags, context.name);
      case 'kubernetes':
        return await KubernetesPlatformUtils.configureKubernetesPlatform(flags, this.app.config.environment, context);
      case 'architect':
        throw new Error(`You cannot create an Architect platform from the CLI. One Architect platform is registered by default per account.`);
      default:
        throw new Error(`PlatformType=${selected_type} is not currently supported`);
    }
  }

  async createPlatformApplications(platform_id: string): Promise<any> {
    const { data: deployment } = await this.app.api.post(`/platforms/${platform_id}/apps`);
    return deployment.pipeline.id;
  }

  async postPlatformToApi(dto: CreatePlatformInput, account_id: string): Promise<any> {
    const { data: platform } = await this.app.api.post(`/accounts/${account_id}/platforms`, dto);
    return platform;
  }

  private async setupKubeContext(flags: any): Promise<{ original_context: any, current_context: any }> {
    let kubeconfig: any;
    const kubeconfig_path = untildify(flags.kubeconfig);
    try {
      kubeconfig = await fs.readFile(path.resolve(kubeconfig_path), 'utf-8');
    } catch {
      throw new Error(`No kubeconfig found at ${kubeconfig_path}`);
    }

    try {
      kubeconfig = yaml.load(kubeconfig);
    } catch {
      throw new Error('Invalid kubeconfig format. Did you provide the correct path?');
    }

    const set_kubeconfig = ['--kubeconfig', untildify(kubeconfig_path), '--namespace', 'default'];

    // Get original kubernetes current-context
    const { stdout: original_kubecontext } = await execa('kubectl', [
      ...set_kubeconfig,
      'config', 'current-context',
    ]);

    let kube_context: any;
    if (flags['auto-approve']) {
      if (kubeconfig.contexts.length === 1) {
        kube_context = kubeconfig.contexts[0];
      } else if (kubeconfig.contexts.length > 1) {
        throw new ArchitectError('Multiple kubeconfig contexts detected');
      } else {
        throw new ArchitectError('No kubeconfig contexts detected');
      }
    } else {
      const new_platform_answers: any = await inquirer.prompt([
        {
          type: 'list',
          name: 'context',
          message: 'Which kube context points to your cluster?',
          choices: kubeconfig.contexts.map((ctx: any) => ctx.name),
          filter: async value => {
            // Set the context to the one the user selected
            await execa('kubectl', [
              ...set_kubeconfig,
              'config', 'set',
              'current-context', value,
            ]);

            // Set the context value to the matching object from the kubeconfig
            return kubeconfig.contexts.find((ctx: any) => ctx.name === value);
          },
        },
      ]);
      kube_context = new_platform_answers.context;
    }

    return {
      original_context: original_kubecontext,
      current_context: kube_context,
    }
  }

  private async setContext(flags: any, context: any) {
    const kubeconfig_path = untildify(flags.kubeconfig);
    const set_kubeconfig = ['--kubeconfig', untildify(kubeconfig_path), '--namespace', 'default'];
    await execa('kubectl', [
      ...set_kubeconfig,
      'config', 'set',
      'current-context', context.name,
    ]);
  }
}<|MERGE_RESOLUTION|>--- conflicted
+++ resolved
@@ -31,47 +31,6 @@
   static flags = {
     ...BaseCommand.flags,
     ...AccountUtils.flags,
-<<<<<<< HEAD
-    auto_approve: {
-      non_sensitive: true,
-      ...Flags.boolean({
-        description: `${BaseCommand.DEPRECATED} Please use --auto-approve.`,
-        hidden: true,
-      }),
-    },
-    ['auto-approve']: {
-      non_sensitive: true,
-      ...Flags.boolean(),
-    },
-    type: {
-      non_sensitive: true,
-      ...Flags.string({
-        char: 't',
-        options: ['KUBERNETES', 'kubernetes', 'AGENT', 'agent'],
-      }),
-    },
-    host: {
-      non_sensitive: true,
-      ...Flags.string({
-        char: 'h',
-      }),
-    },
-    kubeconfig: {
-      non_sensitive: true,
-      ...Flags.string({
-        char: 'k',
-        default: '~/.kube/config',
-        exclusive: ['host'],
-      }),
-    },
-    flag: {
-      non_sensitive: true,
-      ...Flags.string({
-        multiple: true,
-        default: [],
-      }),
-    },
-=======
     auto_approve: Flags.boolean({
       description: `${BaseCommand.DEPRECATED} Please use --auto-approve.`,
       hidden: true,
@@ -80,7 +39,7 @@
     ['auto-approve']: Flags.boolean({ sensitive: false }),
     type: Flags.string({
       char: 't',
-      options: ['KUBERNETES', 'kubernetes'],
+      options: ['KUBERNETES', 'kubernetes', 'AGENT', 'agent'],
       sensitive: false,
     }),
     host: Flags.string({
@@ -98,7 +57,6 @@
       default: [],
       sensitive: false,
     }),
->>>>>>> 91b43bac
   };
 
   async parse<F, A extends {
