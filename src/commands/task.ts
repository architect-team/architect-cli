import { CliUx, Flags, Interfaces } from '@oclif/core';
import chalk from 'chalk';
import { ComponentVersionSlugUtils, resourceRefToNodeRef, ResourceSlugUtils } from '../';
import AccountUtils from '../architect/account/account.utils';
import { EnvironmentUtils } from '../architect/environment/environment.utils';
import BaseCommand from '../base-command';
import { DockerComposeUtils } from '../common/docker-compose';
<<<<<<< HEAD
import { RequiresDocker } from '../common/docker/helper';
=======
import * as Docker from '../common/utils/docker';
import { booleanString } from '../common/utils/oclif';
>>>>>>> 74642446

export default class TaskExec extends BaseCommand {
  static aliases = ['task:exec'];
  static description = 'Execute a task in the given environment';

  async auth_required(): Promise<boolean> {
    const { flags } = await this.parse(TaskExec);
    return !flags.local;
  }

  static examples = [
    'architect task --account=myaccount --environment=myenvironment mycomponent:latest mytask',
  ];

  static flags = {
    ...BaseCommand.flags,
    ...AccountUtils.flags,
    ...EnvironmentUtils.flags,

    local: booleanString({
      char: 'l',
      description: 'Deploy the stack locally instead of via Architect Cloud',
      exclusive: ['account', 'auto-approve', 'auto_approve', 'refresh'],
      sensitive: false,
      default: false,
    }),
    compose_file: Flags.string({
      description: `${BaseCommand.DEPRECATED} Please use --compose-file.`,
      exclusive: ['account', 'environment', 'auto-approve', 'auto_approve', 'refresh'],
      hidden: true,
      sensitive: false,
    }),
    'compose-file': Flags.string({
      char: 'o',
      description: 'Path where the compose file should be written to',
      default: '',
      exclusive: ['account', 'environment', 'auto-approve', 'auto_approve', 'refresh'],
      sensitive: false,
    }),
  };

  static args = [
    {
      sensitive: false,
      name: 'component',
      description: 'The name of the component that contains the task to execute',
      required: true,
    },
    {
      sensitive: false,
      name: 'task',
      description: 'The name of the task to execute',
      required: true,
    },
  ];

  async parse<F, A extends {
    [name: string]: any;
  }>(options?: Interfaces.Input<F>, argv = this.argv): Promise<Interfaces.ParserOutput<F, A>> {
    const parsed = await super.parse(options, argv) as Interfaces.ParserOutput<F, A>;
    const flags: any = parsed.flags;

    // Merge any values set via deprecated flags into their supported counterparts
    flags['compose-file'] = flags.compose_file ? flags.compose_file : flags['compose-file'];
    flags['auto-approve'] = flags.auto_approve ? flags.auto_approve : flags['auto-approve'];
    parsed.flags = flags;

    return parsed;
  }

  async run(): Promise<void> {
    const { flags } = await this.parse(TaskExec);

    if (flags.local) {
      await this.runLocal();
    } else {
      await this.runRemote();
    }
  }

  @RequiresDocker({ compose: true })
  async runLocal(): Promise<void> {
    const { flags, args } = await this.parse(TaskExec);

    const project_name = flags.environment || DockerComposeUtils.DEFAULT_PROJECT;
    const compose_file = flags['compose-file'] || DockerComposeUtils.buildComposeFilepath(this.app.config.getConfigDir(), project_name);

    let compose;
    try {
      compose = DockerComposeUtils.loadDockerCompose(compose_file);
    } catch (err) {
      throw new Error(`Could not find docker compose file at ${compose_file}. Please run \`architect dev -e ${project_name} ${args.component}\` before executing any tasks in your local ${project_name} environment.`);
    }

    let parsed_slug;
    try {
      parsed_slug = ComponentVersionSlugUtils.parse(args.component);
    } catch (err) {
      throw new Error(`Error parsing component: ${err}`);
    }

    const slug = ResourceSlugUtils.build(parsed_slug.component_account_name, parsed_slug.component_name, 'tasks', args.task, parsed_slug.instance_name);
    const ref = resourceRefToNodeRef(slug);
    const service_name = Object.keys(compose.services).find(name => name === ref);
    if (!service_name) {
      throw new Error(`Could not find ${slug} running in your local ${project_name} environment. See ${compose_file} for available tasks and services.`);
    }

    this.log(chalk.blue(`Running task ${slug} in the local ${project_name} environment...`));
    this.log('\n');
    // all tasks will already exist in the docker-compose file with scale=0; all we need to do is a `run --rm` to start them and clean them up upon exit
    await DockerComposeUtils.run(service_name, project_name, compose_file);
    this.log('\n');
    this.log(chalk.green(`Successfully ran task.`));
  }

  async runRemote(): Promise<void> {
    const { flags, args } = await this.parse(TaskExec);

    const selected_account = await AccountUtils.getAccount(this.app, flags.account);
    const environment = await EnvironmentUtils.getEnvironment(this.app.api, selected_account, flags.environment);

    let parsed_slug;
    try {
      parsed_slug = ComponentVersionSlugUtils.parse(args.component);
    } catch (err) {
      throw new Error(`Error parsing component: ${err}`);
    }

    CliUx.ux.action.start(chalk.blue(`Kicking off task ${args.component}/${args.task} in ${flags.environment}...`));
    const res = await this.app.api.post(`/environments/${environment.id}/exec`, {
      component_account_name: parsed_slug.component_account_name,
      component_name: parsed_slug.component_name,
      instance_name: parsed_slug.instance_name,
      task_name: args.task,
    });
    CliUx.ux.action.stop();

    this.log(chalk.green(`Successfully kicked off task. ${environment.platform.type.toLowerCase()} reference= ${res.data}`));
  }
}<|MERGE_RESOLUTION|>--- conflicted
+++ resolved
@@ -5,12 +5,8 @@
 import { EnvironmentUtils } from '../architect/environment/environment.utils';
 import BaseCommand from '../base-command';
 import { DockerComposeUtils } from '../common/docker-compose';
-<<<<<<< HEAD
 import { RequiresDocker } from '../common/docker/helper';
-=======
-import * as Docker from '../common/utils/docker';
 import { booleanString } from '../common/utils/oclif';
->>>>>>> 74642446
 
 export default class TaskExec extends BaseCommand {
   static aliases = ['task:exec'];
