--- conflicted
+++ resolved
@@ -17,13 +17,9 @@
 import LocalDependencyManager, { ComponentConfigOpts } from '../../common/dependency-manager/local-manager';
 import { DockerComposeUtils } from '../../common/docker-compose';
 import DockerComposeTemplate from '../../common/docker-compose/template';
-<<<<<<< HEAD
 import { DOCKER_COMPONENT_LABEL, DOCKER_IMAGE_LABEL } from '../../common/docker/buildx.utils';
 import { docker } from '../../common/docker/cmd';
-import { RequiresDocker } from '../../common/docker/helper';
-=======
 import { DockerHelper, RequiresDocker } from '../../common/docker/helper';
->>>>>>> 8408a8d7
 import BuildPackUtils from '../../common/utils/buildpack';
 import DeployUtils from '../../common/utils/deploy.utils';
 import { booleanString } from '../../common/utils/oclif';
@@ -419,16 +415,6 @@
       this.pollTraefik(gateway_admin_port, traefik_service_map);
     }
 
-<<<<<<< HEAD
-    const socket = socketPath(path.join(this.app.config.getConfigDir(), LocalPaths.LOCAL_DEPLOY_PATH, project_name));
-    await new UpProcessManager(compose_file, socket, project_name, flags.detached).run();
-    if (!flags.detached) {
-      fs.removeSync(compose_file);
-    }
-
-    // eslint-disable-next-line no-process-exit
-    process.exit();
-=======
     const compose_args = ['-f', compose_file, '-p', project_name, 'up', '--remove-orphans', '--renew-anon-volumes', '-t', '0'];
     if (flags.detached) {
       compose_args.push('--detach');
@@ -492,7 +478,6 @@
     };
     compose_process.stdout?.on('data', createHandleStream(console.log));
     compose_process.stderr?.on('data', createHandleStream(console.warn));
->>>>>>> 8408a8d7
   }
 
   private async getAvailablePort(port: number): Promise<number> {
