import { Flags, Interfaces } from '@oclif/core';
<<<<<<< HEAD
import axios, { AxiosResponse } from 'axios';
import chalk from 'chalk';
import fs, { createWriteStream } from 'fs-extra';
=======
import axios from 'axios';
import chalk from 'chalk';
import fs from 'fs-extra';
>>>>>>> dcf24189
import inquirer from 'inquirer';
import isCi from 'is-ci';
import yaml from 'js-yaml';
import opener from 'opener';
<<<<<<< HEAD
import path from 'path';
import { buildSpecFromPath, ComponentSlugUtils, ComponentSpec, ComponentVersionSlugUtils } from '../';
=======
import { buildSpecFromPath, ComponentSlugUtils, ComponentSpec, ComponentVersionSlugUtils, Dictionary } from '../';
>>>>>>> dcf24189
import AccountUtils from '../architect/account/account.utils';
import { EnvironmentUtils } from '../architect/environment/environment.utils';
import { default as BaseCommand, default as Command } from '../base-command';
import LocalDependencyManager, { ComponentConfigOpts } from '../common/dependency-manager/local-manager';
import { DockerComposeUtils } from '../common/docker-compose';
import DockerComposeTemplate from '../common/docker-compose/template';
import DeployUtils from '../common/utils/deploy.utils';
import * as Docker from '../common/utils/docker';
import PortUtil from '../common/utils/port';

type TraefikHttpService = {
  name: string;
  status: string;
  serverStatus?: Dictionary<string>;
  provider: string;
};

const HOST_REGEX = new RegExp(/Host\(`(.*?)`\)/g);

export default class Dev extends BaseCommand {
  async auth_required(): Promise<boolean> {
    return false;
  }

  static description = 'Run your stack locally';

  static examples = [
    'architect dev ./mycomponent/architect.yml',
    'architect dev --port=81 --no-browser --debug=true --secret-file=./mycomponent/mysecrets.yml ./mycomponent/architect.yml',
  ];

  static flags = {
    ...BaseCommand.flags,
    ...AccountUtils.flags,
    ...EnvironmentUtils.flags,

    'compose-file': Flags.string({
      char: 'o',
      description: 'Path where the compose file should be written to',
      default: '',
      exclusive: ['environment', 'auto-approve', 'auto_approve', 'refresh'],
      sensitive: false,
    }),
    parameter: Flags.string({
      char: 'p',
      description: `${Command.DEPRECATED} Please use --secret.`,
      multiple: true,
      hidden: true,
    }),
    interface: Flags.string({
      char: 'i',
      description: 'Component interfaces',
      multiple: true,
      default: [],
      sensitive: false,
    }),
    'secret-file': Flags.string({
      description: 'Path of secrets file',
      multiple: true,
      default: [],
    }),
    secrets: Flags.string({
      description: `${Command.DEPRECATED} Please use --secret-file.`,
      multiple: true,
      hidden: true,
    }),
    secret: Flags.string({
      char: 's',
      description: 'An individual secret key and value in the form SECRET_KEY=SECRET_VALUE',
      multiple: true,
      default: [],
    }),
    recursive: Flags.boolean({
      char: 'r',
      default: true,
      allowNo: true,
      description: '[default: true] Toggle to automatically deploy all dependencies',
      sensitive: false,
    }),
    browser: Flags.boolean({
      default: true,
      allowNo: true,
      description: '[default: true] Automatically open urls in the browser for local deployments',
      sensitive: false,
    }),
    port: Flags.integer({
      default: 443,
      description: '[default: 80] Port for the gateway',
      sensitive: false,
    }),
    // Used for proxy from deploy to dev. These will be removed once --local is deprecated
    local: Flags.boolean({
      char: 'l',
      description: `${Command.DEPRECATED} Deploy the stack locally instead of via Architect Cloud`,
      exclusive: ['account', 'auto-approve', 'auto_approve', 'refresh'],
      hidden: true,
      sensitive: false,
    }),
    production: Flags.boolean({
      description: `${Command.DEPRECATED} Please use --environment.`,
      dependsOn: ['local'],
      hidden: true,
      sensitive: false,
    }),
    compose_file: Flags.string({
      description: `${Command.DEPRECATED} Please use --compose-file.`,
      exclusive: ['account', 'environment', 'auto-approve', 'auto_approve', 'refresh'],
      hidden: true,
      sensitive: false,
    }),
    values: Flags.string({
      char: 'v',
      hidden: true,
      description: `${Command.DEPRECATED} Please use --secret-file.`,
    }),
    detached: Flags.boolean({
      description: 'Run in detached mode',
      char: 'd',
      sensitive: false,
    }),
    debug: Flags.string({
      description: `[default: true] Turn debug mode on (true) or off (false)`,
      default: 'true',
      sensitive: false,
    }),
    arg: Flags.string({
      description: 'Build arg(s) to pass to docker build',
      multiple: true,
    }),
    ssl: Flags.boolean({
      description: 'Use https for all ingresses',
      default: true,
      sensitive: false,
      allowNo: true,
    }),
  };

  static args = [{
    sensitive: false,
    name: 'configs_or_components',
    description: 'Path to an architect.yml file or component `account/component:latest`. Multiple components are accepted.',
  }];

  // overrides the oclif default parse to allow for configs_or_components to be a list of components
  async parse<F, A extends {
    [name: string]: any;
  }>(options?: Interfaces.Input<F>, argv = this.argv): Promise<Interfaces.ParserOutput<F, A>> {
    if (!options) {
      return super.parse(options, argv);
    }
    options.args = [];
    for (const _ of argv) {
      options.args.push({ name: 'filler' });
    }
    const parsed = await super.parse(options, argv) as Interfaces.ParserOutput<F, A>;
    // eslint-disable-next-line @typescript-eslint/ban-ts-comment
    // @ts-ignore
    parsed.args.configs_or_components = parsed.argv;

    parsed.flags = DeployUtils.parseFlags(parsed.flags);

    return parsed;
  }

  setupSigInt(callback: () => void): void {
    process.on('SIGINT', function () {
      callback();
    });

    // This is what happens with Ctrl+Break on Windows. Treat it like a Ctrl+C, otherwise
    // the user can kill `architect dev` in a "normal" way without the containers stopping.
    process.on('SIGBREAK', function () {
      callback();
    });
  }

  async healthyTraefikServices(admin_port: number, timeout: number): Promise<TraefikHttpService[]> {
    const { data: services } = await axios.get<TraefikHttpService[]>(`http://localhost:${admin_port}/api/http/services`, {
      timeout,
    });
    const healthy_services = services.filter((service) => {
      if (service.status !== 'enabled') return false;
      if (!service.serverStatus) return false;
      if (service.provider !== 'docker') return false;
      return Object.values(service.serverStatus).some(status => status === 'UP');
    });
    return healthy_services;
  }

  async pollTraefik(admin_port: number, traefik_service_map: Dictionary<string | undefined>): Promise<void> {
    const poll_interval = 5000;
    let open_browser_attempts = 0;

    const unique_urls = new Set(Object.values(traefik_service_map));

    const seen_urls = new Set();
    const browser_interval = setInterval(async () => {
      if (open_browser_attempts > 120 || seen_urls.size >= unique_urls.size) {
        clearInterval(browser_interval);
        return;
      }
      const healthy_services = await this.healthyTraefikServices(admin_port, poll_interval).catch(() => []);
      for (const healthy_service of healthy_services) {
        const url = traefik_service_map[healthy_service.name];
        if (url && !seen_urls.has(url)) {
          this.log('Opening', chalk.blue(url));
          opener(url);
          if (seen_urls.size === 0) {
            this.log('(disable with --no-browser)');
          }
          seen_urls.add(url);
        }
      }
      open_browser_attempts++;
    }, poll_interval);
  }

  async runCompose(compose: DockerComposeTemplate, gateway_port: number, gateway_admin_port: number): Promise<void> {
    const { flags } = await this.parse(Dev);

    const project_name = flags.environment || DockerComposeUtils.DEFAULT_PROJECT;
    const compose_file = flags['compose-file'] || DockerComposeUtils.buildComposeFilepath(this.app.config.getConfigDir(), project_name);

    await fs.ensureFile(compose_file);
    await fs.writeFile(compose_file, yaml.dump(compose));
    this.log(`Wrote docker-compose file to: ${compose_file}`);

    const args = flags.arg || [];

    const build_args = [];
    for (const arg of args) {
      const [key, value] = arg.split(/=([^]+)/);
      if (!value) {
        throw new Error(`--arg must be in the format key=value: ${arg}`);
      }
      build_args.push('--build-arg');
      build_args.push(arg);
    }

    await DockerComposeUtils.dockerCompose(['-f', compose_file, '-p', project_name, 'build', ...build_args], { stdio: 'inherit' });

    console.clear();

    this.log('Building containers...', chalk.green('done'));
    this.log('');

    this.log('Once the containers are running they will be accessible via the following urls:');

<<<<<<< HEAD
    const protocol = flags.ssl ? 'https' : 'http';
    const exposed_interfaces: string[] = [];

=======
    const traefik_service_map: Dictionary<string | undefined> = {};
>>>>>>> dcf24189
    for (const [service_name, service] of Object.entries(compose.services)) {
      if (service.labels?.includes('traefik.enable=true')) {
        const host_rules = service.labels.filter(label => label.includes('rule=Host'));
        for (const host_rule of host_rules) {
          const host_match = HOST_REGEX.exec(host_rule);
          if (host_match) {
<<<<<<< HEAD
            this.log(`${chalk.blue(`${protocol}://${host_match[1]}:${gateway_port}/`)} => ${service_name}`);
            exposed_interfaces.push(`${protocol}://${host_match[1]}:${gateway_port}/`);
=======
            const url = `http://${host_match[1]}:${gateway_port}/`;
            this.log(`${chalk.blue(url)} => ${service_name}`);

            const traefik_service = host_rule.split('.')[3];
            traefik_service_map[`${traefik_service}-service@docker`] = url;
>>>>>>> dcf24189
          }
        }
      }
    }
    this.log('');

    for (const svc_name of Object.keys(compose.services)) {
      for (const port_pair of compose.services[svc_name].ports || []) {
        const [exposed_port, internal_port] = port_pair && (port_pair as string).split(':');
        this.log(`${chalk.blue(`${protocol}://localhost:${exposed_port}/`)} => ${svc_name}:${internal_port}`);
      }
    }
    this.log('');
    this.log('Starting containers...');
    this.log('');

<<<<<<< HEAD
    if (!isCi && flags.browser) {
      let open_browser_attempts = 0;
      const poll_interval = 2000;
      const browser_interval = setInterval(async () => {
        if (open_browser_attempts === 150) {
          clearInterval(browser_interval);
          return;
        }

        const promises: Promise<AxiosResponse<any>>[] = [];
        for (const exposed_interface of exposed_interfaces) {
          const [host_name, port] = exposed_interface.replace(`${protocol}://`, '').split(':');
          promises.push(axios.options(`${protocol}://localhost:${port}`, {
            headers: {
              Host: host_name,
            },
            params: {
              architect: 1,
              ping: 1,
            },
            maxRedirects: 0,
            timeout: poll_interval,
            validateStatus: (status: number) => { return status < 500 && status !== 404; },
          }));
        }

        Promise.all(promises).then(() => {
          for (const exposed_interface of exposed_interfaces) {
            this.log('Opening', chalk.blue(exposed_interface));
            opener(exposed_interface);
          }
          this.log('(disable with --no-browser)');
          clearInterval(browser_interval);
        }).catch(err => {
          // at least one exposed service is not yet ready
        });
        open_browser_attempts++;
      }, poll_interval);
=======
    if (!isCi && flags.browser && Object.keys(traefik_service_map).length > 0) {
      this.pollTraefik(gateway_admin_port, traefik_service_map);
>>>>>>> dcf24189
    }

    const compose_args = ['-f', compose_file, '-p', project_name, 'up', '--remove-orphans', '--renew-anon-volumes', '--timeout', '0'];
    if (flags.detached) {
      compose_args.push('-d');
    }

    // `detached: true` is set for non-windows platforms so that the SIGINT isn't automatically sent to
    // the `docker compose` process. Signals are automatically sent to the entire process group, but we want to
    // handle SIGINT in a special way in the `setupSigInt` handler.
    // On Windows (cmd, powershell), signals don't exist and running in detached mode opens a new window. The
    // "SIGINT" we get on Windows isn't a real signal and isn't automatically passed to child processes,
    // so we don't have to worry about it.
    const is_windows = process.platform === 'win32';

    const docker_compose_runnable = DockerComposeUtils.dockerCompose(compose_args,
      { stdout: 'pipe', stdin: 'ignore', detached: !is_windows });

    let is_exiting = false;
    let seen_container_output = false;
    this.setupSigInt(async () => {
      // If a user SIGINT's between when docker compose outputs "Attaching to ..." and starts printing logs,
      // the containers will not be stopped and `docker compose stop` won't yet work.
      // We stop SIGINT from doing anything until we know for sure we can stop gracefully.
      if (is_exiting || !seen_container_output) {
        return;
      }
      is_exiting = true;

      this.log('Gracefully stopping..... Please Wait.....');
      // On non-windows, we can just interrupt the compose process. On windows, we need to run 'stop' to
      // ensure the containers are stopped.
      if (is_windows) {
        await DockerComposeUtils.dockerCompose(['-f', compose_file, '-p', project_name, 'stop']);
      } else {
        process.kill(-docker_compose_runnable.pid, 'SIGINT');
      }
    });

    const service_colors = new Map<string, chalk.Chalk>();
    const rand = () => Math.floor(Math.random() * 255);
    docker_compose_runnable.stdout?.on('data', (data) => {
      if (is_exiting) {
        return;
      }
      for (const line of data.toString().split('\n')) {
        const lineParts = line.split('|');
        if (lineParts.length > 1) {
          // At this point we can stop the process safely.
          seen_container_output = true;
          const service: string = lineParts[0];
          lineParts.shift();
          const newLine = lineParts.join('|');

          if (!service_colors.get(service)) {
            service_colors.set(service, chalk.rgb(rand(), rand(), rand()));
          }

          const color = service_colors.get(service) as chalk.Chalk;

          console.log(color(service + "\t| ") + newLine);
        }
      }
    });

    DockerComposeUtils.watchContainersHealth(compose_file, project_name, () => { return is_exiting; });

    try {
      await docker_compose_runnable;
    } catch (ex) {
      if (!is_exiting) {
        throw ex;
      }
    }
    fs.removeSync(compose_file);
    process.exit();
  }

  private async getAvailablePort(port: number): Promise<number> {
    while (!(await PortUtil.isPortAvailable(port))) {
      const answers: any = await inquirer.prompt([
        {
          type: 'input',
          name: 'port',
          message: `Trying to listen on port ${port}, but something is already using it. What port would you like us to run the API gateway on (you can use the '--port' flag to skip this message in the future)?`,
          validate: (value: any) => {
            if (new RegExp('^[1-9]+[0-9]*$').test(value)) {
              return true;
            }
            return `Port can only be positive number.`;
          },
        },
      ]);

      port = answers.port;
    }
    return port;
  }

  private async downloadFile(url: string, output_location: string): Promise<void> {
    const handleReject = (resolve: () => void, reject: () => void) => {
      // These file operations can be sync due to failure state
      if (!fs.existsSync(output_location)) {
        return reject();
      }
      // If the file is not too old than we can use it instead
      const stats = fs.statSync(output_location);
      const diff_in_ms = Math.abs(stats.mtime.getTime() - Date.now());
      const days = diff_in_ms / (1000 * 60 * 60 * 24);
      if (days > 30) {
        reject();
      } else {
        resolve();
      }
    }
    return new Promise((resolve, reject) => {
      axios({
        method: 'get',
        url: url,
        responseType: 'stream',
      }).then((response) => {
        if (response.status > 399) {
          return handleReject(resolve, reject);
        }
        const writer = createWriteStream(output_location);
        response.data.pipe(writer);
        response.data.on('end', resolve);
        response.data.on('error', () => {
          return handleReject(resolve, reject);
        });
      }).catch(err => {
        return handleReject(resolve, reject);
      });
    });
  }

  private async downloadSSLCerts() {
    return Promise.all([
      this.downloadFile('https://storage.googleapis.com/architect-ci-ssl/fullchain.pem', path.join(this.app.config.getConfigDir(), 'fullchain.pem')),
      this.downloadFile('https://storage.googleapis.com/architect-ci-ssl/privkey.pem', path.join(this.app.config.getConfigDir(), 'privkey.pem')),
    ]).catch(() => {
      this.warn(chalk.yellow("We are unable to download the neccessary ssl certificates. Please try again or use --ssl=false to temporarily disable ssl"));
      this.exit(1);
    });
  }

  private async runLocal() {
    const { args, flags } = await this.parse(Dev);
    await Docker.verify();

    if (!args.configs_or_components || !args.configs_or_components.length) {
      args.configs_or_components = ['./architect.yml'];
    }

    if (flags.ssl) {
      await this.downloadSSLCerts();
    }

    const interfaces_map = DeployUtils.getInterfacesMap(flags.interface);
    const all_secret_file_values = flags['secret-file'].concat(flags.secrets); // TODO: 404: remove
    const component_secrets = DeployUtils.getComponentSecrets(flags.secret, all_secret_file_values);
    const component_parameters = DeployUtils.getComponentSecrets(flags.parameter, all_secret_file_values);

    const linked_components = this.app.linkedComponents;
    const component_versions: string[] = [];
    for (const config_or_component of args.configs_or_components) {

      let component_version = config_or_component;
      // Load architect.yml if passed
      if (!ComponentVersionSlugUtils.Validator.test(config_or_component) && !ComponentSlugUtils.Validator.test(config_or_component)) {
        const res = buildSpecFromPath(config_or_component);
        linked_components[res.name] = config_or_component;
        component_version = res.name;
      }
      component_versions.push(component_version);
    }

    const dependency_manager = new LocalDependencyManager(
      this.app.api,
      linked_components
    );

    flags.port = await this.getAvailablePort(flags.port);
    dependency_manager.use_ssl = flags.ssl;
    dependency_manager.external_addr = (flags.ssl ? this.app.config.external_https_address : this.app.config.external_http_address) + `:${flags.port}`;

    if (flags.account) {
      const account = await AccountUtils.getAccount(this.app, flags.account);
      dependency_manager.account = account.name;
    } else {
      const config_account = this.app.config.defaultAccount();
      if (config_account) {
        dependency_manager.account = config_account;
      }
    }

    if (flags.environment) {
      dependency_manager.environment = flags.environment;
    } else if (flags.production) {
      dependency_manager.environment = 'local-production';
    }

    const component_specs: ComponentSpec[] = [];

    // Check if multiple instances of the same component are being deployed. This check is needed
    // so that we can disable automatic interface mapping since we can't map a single interface to
    // multiple components at this time
    const onlyUnique = <T>(value: T, index: number, self: T[]) => self.indexOf(value) === index;
    const uniqe_names = component_versions.map(name => name.split('@')[0]).filter(onlyUnique);
    const duplicates = uniqe_names.length !== component_versions.length;

    const component_options: ComponentConfigOpts = { map_all_interfaces: !flags.production && !duplicates, interfaces: interfaces_map };

    const debug = flags.debug === 'true';
    for (const component_version of component_versions) {
      const component_config = await dependency_manager.loadComponentSpec(component_version, component_options, debug);

      if (flags.recursive) {
        const dependency_configs = await dependency_manager.loadComponentSpecs(component_config.metadata.ref, debug);
        component_specs.push(...dependency_configs);
      } else {
        component_specs.push(component_config);
      }
    }

    const all_secrets = { ...component_parameters, ...component_secrets }; // TODO: 404: remove
    const graph = await dependency_manager.getGraph(component_specs, all_secrets); // TODO: 404: update
<<<<<<< HEAD
    const compose = await DockerComposeUtils.generate(graph, this.app.config, flags.ssl);
    await this.runCompose(compose, flags.port);
=======

    const gateway_admin_port = await PortUtil.getAvailablePort(8080);
    const compose = await DockerComposeUtils.generate(graph, gateway_admin_port);
    await this.runCompose(compose, flags.port, gateway_admin_port);
>>>>>>> dcf24189
  }

  async run(): Promise<void> {
    // Oclif only removes the command name if you are running that command
    if (this.argv[0] && this.argv[0].toLocaleLowerCase() === "deploy") {
      this.argv.splice(0, 1);
    }
    const { args, flags } = await this.parse(Dev);

    if (args.configs_or_components && args.configs_or_components.length > 1) {
      if (flags.interface?.length) {
        throw new Error('Interface flag not supported if deploying multiple components in the same command.');
      }
    }

    await this.runLocal();
  }
}<|MERGE_RESOLUTION|>--- conflicted
+++ resolved
@@ -1,23 +1,13 @@
 import { Flags, Interfaces } from '@oclif/core';
-<<<<<<< HEAD
-import axios, { AxiosResponse } from 'axios';
+import axios from 'axios';
 import chalk from 'chalk';
 import fs, { createWriteStream } from 'fs-extra';
-=======
-import axios from 'axios';
-import chalk from 'chalk';
-import fs from 'fs-extra';
->>>>>>> dcf24189
 import inquirer from 'inquirer';
 import isCi from 'is-ci';
 import yaml from 'js-yaml';
 import opener from 'opener';
-<<<<<<< HEAD
 import path from 'path';
-import { buildSpecFromPath, ComponentSlugUtils, ComponentSpec, ComponentVersionSlugUtils } from '../';
-=======
 import { buildSpecFromPath, ComponentSlugUtils, ComponentSpec, ComponentVersionSlugUtils, Dictionary } from '../';
->>>>>>> dcf24189
 import AccountUtils from '../architect/account/account.utils';
 import { EnvironmentUtils } from '../architect/environment/environment.utils';
 import { default as BaseCommand, default as Command } from '../base-command';
@@ -266,29 +256,19 @@
 
     this.log('Once the containers are running they will be accessible via the following urls:');
 
-<<<<<<< HEAD
     const protocol = flags.ssl ? 'https' : 'http';
-    const exposed_interfaces: string[] = [];
-
-=======
     const traefik_service_map: Dictionary<string | undefined> = {};
->>>>>>> dcf24189
     for (const [service_name, service] of Object.entries(compose.services)) {
       if (service.labels?.includes('traefik.enable=true')) {
         const host_rules = service.labels.filter(label => label.includes('rule=Host'));
         for (const host_rule of host_rules) {
           const host_match = HOST_REGEX.exec(host_rule);
           if (host_match) {
-<<<<<<< HEAD
-            this.log(`${chalk.blue(`${protocol}://${host_match[1]}:${gateway_port}/`)} => ${service_name}`);
-            exposed_interfaces.push(`${protocol}://${host_match[1]}:${gateway_port}/`);
-=======
-            const url = `http://${host_match[1]}:${gateway_port}/`;
+            const url = `${protocol}://${host_match[1]}:${gateway_port}/`;
             this.log(`${chalk.blue(url)} => ${service_name}`);
 
             const traefik_service = host_rule.split('.')[3];
             traefik_service_map[`${traefik_service}-service@docker`] = url;
->>>>>>> dcf24189
           }
         }
       }
@@ -305,49 +285,8 @@
     this.log('Starting containers...');
     this.log('');
 
-<<<<<<< HEAD
-    if (!isCi && flags.browser) {
-      let open_browser_attempts = 0;
-      const poll_interval = 2000;
-      const browser_interval = setInterval(async () => {
-        if (open_browser_attempts === 150) {
-          clearInterval(browser_interval);
-          return;
-        }
-
-        const promises: Promise<AxiosResponse<any>>[] = [];
-        for (const exposed_interface of exposed_interfaces) {
-          const [host_name, port] = exposed_interface.replace(`${protocol}://`, '').split(':');
-          promises.push(axios.options(`${protocol}://localhost:${port}`, {
-            headers: {
-              Host: host_name,
-            },
-            params: {
-              architect: 1,
-              ping: 1,
-            },
-            maxRedirects: 0,
-            timeout: poll_interval,
-            validateStatus: (status: number) => { return status < 500 && status !== 404; },
-          }));
-        }
-
-        Promise.all(promises).then(() => {
-          for (const exposed_interface of exposed_interfaces) {
-            this.log('Opening', chalk.blue(exposed_interface));
-            opener(exposed_interface);
-          }
-          this.log('(disable with --no-browser)');
-          clearInterval(browser_interval);
-        }).catch(err => {
-          // at least one exposed service is not yet ready
-        });
-        open_browser_attempts++;
-      }, poll_interval);
-=======
     if (!isCi && flags.browser && Object.keys(traefik_service_map).length > 0) {
       this.pollTraefik(gateway_admin_port, traefik_service_map);
->>>>>>> dcf24189
     }
 
     const compose_args = ['-f', compose_file, '-p', project_name, 'up', '--remove-orphans', '--renew-anon-volumes', '--timeout', '0'];
@@ -575,15 +514,9 @@
 
     const all_secrets = { ...component_parameters, ...component_secrets }; // TODO: 404: remove
     const graph = await dependency_manager.getGraph(component_specs, all_secrets); // TODO: 404: update
-<<<<<<< HEAD
-    const compose = await DockerComposeUtils.generate(graph, this.app.config, flags.ssl);
-    await this.runCompose(compose, flags.port);
-=======
-
     const gateway_admin_port = await PortUtil.getAvailablePort(8080);
-    const compose = await DockerComposeUtils.generate(graph, gateway_admin_port);
+    const compose = await DockerComposeUtils.generate(graph, this.app.config, flags.ssl, gateway_admin_port);
     await this.runCompose(compose, flags.port, gateway_admin_port);
->>>>>>> dcf24189
   }
 
   async run(): Promise<void> {
