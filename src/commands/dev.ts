--- conflicted
+++ resolved
@@ -1,12 +1,8 @@
 import { Flags, Interfaces } from '@oclif/core';
 import axios from 'axios';
 import chalk from 'chalk';
-<<<<<<< HEAD
 import { ExecaChildProcess } from 'execa';
-import fs from 'fs-extra';
-=======
 import fs, { createWriteStream } from 'fs-extra';
->>>>>>> c228ff15
 import inquirer from 'inquirer';
 import isCi from 'is-ci';
 import yaml from 'js-yaml';
@@ -337,9 +333,10 @@
     return healthy_services;
   }
 
-  setupTraefikServiceMap(compose: DockerComposeTemplate, gateway_port: number): Dictionary<string | undefined> {
+  setupTraefikServiceMap(compose: DockerComposeTemplate, gateway_port: number, ssl: boolean): Dictionary<string | undefined> {
     this.log('Once the containers are running they will be accessible via the following urls:');
 
+    const protocol = ssl ? 'https' : 'http';
     const traefik_service_map: Dictionary<string | undefined> = {};
     for (const [service_name, service] of Object.entries(compose.services)) {
       if (service.labels?.includes('traefik.enable=true')) {
@@ -347,7 +344,7 @@
         for (const host_rule of host_rules) {
           const host_match = HOST_REGEX.exec(host_rule);
           if (host_match) {
-            const url = `http://${host_match[1]}:${gateway_port}/`;
+            const url = `${protocol}://${host_match[1]}:${gateway_port}/`;
             this.log(`${chalk.blue(url)} => ${service_name}`);
 
             const traefik_service = host_rule.split('.')[3];
@@ -361,7 +358,7 @@
     for (const svc_name of Object.keys(compose.services)) {
       for (const port_pair of compose.services[svc_name].ports || []) {
         const [exposed_port, internal_port] = port_pair && (port_pair as string).split(':');
-        this.log(`${chalk.blue(`http://localhost:${exposed_port}/`)} => ${svc_name}:${internal_port}`);
+        this.log(`${chalk.blue(`${protocol}://localhost:${exposed_port}/`)} => ${svc_name}:${internal_port}`);
       }
     }
 
@@ -431,36 +428,8 @@
     this.log('Building containers...', chalk.green('done'));
     this.log('');
 
-    const traefik_service_map = this.setupTraefikServiceMap(compose, gateway_port);
-
-<<<<<<< HEAD
-=======
-    const protocol = flags.ssl ? 'https' : 'http';
-    const traefik_service_map: Dictionary<string | undefined> = {};
-    for (const [service_name, service] of Object.entries(compose.services)) {
-      if (service.labels?.includes('traefik.enable=true')) {
-        const host_rules = service.labels.filter(label => label.includes('rule=Host'));
-        for (const host_rule of host_rules) {
-          const host_match = HOST_REGEX.exec(host_rule);
-          if (host_match) {
-            const url = `${protocol}://${host_match[1]}:${gateway_port}/`;
-            this.log(`${chalk.blue(url)} => ${service_name}`);
-
-            const traefik_service = host_rule.split('.')[3];
-            traefik_service_map[`${traefik_service}-service@docker`] = url;
-          }
-        }
-      }
-    }
-    this.log('');
-
-    for (const svc_name of Object.keys(compose.services)) {
-      for (const port_pair of compose.services[svc_name].ports || []) {
-        const [exposed_port, internal_port] = port_pair && (port_pair as string).split(':');
-        this.log(`${chalk.blue(`${protocol}://localhost:${exposed_port}/`)} => ${svc_name}:${internal_port}`);
-      }
-    }
->>>>>>> c228ff15
+    const traefik_service_map = this.setupTraefikServiceMap(compose, gateway_port, flags.ssl);
+
     this.log('');
     this.log('Starting containers...');
     this.log('');
