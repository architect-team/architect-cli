--- conflicted
+++ resolved
@@ -130,7 +130,6 @@
         char: 'd',
       }),
     },
-<<<<<<< HEAD
     debug: {
       non_sensitive: true,
       ...Flags.string({
@@ -138,12 +137,10 @@
         default: 'true',
       }),
     },
-=======
     arg: Flags.string({
       description: 'Build arg(s) to pass to docker build',
       multiple: true,
     }),
->>>>>>> 26a87a05
   };
 
   static args = [{
