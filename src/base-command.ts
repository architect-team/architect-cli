import { Command, Interfaces } from '@oclif/core';
import '@sentry/tracing';
import chalk from 'chalk';
import { ValidationErrors } from './';
import AppService, { APP_ENV } from './app-config/service';
import { prettyValidationErrors } from './common/dependency-manager/validation';
import LoginRequiredError from './common/errors/login-required';
import SentryService from './sentry';

const DEPRECATED_LABEL = '[deprecated]';

export default abstract class BaseCommand extends Command {
  static readonly DEPRECATED: string = DEPRECATED_LABEL;

  app!: AppService;
  accounts?: any;
  sentry!: SentryService;

  async auth_required(): Promise<boolean> {
    return true;
  }

  static flags = {};

  checkFlagDeprecations(flags: any, flag_definitions: any): void {
    Object.keys(flags).forEach((flagName: string) => {
      const flag_config = flag_definitions[flagName] || {};
      const description = flag_config.description || '';
      if (description?.startsWith(DEPRECATED_LABEL)) {
        this.warn(`Flag --${flagName} is deprecated.${description.split(DEPRECATED_LABEL)[1]}`);
      }
    });
  }

<<<<<<< HEAD
  async _filterNonSensitiveSentryMetadata(non_sensitive: Set<string>, metadata: any): Promise<any> {
    return Object
      .entries(metadata)
      .filter((value,) => non_sensitive.has(value[0]))
      .map(key => ({ [key[0]]: key[1] }));
  }

  async _getNonSensitiveSentryMetadata(_args?: any[], _flags?: any[]): Promise<any> {
    const calling_class = this.constructor as any;

    const non_sensitive = new Set([
      ...Object.entries(calling_class.flags || {}).filter(([_, value]) => (value as any).non_sensitive).map(([key, _]) => key),
      ...Object.entries(calling_class.args || {}).filter(([_, value]) => (value as any).non_sensitive).map(([_, value]) => (value as any).name),
    ]);

    const { args, flags } = await this.parse(calling_class);

    const filtered_sentry_args = await this._filterNonSensitiveSentryMetadata(non_sensitive, _args || args);
    const filtered_sentry_flags = await this._filterNonSensitiveSentryMetadata(non_sensitive, _flags || flags);

    return { filtered_sentry_args, filtered_sentry_flags };
  }

  async setupAnalytics(): Promise<void> {
    const analytics_env = this.oclif_env;
    Sentry.init({
      dsn: CLI_SENTRY_DSN,
      debug: false,
      environment: analytics_env,
      release: process.env?.npm_package_version,
      tracesSampleRate: 1.0,
      attachStacktrace: true,
      sendClientReports: true,
      integrations: [
        new Dedupe(),
        new RewriteFrames({
          root: LocalPaths.SENTRY_ROOT_PATH,
          prefix: `src/`,
        }),
        new ExtraErrorData(),
        new Transaction(),
      ],
      beforeSend(event: any) {
        if (analytics_env === 'local') return null;
        if (event.req?.data?.token) {
          event.req.data.token = '*'.repeat(20);
        }
        return event;
      },
    });

    const auth_user = await this.app?.auth?.getPersistedTokenJSON();
    const auth_login = await this.app?.auth?.checkLogin();

    const sentry_session_tags = {
      environment: analytics_env,
      cli: this.app.version,
      node_runtime: process.version,
      os: os.platform(),
      shell: this.config?.shell,
      user: auth_login?.id || os.hostname(),
      'user-email': auth_user?.email || os.hostname(),
    };

    const sentry_session_user = {
      email: auth_user?.email || os.hostname(),
      id: auth_login?.id || os.hostname(),
    };

    const docker_version = await docker(['version', '-f', 'json'], { stdout: false });
    const docker_containers = await docker(['ps', '--format', '{"ID":"{{ .ID }}", "Image": "{{ .Image }}", "Name":"{{ .Names }}"},'], { stdout: false });

    const sentry_session_docker_containers = JSON.parse(`[${(docker_containers.stdout as string)
      .substring(0, (docker_containers.stdout as string).length - 1)}]`);
    const sentry_session_docker_version = JSON.parse(docker_version.stdout as string);

    const sentry_session_metadata = {
      command: this.id || (this.constructor as any).name,
      environment: analytics_env,
      email: auth_user?.email || '',
      id: auth_login?.id || os.hostname(),
      config_file: path.join(this.app?.config?.getConfigDir(), LocalPaths.CLI_CONFIG_FILENAME),
      cwd: process.cwd(),
      docker_info: sentry_session_docker_version,
      docker_containers: sentry_session_docker_containers,
      linked_components: this.app?.linkedComponents,
      log_level: this.app?.config?.log_level,
      node_versions: process.versions,
      node_version: process.version,
      os_info: os.userInfo() || {},
      os_release: os.release() || '',
      os_type: os.type() || '',
      os_platform: os.platform() || '',
      os_arch: os.arch() || '',
      os_hostname: os.hostname() || '',
    };

    return Sentry.configureScope(scope => {
      scope.setExtras({ ...sentry_session_metadata });
      scope.setTags({ ...sentry_session_tags });
      scope.setUser({ ...sentry_session_user });
    });
  }

=======
>>>>>>> 1844a7ec
  async init(): Promise<void> {
    const { flags } = await this.parse(this.constructor as any);
    const flag_definitions = (this.constructor as any).flags;
    this.checkFlagDeprecations(flags, flag_definitions);

    if (!this.app) {
      this.app = await AppService.create(this.config.configDir, this.config.userAgent.split(/\/|\s/g)[2]);
      if (await this.auth_required()) {
        const token_json = await this.app.auth.getPersistedTokenJSON();
        if (!token_json) {
          throw new LoginRequiredError();
        }
        if (token_json.email === 'unknown') {
          throw new LoginRequiredError();
        }
        if (token_json.expires_in) {
          const auth_client = this.app.auth.getAuthClient();
          const access_token = auth_client.createToken(token_json);
          if (access_token.expired()) {
            throw new LoginRequiredError();
          }
        }
      }
    }
    try {
      this.sentry = await SentryService.create(this.app, this.constructor as any);
    } catch (e) {
      // nothing to do
    }
  }

  async finally(_: Error | undefined): Promise<any> {
<<<<<<< HEAD

    if (this.oclif_env !== 'local' && _) {
      const cur_scope = Sentry.getCurrentHub()?.getScope();
      if (_.stack) {
        cur_scope?.setExtra('stack', _.stack = PromptUtils.strip_ascii_color_codes_from_string(_.stack));
      }
      Sentry.withScope(scope => Sentry.captureException(_));
    }

=======
    if (this.app.environment !== APP_ENV.TEST && !_) {
      const { filtered_sentry_args, filtered_sentry_flags } = await this._getNonSensitiveSentryMetadata();
      await this.sentry.setScopeExtra('command_args', filtered_sentry_args);
      await this.sentry.setScopeExtra('command_flags', filtered_sentry_flags);
      return await this.sentry.endSentryTransaction();
    }
>>>>>>> 1844a7ec
    return super.finally(_);
  }

  // Move all args to the front of the argv to get around: https://github.com/oclif/oclif/issues/190
  protected async parse<F, A extends {
    [name: string]: any;
  }>(options?: Interfaces.Input<F>, argv = this.argv): Promise<Interfaces.ParserOutput<F, A>> {
    const flag_definitions = (this.constructor as any).flags;

    // Support -- input ex. architect exec -- ls -la
    const double_dash_index = argv.indexOf('--');
    if (double_dash_index >= 0) {
      const command = argv.slice(double_dash_index + 1, argv.length).join(' ');
      argv = argv.slice(0, double_dash_index);
      argv.unshift(command);
    }

    const args = [];
    const flags = [];
    let flag_option = false;
    for (const arg of argv) {
      const is_flag = arg.startsWith('-');

      if (is_flag || flag_option) {
        flags.push(arg);
      } else {
        args.push(arg);
      }

      if (is_flag) {
        const flag = arg.startsWith('--') ? flag_definitions[arg.replace('--', '')] : Object.values(flag_definitions).find((f: any) => f.char === arg.replace('-', ''));
        flag_option = flag?.type === 'option';
      } else {
        flag_option = false;
      }
    }

    return super.parse(options, [...args, ...flags]);
  }

  async catch(err: any): Promise<void> {
    if (err.oclif && err.oclif.exit === 0) return;

    if (err.stack) {
      err.stack = [...new Set(err.stack.split('\n'))].join("\n");
    }

    const { filtered_sentry_args, filtered_sentry_flags } = await this._getNonSensitiveSentryMetadata();
    await this.sentry.setScopeExtra('command_args', filtered_sentry_args);
    await this.sentry.setScopeExtra('command_flags', filtered_sentry_flags);
    await this.sentry.endSentryTransaction(err);

    if (err instanceof ValidationErrors) {
      return prettyValidationErrors(err);
    }

    try {
      if (err.response?.data instanceof Object) {
        err.message += `\nmethod: ${err.config.method}`;
        for (const [k, v] of Object.entries(err.response.data)) {
          try {
            const msg = JSON.parse(v as any).message;
            if (!msg) { throw new Error('Invalid msg'); }
            err.message += `\n${k}: ${msg}`;
          } catch {
            err.message += `\n${k}: ${v}`;
          }
        }
      }

      if (err.stderr) {
        err.message += `\nstderr:\n${err.stderr}\n`;
      }

      console.error(chalk.red(err.message));

    } catch {
      this.warn('Unable to add more context to error message');
    }

    return super.catch(err);
  }

  async _filterNonSensitiveSentryMetadata(non_sensitive: Set<string>, metadata: any): Promise<any> {
    return Object.entries(metadata)
      .filter((value,) => !!value[1] && non_sensitive.has(value[0]))
      .map(key => ({ [key[0]]: key[1] }));
  }

  async _getNonSensitiveSentryMetadata(_args?: any[], _flags?: any[]): Promise<any> {
    const calling_class = this.constructor as any;

    const non_sensitive = new Set([
      ...Object.entries(calling_class.flags || {}).filter(([_, value]) => (value as any).non_sensitive).map(([key, _]) => key),
      ...Object.entries(calling_class.args || {}).filter(([_, value]) => (value as any).non_sensitive).map(([_, value]) => (value as any).name),
    ]);

    try {
      const { args, flags } = await this.parse(calling_class);
      const filtered_sentry_args = await this._filterNonSensitiveSentryMetadata(non_sensitive, _args || args);
      const filtered_sentry_flags = await this._filterNonSensitiveSentryMetadata(non_sensitive, _flags || flags);
      return { filtered_sentry_args, filtered_sentry_flags };
    } catch {
      return { filtered_sentry_args: [], filtered_sentry_flags: []};
    }
  }
}<|MERGE_RESOLUTION|>--- conflicted
+++ resolved
@@ -2,7 +2,7 @@
 import '@sentry/tracing';
 import chalk from 'chalk';
 import { ValidationErrors } from './';
-import AppService, { APP_ENV } from './app-config/service';
+import AppService from './app-config/service';
 import { prettyValidationErrors } from './common/dependency-manager/validation';
 import LoginRequiredError from './common/errors/login-required';
 import SentryService from './sentry';
@@ -32,113 +32,6 @@
     });
   }
 
-<<<<<<< HEAD
-  async _filterNonSensitiveSentryMetadata(non_sensitive: Set<string>, metadata: any): Promise<any> {
-    return Object
-      .entries(metadata)
-      .filter((value,) => non_sensitive.has(value[0]))
-      .map(key => ({ [key[0]]: key[1] }));
-  }
-
-  async _getNonSensitiveSentryMetadata(_args?: any[], _flags?: any[]): Promise<any> {
-    const calling_class = this.constructor as any;
-
-    const non_sensitive = new Set([
-      ...Object.entries(calling_class.flags || {}).filter(([_, value]) => (value as any).non_sensitive).map(([key, _]) => key),
-      ...Object.entries(calling_class.args || {}).filter(([_, value]) => (value as any).non_sensitive).map(([_, value]) => (value as any).name),
-    ]);
-
-    const { args, flags } = await this.parse(calling_class);
-
-    const filtered_sentry_args = await this._filterNonSensitiveSentryMetadata(non_sensitive, _args || args);
-    const filtered_sentry_flags = await this._filterNonSensitiveSentryMetadata(non_sensitive, _flags || flags);
-
-    return { filtered_sentry_args, filtered_sentry_flags };
-  }
-
-  async setupAnalytics(): Promise<void> {
-    const analytics_env = this.oclif_env;
-    Sentry.init({
-      dsn: CLI_SENTRY_DSN,
-      debug: false,
-      environment: analytics_env,
-      release: process.env?.npm_package_version,
-      tracesSampleRate: 1.0,
-      attachStacktrace: true,
-      sendClientReports: true,
-      integrations: [
-        new Dedupe(),
-        new RewriteFrames({
-          root: LocalPaths.SENTRY_ROOT_PATH,
-          prefix: `src/`,
-        }),
-        new ExtraErrorData(),
-        new Transaction(),
-      ],
-      beforeSend(event: any) {
-        if (analytics_env === 'local') return null;
-        if (event.req?.data?.token) {
-          event.req.data.token = '*'.repeat(20);
-        }
-        return event;
-      },
-    });
-
-    const auth_user = await this.app?.auth?.getPersistedTokenJSON();
-    const auth_login = await this.app?.auth?.checkLogin();
-
-    const sentry_session_tags = {
-      environment: analytics_env,
-      cli: this.app.version,
-      node_runtime: process.version,
-      os: os.platform(),
-      shell: this.config?.shell,
-      user: auth_login?.id || os.hostname(),
-      'user-email': auth_user?.email || os.hostname(),
-    };
-
-    const sentry_session_user = {
-      email: auth_user?.email || os.hostname(),
-      id: auth_login?.id || os.hostname(),
-    };
-
-    const docker_version = await docker(['version', '-f', 'json'], { stdout: false });
-    const docker_containers = await docker(['ps', '--format', '{"ID":"{{ .ID }}", "Image": "{{ .Image }}", "Name":"{{ .Names }}"},'], { stdout: false });
-
-    const sentry_session_docker_containers = JSON.parse(`[${(docker_containers.stdout as string)
-      .substring(0, (docker_containers.stdout as string).length - 1)}]`);
-    const sentry_session_docker_version = JSON.parse(docker_version.stdout as string);
-
-    const sentry_session_metadata = {
-      command: this.id || (this.constructor as any).name,
-      environment: analytics_env,
-      email: auth_user?.email || '',
-      id: auth_login?.id || os.hostname(),
-      config_file: path.join(this.app?.config?.getConfigDir(), LocalPaths.CLI_CONFIG_FILENAME),
-      cwd: process.cwd(),
-      docker_info: sentry_session_docker_version,
-      docker_containers: sentry_session_docker_containers,
-      linked_components: this.app?.linkedComponents,
-      log_level: this.app?.config?.log_level,
-      node_versions: process.versions,
-      node_version: process.version,
-      os_info: os.userInfo() || {},
-      os_release: os.release() || '',
-      os_type: os.type() || '',
-      os_platform: os.platform() || '',
-      os_arch: os.arch() || '',
-      os_hostname: os.hostname() || '',
-    };
-
-    return Sentry.configureScope(scope => {
-      scope.setExtras({ ...sentry_session_metadata });
-      scope.setTags({ ...sentry_session_tags });
-      scope.setUser({ ...sentry_session_user });
-    });
-  }
-
-=======
->>>>>>> 1844a7ec
   async init(): Promise<void> {
     const { flags } = await this.parse(this.constructor as any);
     const flag_definitions = (this.constructor as any).flags;
@@ -168,28 +61,6 @@
     } catch (e) {
       // nothing to do
     }
-  }
-
-  async finally(_: Error | undefined): Promise<any> {
-<<<<<<< HEAD
-
-    if (this.oclif_env !== 'local' && _) {
-      const cur_scope = Sentry.getCurrentHub()?.getScope();
-      if (_.stack) {
-        cur_scope?.setExtra('stack', _.stack = PromptUtils.strip_ascii_color_codes_from_string(_.stack));
-      }
-      Sentry.withScope(scope => Sentry.captureException(_));
-    }
-
-=======
-    if (this.app.environment !== APP_ENV.TEST && !_) {
-      const { filtered_sentry_args, filtered_sentry_flags } = await this._getNonSensitiveSentryMetadata();
-      await this.sentry.setScopeExtra('command_args', filtered_sentry_args);
-      await this.sentry.setScopeExtra('command_flags', filtered_sentry_flags);
-      return await this.sentry.endSentryTransaction();
-    }
->>>>>>> 1844a7ec
-    return super.finally(_);
   }
 
   // Move all args to the front of the argv to get around: https://github.com/oclif/oclif/issues/190
