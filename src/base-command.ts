import { Command, Interfaces } from '@oclif/core';
import '@sentry/tracing';
import chalk from 'chalk';
<<<<<<< HEAD
import os from 'os';
import path from 'path';
=======
>>>>>>> 36232b6b
import { ValidationErrors } from './';
import AppService, { APP_ENV } from './app-config/service';
import { prettyValidationErrors } from './common/dependency-manager/validation';
import LoginRequiredError from './common/errors/login-required';
import SentryService from './sentry';

const DEPRECATED_LABEL = '[deprecated]';

export default abstract class BaseCommand extends Command {
  static readonly DEPRECATED: string = DEPRECATED_LABEL;

  app!: AppService;
  accounts?: any;
  sentry!: SentryService;

  async auth_required(): Promise<boolean> {
    return true;
  }

  static flags = {};

  checkFlagDeprecations(flags: any, flag_definitions: any): void {
    Object.keys(flags).forEach((flagName: string) => {
      const flag_config = flag_definitions[flagName] || {};
      const description = flag_config.description || '';
      if (description?.startsWith(DEPRECATED_LABEL)) {
        this.warn(`Flag --${flagName} is deprecated.${description.split(DEPRECATED_LABEL)[1]}`);
      }
    });
  }

<<<<<<< HEAD
  async _filterNonSensitiveSentryMetadata(non_sensitive: Set<string>, metadata: any): Promise<any> {
    return Object
      .entries(metadata)
      .filter((value,) => non_sensitive.has(value[0]))
      .map(key => ({ [key[0]]: key[1] }));
  }

  async _getNonSensitiveSentryMetadata(_args?: any[], _flags?: any[]): Promise<any> {
    const calling_class = this.constructor as any;

    const non_sensitive = new Set([
      ...Object.entries(calling_class.flags || {}).filter(([_, value]) => (value as any).non_sensitive).map(([key, _]) => key),
      ...Object.entries(calling_class.args || {}).filter(([_, value]) => (value as any).non_sensitive).map(([_, value]) => (value as any).name),
    ]);

    const { args, flags } = await this.parse(calling_class);

    const filtered_sentry_args = await this._filterNonSensitiveSentryMetadata(non_sensitive, _args || args);
    const filtered_sentry_flags = await this._filterNonSensitiveSentryMetadata(non_sensitive, _flags || flags);

    return { filtered_sentry_args, filtered_sentry_flags };
  }

  async setupAnalytics(): Promise<void> {
    const analytics_env = this.oclif_env;
    Sentry.init({
      dsn: CLI_SENTRY_DSN,
      debug: false,
      environment: analytics_env,
      release: process.env?.npm_package_version,
      tracesSampleRate: 1.0,
      attachStacktrace: true,
      sendClientReports: true,
      integrations: [
        new Dedupe(),
        new RewriteFrames({
          root: LocalPaths.SENTRY_ROOT_PATH,
          prefix: `src/`,
        }),
        new ExtraErrorData(),
        new Transaction(),
      ],
      beforeSend(event: any) {
        if (analytics_env === 'local') return null;
        if (event.req?.data?.token) {
          event.req.data.token = '*'.repeat(20);
        }
        return event;
      },
      beforeBreadcrumb(breadcrumb: any) {
        if (analytics_env === 'local') return null;
        if (breadcrumb.category === 'console') {
          breadcrumb.message = PromptUtils.strip_ascii_color_codes_from_string(breadcrumb.message);
        }
        return breadcrumb;
      },
    });

    const auth_user = await this.app?.auth?.getPersistedTokenJSON();
    const auth_login = await this.app?.auth?.checkLogin();

    const sentry_session_tags = {
      environment: analytics_env,
      cli: this.app.version,
      node_runtime: process.version,
      os: os.platform(),
      shell: this.config?.shell,
      user: auth_login?.id || os.hostname(),
      'user-email': auth_user?.email || os.hostname(),
    };

    const sentry_session_user = {
      email: auth_user?.email || os.hostname(),
      id: auth_login?.id || os.hostname(),
    };

    const docker_version = await docker(['version', '-f', 'json'], { stdout: false });
    const docker_containers = await docker(['ps', '--format', '{"ID":"{{ .ID }}", "Image": "{{ .Image }}", "Name":"{{ .Names }}"},'], { stdout: false });

    const sentry_session_docker_containers = JSON.parse(`[${(docker_containers.stdout as string)
      .substring(0, (docker_containers.stdout as string).length - 1)}]`);
    const sentry_session_docker_version = JSON.parse(docker_version.stdout as string);

    const sentry_session_metadata = {
      command: this.id || (this.constructor as any).name,
      environment: analytics_env,
      email: auth_user?.email || '',
      id: auth_login?.id || os.hostname(),
      config_file: path.join(this.app?.config?.getConfigDir(), LocalPaths.CLI_CONFIG_FILENAME),
      cwd: process.cwd(),
      docker_info: sentry_session_docker_version,
      docker_containers: sentry_session_docker_containers,
      linked_components: this.app?.linkedComponents,
      log_level: this.app?.config?.log_level,
      node_versions: process.versions,
      node_version: process.version,
      os_info: os.userInfo() || {},
      os_release: os.release() || '',
      os_type: os.type() || '',
      os_platform: os.platform() || '',
      os_arch: os.arch() || '',
      os_hostname: os.hostname() || '',
    };

    const sentry_session_transaction = {
      op: (this.constructor as any).name,
      status: 'ok',
      description: sentry_session_user.email,
      tags: sentry_session_tags,
      name: (this.constructor as any).name,
    };

    const transaction = Sentry.startTransaction({ ...sentry_session_transaction });

    return Sentry.configureScope(scope => {
      scope.setSpan(transaction);
      scope.setExtras({ ...sentry_session_metadata });
      scope.setTags({ ...sentry_session_tags });
      scope.setUser({ ...sentry_session_user });
    });
  }

=======
>>>>>>> 36232b6b
  async init(): Promise<void> {
    const { flags } = await this.parse(this.constructor as any);
    const flag_definitions = (this.constructor as any).flags;
    this.checkFlagDeprecations(flags, flag_definitions);

    if (!this.app) {
      this.app = await AppService.create(this.config.configDir, this.config.userAgent.split(/\/|\s/g)[2]);
      if (await this.auth_required()) {
        const token_json = await this.app.auth.getPersistedTokenJSON();
        if (!token_json) {
          throw new LoginRequiredError();
        }
        if (token_json.email === 'unknown') {
          throw new LoginRequiredError();
        }
        if (token_json.expires_in) {
          const auth_client = this.app.auth.getAuthClient();
          const access_token = auth_client.createToken(token_json);
          if (access_token.expired()) {
            throw new LoginRequiredError();
          }
        }
      }
    }
<<<<<<< HEAD

    if (this.app && this.app.config) {
      let api_host = (this.app.config.api_host || 'http://api.arc.localhost').replace(/^https?:\/\//, '');
      if (!api_host || api_host.length === 0) {
        return;
      }
      api_host = api_host.trim().toLowerCase();
      if (api_host === 'api.architect.io') {
        this.oclif_env = 'production';
      }
      else if (api_host === 'api.dev.architect.io') {
        this.oclif_env = 'dev';
      } else {
        this.oclif_env = 'local';
      }
      try {
        return await this.setupAnalytics();
      }
      catch {
        // nothing to do
      }
=======
    try {
      this.sentry = await SentryService.create(this.app, this.constructor as any);
    } catch (e) {
      // nothing to do
>>>>>>> 36232b6b
    }
  }

  async finally(_: Error | undefined): Promise<any> {
<<<<<<< HEAD

    if (_) {
      _.stack = PromptUtils.strip_ascii_color_codes_from_string(_.stack);
    }

    const cur_scope = Sentry.getCurrentHub()?.getScope();

    if (this.oclif_env !== 'local') {
      Sentry.getCurrentHub().getScope()?.getSpan()?.finish();
      Sentry.getCurrentHub().getScope()?.getTransaction()?.finish();

      if (_) {
        if (_.stack) {
          cur_scope?.setExtra('stack', _.stack);
        }
        Sentry.withScope(scope => Sentry.captureException(_));
      }
=======
    if (this.app.environment !== APP_ENV.TEST && !_) {
      const { filtered_sentry_args, filtered_sentry_flags } = await this._getNonSensitiveSentryMetadata();
      await this.sentry.setScopeExtra('command_args', filtered_sentry_args);
      await this.sentry.setScopeExtra('command_flags', filtered_sentry_flags);
      return await this.sentry.endSentryTransaction();
>>>>>>> 36232b6b
    }
    return super.finally(_);
  }

  // Move all args to the front of the argv to get around: https://github.com/oclif/oclif/issues/190
  protected async parse<F, A extends {
    [name: string]: any;
  }>(options?: Interfaces.Input<F>, argv = this.argv): Promise<Interfaces.ParserOutput<F, A>> {
    const flag_definitions = (this.constructor as any).flags;

    // Support -- input ex. architect exec -- ls -la
    const double_dash_index = argv.indexOf('--');
    if (double_dash_index >= 0) {
      const command = argv.slice(double_dash_index + 1, argv.length).join(' ');
      argv = argv.slice(0, double_dash_index);
      argv.unshift(command);
    }

    const args = [];
    const flags = [];
    let flag_option = false;
    for (const arg of argv) {
      const is_flag = arg.startsWith('-');

      if (is_flag || flag_option) {
        flags.push(arg);
      } else {
        args.push(arg);
      }

      if (is_flag) {
        const flag = arg.startsWith('--') ? flag_definitions[arg.replace('--', '')] : Object.values(flag_definitions).find((f: any) => f.char === arg.replace('-', ''));
        flag_option = flag?.type === 'option';
      } else {
        flag_option = false;
      }
    }

    return super.parse(options, [...args, ...flags]);
  }

  async catch(err: any): Promise<void> {
    if (err.oclif && err.oclif.exit === 0) return;

    if (err.stack) {
      err.stack = [...new Set(err.stack.split('\n'))].join("\n");
    }

    const { filtered_sentry_args, filtered_sentry_flags } = await this._getNonSensitiveSentryMetadata();
    await this.sentry.setScopeExtra('command_args', filtered_sentry_args);
    await this.sentry.setScopeExtra('command_flags', filtered_sentry_flags);
    await this.sentry.endSentryTransaction(err);

    if (err instanceof ValidationErrors) {
      return prettyValidationErrors(err);
    }

    try {
      if (err.response?.data instanceof Object) {
        err.message += `\nmethod: ${err.config.method}`;
        for (const [k, v] of Object.entries(err.response.data)) {
          try {
            const msg = JSON.parse(v as any).message;
            if (!msg) { throw new Error('Invalid msg'); }
            err.message += `\n${k}: ${msg}`;
          } catch {
            err.message += `\n${k}: ${v}`;
          }
        }
      }

      if (err.stderr) {
        err.message += `\nstderr:\n${err.stderr}\n`;
      }

      console.error(chalk.red(err.message));

    } catch {
      this.warn('Unable to add more context to error message');
    }

    return super.catch(err);
  }

  async _filterNonSensitiveSentryMetadata(non_sensitive: Set<string>, metadata: any): Promise<any> {
    return Object.entries(metadata)
      .filter((value,) => !!value[1] && non_sensitive.has(value[0]))
      .map(key => ({ [key[0]]: key[1] }));
  }

  async _getNonSensitiveSentryMetadata(_args?: any[], _flags?: any[]): Promise<any> {
    const calling_class = this.constructor as any;

    const non_sensitive = new Set([
      ...Object.entries(calling_class.flags || {}).filter(([_, value]) => (value as any).non_sensitive).map(([key, _]) => key),
      ...Object.entries(calling_class.args || {}).filter(([_, value]) => (value as any).non_sensitive).map(([_, value]) => (value as any).name),
    ]);

    try {
      const { args, flags } = await this.parse(calling_class);
      const filtered_sentry_args = await this._filterNonSensitiveSentryMetadata(non_sensitive, _args || args);
      const filtered_sentry_flags = await this._filterNonSensitiveSentryMetadata(non_sensitive, _flags || flags);
      return { filtered_sentry_args, filtered_sentry_flags };
    } catch {
      return { filtered_sentry_args: [], filtered_sentry_flags: []};
    }
  }
}<|MERGE_RESOLUTION|>--- conflicted
+++ resolved
@@ -1,11 +1,6 @@
 import { Command, Interfaces } from '@oclif/core';
 import '@sentry/tracing';
 import chalk from 'chalk';
-<<<<<<< HEAD
-import os from 'os';
-import path from 'path';
-=======
->>>>>>> 36232b6b
 import { ValidationErrors } from './';
 import AppService, { APP_ENV } from './app-config/service';
 import { prettyValidationErrors } from './common/dependency-manager/validation';
@@ -37,131 +32,6 @@
     });
   }
 
-<<<<<<< HEAD
-  async _filterNonSensitiveSentryMetadata(non_sensitive: Set<string>, metadata: any): Promise<any> {
-    return Object
-      .entries(metadata)
-      .filter((value,) => non_sensitive.has(value[0]))
-      .map(key => ({ [key[0]]: key[1] }));
-  }
-
-  async _getNonSensitiveSentryMetadata(_args?: any[], _flags?: any[]): Promise<any> {
-    const calling_class = this.constructor as any;
-
-    const non_sensitive = new Set([
-      ...Object.entries(calling_class.flags || {}).filter(([_, value]) => (value as any).non_sensitive).map(([key, _]) => key),
-      ...Object.entries(calling_class.args || {}).filter(([_, value]) => (value as any).non_sensitive).map(([_, value]) => (value as any).name),
-    ]);
-
-    const { args, flags } = await this.parse(calling_class);
-
-    const filtered_sentry_args = await this._filterNonSensitiveSentryMetadata(non_sensitive, _args || args);
-    const filtered_sentry_flags = await this._filterNonSensitiveSentryMetadata(non_sensitive, _flags || flags);
-
-    return { filtered_sentry_args, filtered_sentry_flags };
-  }
-
-  async setupAnalytics(): Promise<void> {
-    const analytics_env = this.oclif_env;
-    Sentry.init({
-      dsn: CLI_SENTRY_DSN,
-      debug: false,
-      environment: analytics_env,
-      release: process.env?.npm_package_version,
-      tracesSampleRate: 1.0,
-      attachStacktrace: true,
-      sendClientReports: true,
-      integrations: [
-        new Dedupe(),
-        new RewriteFrames({
-          root: LocalPaths.SENTRY_ROOT_PATH,
-          prefix: `src/`,
-        }),
-        new ExtraErrorData(),
-        new Transaction(),
-      ],
-      beforeSend(event: any) {
-        if (analytics_env === 'local') return null;
-        if (event.req?.data?.token) {
-          event.req.data.token = '*'.repeat(20);
-        }
-        return event;
-      },
-      beforeBreadcrumb(breadcrumb: any) {
-        if (analytics_env === 'local') return null;
-        if (breadcrumb.category === 'console') {
-          breadcrumb.message = PromptUtils.strip_ascii_color_codes_from_string(breadcrumb.message);
-        }
-        return breadcrumb;
-      },
-    });
-
-    const auth_user = await this.app?.auth?.getPersistedTokenJSON();
-    const auth_login = await this.app?.auth?.checkLogin();
-
-    const sentry_session_tags = {
-      environment: analytics_env,
-      cli: this.app.version,
-      node_runtime: process.version,
-      os: os.platform(),
-      shell: this.config?.shell,
-      user: auth_login?.id || os.hostname(),
-      'user-email': auth_user?.email || os.hostname(),
-    };
-
-    const sentry_session_user = {
-      email: auth_user?.email || os.hostname(),
-      id: auth_login?.id || os.hostname(),
-    };
-
-    const docker_version = await docker(['version', '-f', 'json'], { stdout: false });
-    const docker_containers = await docker(['ps', '--format', '{"ID":"{{ .ID }}", "Image": "{{ .Image }}", "Name":"{{ .Names }}"},'], { stdout: false });
-
-    const sentry_session_docker_containers = JSON.parse(`[${(docker_containers.stdout as string)
-      .substring(0, (docker_containers.stdout as string).length - 1)}]`);
-    const sentry_session_docker_version = JSON.parse(docker_version.stdout as string);
-
-    const sentry_session_metadata = {
-      command: this.id || (this.constructor as any).name,
-      environment: analytics_env,
-      email: auth_user?.email || '',
-      id: auth_login?.id || os.hostname(),
-      config_file: path.join(this.app?.config?.getConfigDir(), LocalPaths.CLI_CONFIG_FILENAME),
-      cwd: process.cwd(),
-      docker_info: sentry_session_docker_version,
-      docker_containers: sentry_session_docker_containers,
-      linked_components: this.app?.linkedComponents,
-      log_level: this.app?.config?.log_level,
-      node_versions: process.versions,
-      node_version: process.version,
-      os_info: os.userInfo() || {},
-      os_release: os.release() || '',
-      os_type: os.type() || '',
-      os_platform: os.platform() || '',
-      os_arch: os.arch() || '',
-      os_hostname: os.hostname() || '',
-    };
-
-    const sentry_session_transaction = {
-      op: (this.constructor as any).name,
-      status: 'ok',
-      description: sentry_session_user.email,
-      tags: sentry_session_tags,
-      name: (this.constructor as any).name,
-    };
-
-    const transaction = Sentry.startTransaction({ ...sentry_session_transaction });
-
-    return Sentry.configureScope(scope => {
-      scope.setSpan(transaction);
-      scope.setExtras({ ...sentry_session_metadata });
-      scope.setTags({ ...sentry_session_tags });
-      scope.setUser({ ...sentry_session_user });
-    });
-  }
-
-=======
->>>>>>> 36232b6b
   async init(): Promise<void> {
     const { flags } = await this.parse(this.constructor as any);
     const flag_definitions = (this.constructor as any).flags;
@@ -186,63 +56,19 @@
         }
       }
     }
-<<<<<<< HEAD
-
-    if (this.app && this.app.config) {
-      let api_host = (this.app.config.api_host || 'http://api.arc.localhost').replace(/^https?:\/\//, '');
-      if (!api_host || api_host.length === 0) {
-        return;
-      }
-      api_host = api_host.trim().toLowerCase();
-      if (api_host === 'api.architect.io') {
-        this.oclif_env = 'production';
-      }
-      else if (api_host === 'api.dev.architect.io') {
-        this.oclif_env = 'dev';
-      } else {
-        this.oclif_env = 'local';
-      }
-      try {
-        return await this.setupAnalytics();
-      }
-      catch {
-        // nothing to do
-      }
-=======
     try {
       this.sentry = await SentryService.create(this.app, this.constructor as any);
     } catch (e) {
       // nothing to do
->>>>>>> 36232b6b
     }
   }
 
   async finally(_: Error | undefined): Promise<any> {
-<<<<<<< HEAD
-
-    if (_) {
-      _.stack = PromptUtils.strip_ascii_color_codes_from_string(_.stack);
-    }
-
-    const cur_scope = Sentry.getCurrentHub()?.getScope();
-
-    if (this.oclif_env !== 'local') {
-      Sentry.getCurrentHub().getScope()?.getSpan()?.finish();
-      Sentry.getCurrentHub().getScope()?.getTransaction()?.finish();
-
-      if (_) {
-        if (_.stack) {
-          cur_scope?.setExtra('stack', _.stack);
-        }
-        Sentry.withScope(scope => Sentry.captureException(_));
-      }
-=======
     if (this.app.environment !== APP_ENV.TEST && !_) {
       const { filtered_sentry_args, filtered_sentry_flags } = await this._getNonSensitiveSentryMetadata();
       await this.sentry.setScopeExtra('command_args', filtered_sentry_args);
       await this.sentry.setScopeExtra('command_flags', filtered_sentry_flags);
       return await this.sentry.endSentryTransaction();
->>>>>>> 36232b6b
     }
     return super.finally(_);
   }
