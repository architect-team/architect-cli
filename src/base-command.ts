--- conflicted
+++ resolved
@@ -65,17 +65,7 @@
   }
 
   async finally(_: Error | undefined): Promise<any> {
-<<<<<<< HEAD
-    if (this.app.config.environment !== ENVIRONMENT.TEST && !_) {
-      const { filtered_sentry_args, filtered_sentry_flags } = await this._getNonSensitiveSentryMetadata();
-      await this.sentry.setScopeExtra('command_args', filtered_sentry_args);
-      await this.sentry.setScopeExtra('command_flags', filtered_sentry_flags);
-      return await this.sentry.endSentryTransaction();
-    }
-    return super.finally(_);
-=======
     return await this.endSentryTransaction();
->>>>>>> 26a87a05
   }
 
   // Move all args to the front of the argv to get around: https://github.com/oclif/oclif/issues/190
