import { Command, Interfaces } from '@oclif/core';
import { Dedupe, ExtraErrorData, RewriteFrames, Transaction } from '@sentry/integrations';
import * as Sentry from '@sentry/node';
import '@sentry/tracing';
import chalk from 'chalk';
import fs from 'fs-extra';
import os from 'os';
import path from 'path';
import { ValidationErrors } from './';
import AppService from './app-config/service';
import { prettyValidationErrors } from './common/dependency-manager/validation';
import LoginRequiredError from './common/errors/login-required';
import { docker } from './common/utils/docker';
import PromptUtils from './common/utils/prompt-utils';
import LocalPaths from './paths';

const DEPRECATED_LABEL = '[deprecated]';
const CLI_SENTRY_DSN = 'https://272fd53f577f4729b014701d74fe6c53@o298191.ingest.sentry.io/6465948';

export default abstract class BaseCommand extends Command {
  static readonly DEPRECATED: string = DEPRECATED_LABEL;

  app!: AppService;
  accounts?: any;
  oclif_env?: string;

  async auth_required(): Promise<boolean> {
    return true;
  }

  static flags = {};

  checkFlagDeprecations(flags: any, flag_definitions: any): void {
    Object.keys(flags).forEach((flagName: string) => {
      const flag_config = flag_definitions[flagName] || {};
      const description = flag_config.description || '';
      if (description?.startsWith(DEPRECATED_LABEL)) {
        this.warn(`Flag --${flagName} is deprecated.${description.split(DEPRECATED_LABEL)[1]}`);
      }
    });
  }

  async _filterNonSensitiveSentryMetadata(non_sensitive: Set<string>, metadata: any): Promise<any> {
    return Object
      .entries(metadata)
      .filter((value,) => non_sensitive.has(value[0]))
      .map(key => ({ [key[0]]: key[1] }));
  }

  async _getNonSensitiveSentryMetadata(_args?: any[], _flags?: any[]): Promise<any> {
    const calling_class = this.constructor as any;

    const non_sensitive = new Set([
      ...Object.entries(calling_class.flags || {}).filter(([_, value]) => (value as any).non_sensitive).map(([key, _]) => key),
      ...Object.entries(calling_class.args || {}).filter(([_, value]) => (value as any).non_sensitive).map(([_, value]) => (value as any).name),
    ]);

    const { args, flags } = await this.parse(calling_class);

    const filtered_sentry_args = await this._filterNonSensitiveSentryMetadata(non_sensitive, _args || args);
    const filtered_sentry_flags = await this._filterNonSensitiveSentryMetadata(non_sensitive, _flags || flags);

    return { filtered_sentry_args, filtered_sentry_flags };
  }

  async setupAnalytics(): Promise<void> {
    const analytics_env = this.oclif_env;
    Sentry.init({
      dsn: CLI_SENTRY_DSN,
      debug: false,
      environment: analytics_env,
      release: process.env?.npm_package_version,
      tracesSampleRate: 1.0,
      attachStacktrace: true,
      sendClientReports: true,
      integrations: [
        new Dedupe(),
        new RewriteFrames({
          root: LocalPaths.SENTRY_ROOT_PATH,
          prefix: `src/`,
        }),
        new ExtraErrorData(),
        new Transaction(),
      ],
      beforeSend(event: any) {
        if (analytics_env === 'local') return null;
        if (event.req?.data?.token) {
          event.req.data.token = '*'.repeat(20);
        }
        return event;
      },
      beforeBreadcrumb(breadcrumb: any) {
        if (analytics_env === 'local') return null;
        if (breadcrumb.category === 'console') {
          breadcrumb.message = PromptUtils.strip_ascii_color_codes_from_string(breadcrumb.message);
        }
        return breadcrumb;
      },
    });

    const auth_user = await this.app?.auth?.getPersistedTokenJSON();
    const auth_login = await this.app?.auth?.checkLogin();

    const sentry_session_tags = {
      environment: analytics_env,
      cli: this.app.version,
      node_runtime: process.version,
      os: os.platform(),
      shell: this.config?.shell,
      user: auth_login?.id || os.hostname(),
      'user-email': auth_user?.email || os.hostname(),
    };

    const sentry_session_user = {
      email: auth_user?.email || os.hostname(),
      id: auth_login?.id || os.hostname(),
    };

    const docker_version = await docker(['version', '-f', 'json'], { stdout: false });
    const docker_containers = await docker(['ps', '--format', '{"ID":"{{ .ID }}", "Image": "{{ .Image }}", "Name":"{{ .Names }}"},'], { stdout: false });

    const sentry_session_docker_containers = JSON.parse(`[${(docker_containers.stdout as string)
      .substring(0, (docker_containers.stdout as string).length - 1)}]`);
    const sentry_session_docker_version = JSON.parse(docker_version.stdout as string);

    const sentry_session_metadata = {
      command: this.id || (this.constructor as any).name,
      environment: analytics_env,
      email: auth_user?.email || '',
      config_dir_files: this.getFilenamesFromDirectory(this.app?.config?.getConfigDir()),
      id: auth_login?.id || os.hostname(),
      config_file: path.join(this.app?.config?.getConfigDir(), LocalPaths.CLI_CONFIG_FILENAME),
      cwd: process.cwd(),
      docker_info: sentry_session_docker_version,
      docker_containers: sentry_session_docker_containers,
      linked_components: this.app?.linkedComponents,
      log_level: this.app?.config?.log_level,
      node_versions: process.versions,
      node_version: process.version,
      os_info: os.userInfo() || {},
      os_release: os.release() || '',
      os_type: os.type() || '',
      os_platform: os.platform() || '',
      os_arch: os.arch() || '',
      os_hostname: os.hostname() || '',
    };

    const sentry_session_transaction = {
      op: (this.constructor as any).name,
      status: 'ok',
      description: sentry_session_user.email,
      tags: sentry_session_tags,
      name: (this.constructor as any).name,
    };

    const transaction = Sentry.startTransaction({ ...sentry_session_transaction });

    return Sentry.configureScope(scope => {
      scope.setSpan(transaction);
      scope.setExtras({ ...sentry_session_metadata });
      scope.setTags({ ...sentry_session_tags });
      scope.setUser({ ...sentry_session_user });
    });
  }

  async init(): Promise<void> {
    const { flags } = await this.parse(this.constructor as any);
    const flag_definitions = (this.constructor as any).flags;
    this.checkFlagDeprecations(flags, flag_definitions);

    if (!this.app) {
      this.app = await AppService.create(this.config.configDir, this.config.userAgent.split(/\/|\s/g)[2]);
      if (await this.auth_required()) {
        const token_json = await this.app.auth.getPersistedTokenJSON();
        if (!token_json) {
          throw new LoginRequiredError();
        }
        if (token_json.email === 'unknown') {
          throw new LoginRequiredError();
        }
        if (token_json.expires_in) {
          const auth_client = this.app.auth.getAuthClient();
          const access_token = auth_client.createToken(token_json);
          if (access_token.expired()) {
            throw new LoginRequiredError();
          }
        }
      }
    }

    if (this.app && this.app.config) {
      let api_host = (this.app.config.api_host || 'http://api.arc.localhost').replace(/^https?:\/\//, '');
      if (!api_host || api_host.length === 0) {
        return;
      }
      api_host = api_host.trim().toLowerCase();
      if (api_host === 'api.architect.io') {
        this.oclif_env = 'production';
      }
      else if (api_host === 'api.dev.architect.io') {
        this.oclif_env = 'dev';
      } else {
        this.oclif_env = 'local';
      }
      try {
        return await this.setupAnalytics();
      }
      catch {
        // nothing to do
      }
    }
  }

  async readCommandHistoryFromFileSystem(): Promise<any[]> {
    const sentry_history_file_path = path.join(this.app?.config?.getConfigDir(), LocalPaths.SENTRY_FILENAME);
    if (fs.existsSync(sentry_history_file_path)) {
      return await JSON.parse(fs.readFileSync(sentry_history_file_path).toString());
    }
    return [];
  }

  private getFilenamesFromDirectory(path: any): any[] {
    const addr = fs.readdirSync(path, { withFileTypes: true });
    return addr.filter(f => f.isFile()).map(f => ({ name: f.name }));
  }

  protected async writeCommandHistoryToFileSystem(scope?: Sentry.Scope): Promise<void> {
    if (!scope) {
      scope = Sentry.getCurrentHub()?.getScope();
    }
    const remove_keys = new Set(['plugins', 'pjson', 'oauth_client_id', 'credentials', '_auth_result']);
    const sentry_history_file_path = path.join(this.app?.config?.getConfigDir(), LocalPaths.SENTRY_FILENAME);

    const current_output = JSON.parse(JSON.stringify(scope as any, (key, value) => {
      return ((value && !remove_keys.has(key) && Object.keys(value).length)) ? value : undefined;
    }));

    if (!fs.existsSync(sentry_history_file_path)) {
      return fs.outputJsonSync(sentry_history_file_path, [current_output], { spaces: 2 });
    }

    const history = await JSON.parse(fs.readFileSync(sentry_history_file_path).toString());
    history.push(current_output);
    return fs.outputJsonSync(sentry_history_file_path, history.slice(~Math.min(5, history.length) + 1), { spaces: 2 });
  }

  async finally(_: Error | undefined): Promise<any> {

    if (_) {
      _.stack = PromptUtils.strip_ascii_color_codes_from_string(_.stack);
    }

    const cur_scope = Sentry.getCurrentHub()?.getScope();

    await this.writeCommandHistoryToFileSystem(cur_scope);

    if (this.oclif_env !== 'local') {
      Sentry.getCurrentHub().getScope()?.getSpan()?.finish();
      Sentry.getCurrentHub().getScope()?.getTransaction()?.finish();

      if (_) {
        if (_.stack) {
          cur_scope?.setExtra('stack', _.stack);
        }
        Sentry.withScope(scope => Sentry.captureException(_));
      }
    }

    return super.finally(_);
  }

  // Move all args to the front of the argv to get around: https://github.com/oclif/oclif/issues/190
  protected async parse<F, A extends {
    [name: string]: any;
  }>(options?: Interfaces.Input<F>, argv = this.argv): Promise<Interfaces.ParserOutput<F, A>> {
    const flag_definitions = (this.constructor as any).flags;

    // Support -- input ex. architect exec -- ls -la
    const double_dash_index = argv.indexOf('--');
    if (double_dash_index >= 0) {
      const command = argv.slice(double_dash_index + 1, argv.length).join(' ');
      argv = argv.slice(0, double_dash_index);
      argv.unshift(command);
    }

    const args = [];
    const flags = [];
    let flag_option = false;
    for (const arg of argv) {
      const is_flag = arg.startsWith('-');

      if (is_flag || flag_option) {
        flags.push(arg);
      } else {
        args.push(arg);
      }

      if (is_flag) {
        const flag = arg.startsWith('--') ? flag_definitions[arg.replace('--', '')] : Object.values(flag_definitions).find((f: any) => f.char === arg.replace('-', ''));
        flag_option = flag?.type === 'option';
      } else {
        flag_option = false;
      }
    }

    return super.parse(options, [...args, ...flags]);
  }

  async catch(err: any): Promise<void> {
    if (err.oclif && err.oclif.exit === 0) return;

    if (err.stack) {
      err.stack = [...new Set(err.stack.split('\n'))].join("\n");
    }

    const { filtered_sentry_args, filtered_sentry_flags } = await this._getNonSensitiveSentryMetadata();

    Sentry.configureScope(scope => {
      scope?.setExtra('command_args', filtered_sentry_args);
      scope?.setExtra('command_flags', filtered_sentry_flags);
    });

    if (err instanceof ValidationErrors) {
      return prettyValidationErrors(err);
    }

    try {
      if (err.response?.data instanceof Object) {
        err.message += `\nmethod: ${err.config.method}`;
        for (const [k, v] of Object.entries(err.response.data)) {
          try {
            const msg = JSON.parse(v as any).message;
            if (!msg) { throw new Error('Invalid msg'); }
            err.message += `\n${k}: ${msg}`;
          } catch {
            err.message += `\n${k}: ${v}`;
          }
        }
      }

<<<<<<< HEAD
    if (err.stderr) {
      err.message += `\nstderr:\n${err.stderr}\n`;
    }

    console.error(chalk.red(err.message));
=======
      if (err.stderr) {
        err.message += `\nstderr: ${err.stderr}`;
      }

      err.message = chalk.red(err.message);
    } catch {
      this.warn('Unable to add more context to error message');
    }
>>>>>>> 3493a626

    try {
      return await super.catch(err);
    } finally {
      this.finally(err);
    }
  }
}<|MERGE_RESOLUTION|>--- conflicted
+++ resolved
@@ -338,22 +338,15 @@
         }
       }
 
-<<<<<<< HEAD
-    if (err.stderr) {
-      err.message += `\nstderr:\n${err.stderr}\n`;
-    }
-
-    console.error(chalk.red(err.message));
-=======
       if (err.stderr) {
-        err.message += `\nstderr: ${err.stderr}`;
-      }
-
-      err.message = chalk.red(err.message);
+        err.message += `\nstderr:\n${err.stderr}\n`;
+      }
+
+      console.error(chalk.red(err.message));
+
     } catch {
       this.warn('Unable to add more context to error message');
     }
->>>>>>> 3493a626
 
     try {
       return await super.catch(err);
