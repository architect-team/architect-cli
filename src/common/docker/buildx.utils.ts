--- conflicted
+++ resolved
@@ -16,10 +16,7 @@
 ]);
 
 export const DOCKER_IMAGE_LABEL = 'architect.io';
-<<<<<<< HEAD
-=======
 export const DOCKER_COMPONENT_LABEL = 'architect.component';
->>>>>>> 13deac97
 
 export default class DockerBuildXUtils {
   public static isMacM1Machine(): boolean {
