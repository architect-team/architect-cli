import chalk from 'chalk';
import execa, { Options } from 'execa';
import fs from 'fs-extra';
import inquirer from 'inquirer';
import yaml from 'js-yaml';
import hash from 'object-hash';
import os from 'os';
import pLimit from 'p-limit';
import path from 'path';
import untildify from 'untildify';
import { ArchitectError, DependencyGraph, Dictionary, GatewayNode, IngressEdge, ResourceSlugUtils, ServiceNode, TaskNode } from '../../';
import LocalPaths from '../../paths';
<<<<<<< HEAD
import { DOCKER_IMAGE_LABEL } from '../docker/buildx.utils';
=======
import { DOCKER_COMPONENT_LABEL, DOCKER_IMAGE_LABEL } from '../docker/buildx.utils';
>>>>>>> 13deac97
import { docker, restart } from '../docker/cmd';
import { DockerHelper, RequiresDocker } from '../docker/helper';
import BuildPackUtils from '../utils/buildpack';
import PortUtil from '../utils/port';
import { DockerComposeProject, DockerComposeProjectWithConfig } from './project';
import DockerComposeTemplate, { DockerInspect, DockerService, DockerServiceBuild } from './template';

type GenerateOptions = {
  external_addr?: string;
  gateway_admin_port?: number;
  ssl_cert?: string;
  ssl_key?: string;
  getImage?: (ref: string) => string;
};

export class DockerComposeUtils {
  // used to namespace docker-compose projects so multiple deployments can happen to local
  public static DEFAULT_PROJECT = 'architect';

  public static async getProjectName(default_project_name: string): Promise<string> {
    // 150 is somewhat arbitrary, but the intention is to give a more-than-reasonable max
    // length while leavning enough room for other things that get added to this (like the service name).
    // The max total size for this name is 255, but we use this for the file name too,
    // which can lead to an ENAMETOOLONG issue.
    // Note that this max is only achievable with a custom project name via `architect dev -e {SUPER LONG NAME}`,
    // the architect.yml enforces a much shorter max of 32 already, so this just prevents errors if a user tries to
    // do something interesting.
    default_project_name = default_project_name.substring(0, 150);

    const existing_project_count = (await DockerComposeUtils.getLocalEnvironments()).filter(env => {
      return env.startsWith(default_project_name);
    })?.length;

    if (existing_project_count) {
      return `${default_project_name}-${existing_project_count}`;
    } else {
      return default_project_name;
    }
  }

  public static generateTlsConfig(): string {
    return JSON.stringify({
      tls: {
        stores: {
          default: {
            defaultCertificate: {
              certFile: '/etc/fullchain.pem',
              keyFile: '/etc/privkey.pem',
            },
          },
        },
        certificates: [{
          certFile: '/etc/fullchain.pem',
          keyFile: '/etc/privkey.pem',
        }],
      },
    });
  }

  // eslint-disable-next-line complexity
  public static async generate(graph: DependencyGraph, options?: GenerateOptions): Promise<DockerComposeTemplate> {
    if (!options) {
      options = { gateway_admin_port: 8080, external_addr: 'arc.localhost' };
    }
    const { gateway_admin_port, external_addr, ssl_cert, ssl_key } = options;

    const compose: DockerComposeTemplate = {
      version: '3',
      services: {},
      volumes: {},
    };

    const limit = pLimit(5);
    const port_promises = [];

    for (const node of graph.nodes) {
      if (node.is_external) continue;
      if (!(node instanceof ServiceNode)) continue;
      for (const _ of node.ports) {
        port_promises.push(limit(() => PortUtil.getAvailablePort()));
      }
    }
    const available_ports = (await Promise.all(port_promises)).sort();

    const gateway_node = graph.nodes.find((node) => node instanceof GatewayNode);
    const gateway_port = gateway_node?.interfaces._default.port || 443;

    const gateway_links = new Set<string>();
    if (gateway_node) {
      for (const edge of graph.edges.filter((edge) => edge instanceof IngressEdge)) {
        const service_node = graph.getNodeByRef(edge.to);
        const service_interface = service_node.interfaces[edge.interface_to];
        const subdomain = service_interface.ingress?.subdomain || edge.interface_to;
        const host = subdomain === '@' ? external_addr : `${subdomain}.${external_addr}`;
        gateway_links.add(`${gateway_node.ref}:${host}`);
      }

      compose.services[gateway_node.ref] = {
        image: 'traefik:v2.6.2',
        command: [
          '--api.insecure=true',
          '--pilot.dashboard=false',
          // '--log.level=DEBUG',
          '--accesslog=true',
          '--accesslog.filters.minDuration=1s',
          '--accesslog.filters.statusCodes=400-599',
          `--entryPoints.web.address=:${gateway_port}`,
          '--providers.docker=true',
          '--providers.docker.exposedByDefault=false',
          `--providers.docker.constraints=Label(\`traefik.port\`,\`${gateway_port}\`)`,
          ...(ssl_cert && ssl_key ? [
            // Ignore local certs being invalid on proxy
            `--serversTransport.insecureSkipVerify=true`,
            // redirect http to https
            `--entryPoints.web.http.redirections.entryPoint.scheme=https`,
            `--entryPoints.web.http.redirections.entryPoint.permanent=true`,
            `--entryPoints.web.http.redirections.entryPoint.to=:${gateway_port}`,
            // tls certs
            '--providers.file.watch=false',
            `--providers.file.fileName=/etc/traefik.yaml`,
          ] : []),
        ],
        ports: [
          // The HTTP(S) port
          `${gateway_port}:${gateway_port}`,
          // The Web UI(enabled by--api.insecure = true)
          `${gateway_admin_port}:8080`,
        ],
        volumes: [
          '/var/run/docker.sock:/var/run/docker.sock:ro',
        ],
        ...(ssl_cert && ssl_key ? {
          entrypoint: [
            '/bin/sh',
            '-c',
            `
            echo "$$TRAEFIK_CONFIG" >> /etc/traefik.yaml;
            echo "$$TRAEFIK_CERT" >> /etc/fullchain.pem;
            echo "$$TRAEFIK_KEY" >> /etc/privkey.pem;

            set -- "$$@" "$$0"

            sh ./entrypoint.sh $$@
            `,
          ],
          environment: {
            TRAEFIK_CONFIG: this.generateTlsConfig(),
            TRAEFIK_CERT: ssl_cert,
            TRAEFIK_KEY: ssl_key,
          },
        } : {}),
      };
    }

    const service_task_nodes = graph.nodes.filter((n) => n instanceof ServiceNode || n instanceof TaskNode) as (ServiceNode | TaskNode)[];

    const seen_build_map: Dictionary<string | undefined> = {};

    // Enrich base service details
    for (const node of service_task_nodes) {
      if (node.is_external) continue;

      const use_build_pack = BuildPackUtils.useBuildPack(node.local_path, node.config.build);

      const ports = [];
      for (const port of node.ports) {
        ports.push(`${available_ports.shift()}:${port}`);
      }
      const formatted_environment_variables: Dictionary<string | null> = {};
      if (process.env.TEST !== '1') {
        formatted_environment_variables.ARC_DEV = '1';
      }
      for (const [var_key, var_value] of Object.entries(node.config.environment)) {
        formatted_environment_variables[var_key] = var_value !== null ? var_value.replace(/\$/g, '$$$') : null; // https://docs.docker.com/compose/compose-file/compose-file-v3/#variable-substitution
      }
      const service: DockerService = {
        environment: formatted_environment_variables,
      };

      if (ports.length > 0) {
        service.ports = ports;
      }

      if (gateway_links.size > 0) {
        service.external_links = [...gateway_links];
      }

      if (node.config.image) service.image = node.config.image;

      if (node.config.command?.length && !use_build_pack) { // docker-compose expects environment variables used in commands/entrypoints to be prefixed with $$, not $ in order to use variables local to the container
        service.command = node.config.command.map(command_part => command_part.replace(/\$/g, '$$$$'));
      }
      if (node.config.entrypoint?.length) {
        service.entrypoint = node.config.entrypoint.map(entrypoint_part => entrypoint_part.replace(/\$/g, '$$$$'));
      }

      const cpu = node.config.cpu;
      const memory = node.config.memory;
      if (cpu || memory) {
        if (!service.deploy) {
          service.deploy = {};
        }
        service.deploy.resources = { limits: {} };
        if (cpu) {
          service.deploy.resources.limits.cpus = `${cpu}`;
        }
        if (memory) {
          service.deploy.resources.limits.memory = memory;
        }
      }

      if (!service.labels) {
        service.labels = [];
      }
      service.labels.push(`architect.ref=${node.config.metadata.ref}`);

      // Set liveness and healthcheck for services (not supported by Tasks)
      if (node instanceof ServiceNode) {
        const liveness_probe = node.config.liveness_probe;
        if (liveness_probe) {
          if (!liveness_probe.command) {
            liveness_probe.command = ['CMD-SHELL', `curl -f http://localhost:${liveness_probe.port}${liveness_probe.path} || exit 1`]; // deprecated
          } else {
            liveness_probe.command = ['CMD', ...liveness_probe.command];
          }
          service.healthcheck = {
            test: liveness_probe.command,
            interval: liveness_probe.interval,
            timeout: liveness_probe.timeout,
            retries: typeof liveness_probe.failure_threshold === 'string' ? Number.parseInt(liveness_probe.failure_threshold) : liveness_probe.failure_threshold,
            start_period: liveness_probe.initial_delay,
          };
          if (!service.labels) {
            service.labels = [];
          }
        }
      }

      const is_wsl = os.release().toLowerCase().includes('microsoft');
      if (process.platform === 'linux' && !is_wsl && process.env.TEST !== '1') { // https://github.com/docker/for-linux/issues/264#issuecomment-772844305
        service.extra_hosts = ['host.docker.internal:host-gateway'];
      }

      const depends_on = graph.getDependsOn(node).map(n => n.ref);

      if (depends_on?.length) {
        service.depends_on = depends_on;
      }

      if (node.local_path) {
        if (!node.config.image && !use_build_pack) {
          const build = node.config.build || {};

          if (!service.build) {
            service.build = {};
          }

          if (build.context) {
            service.build.context = path.resolve(node.local_path, untildify(build.context));
            if (!fs.existsSync(service.build.context)) {
              throw new Error(`The path ${service.build.context} used for the build context of service ${node.config.name} does not exist.`);
            }
          } else {
            // Fix bug with buildx using tmp dir
            service.build.context = path.resolve(node.local_path);
          }

          const args = [];
          for (const [arg_key, arg] of Object.entries(build.args || {})) {
            args.push(`${arg_key}=${arg}`);
          }
          if (args.length > 0) {
            service.build.args = args;
          }

          if (build.dockerfile) {
            service.build.dockerfile = build.dockerfile;
          }

          if (build.target) {
            service.build.target = build.target;
          }
        }

        // Set volumes only for services (not supported by Tasks)
        if (node instanceof ServiceNode) {
          const volumes: string[] = [];
          for (const [key, spec] of Object.entries(node.config.volumes)) {
            let service_volume;
            if (spec.mount_path) {
              service_volume = spec.mount_path;
            } else {
              throw new Error(`mount_path must be specified for volume ${key} of service ${node.ref}`);
            }

            let volume;
            if (spec.host_path) {
              volume = `${path.resolve(node.local_path, untildify(spec.host_path))}:${service_volume}${spec.readonly ? ':ro' : ''}`;
            } else if (spec.key) {
              compose.volumes[spec.key] = { external: true };
              volume = `${spec.key}:${service_volume}${spec.readonly ? ':ro' : ''}`;
            } else {
              const volume_key = `${node.config.name}-${key}`;
              volume = `${volume_key}:${service_volume}`;
              compose.volumes[volume_key] = {};
            }
            volumes.push(volume);
          }
          if (volumes.length > 0) service.volumes = volumes;
        }
      }

      if (node instanceof TaskNode) {
        if (!service.deploy) {
          service.deploy = {};
        }
        service.deploy.replicas = 0; // set all tasks scale to 0 so they don't start but can be optionally invoked later
      }

      if (!service.image) {
        // eslint-disable-next-line unicorn/consistent-destructuring
        service.image = options.getImage ? options.getImage(node.config.metadata.ref) : node.ref;
      }

      // Optimization to check if multiple services share the same dockerfile/build config and avoid building unnecessarily
      if (service.build && DockerHelper.composeVersion('>=2.6.0') && DockerHelper.buildXVersion('>=0.9.1')) { // docker-compose build.tags is only supported above these versions
        const build_hash = hash(service.build);
        const existing_service = seen_build_map[build_hash];
        if (!existing_service) {
          seen_build_map[build_hash] = node.ref;
          service.build.tags = [service.image];
        } else {
          const existing_build = compose.services[existing_service].build as DockerServiceBuild;
          if (!existing_build.tags) existing_build.tags = [];
          existing_build.tags.push(service.image);

          delete service.build;
        }
      }

      if (service.build) {
<<<<<<< HEAD
=======
        // Add labels to enrich image filtering
>>>>>>> 13deac97
        if (!service.build.labels) {
          service.build.labels = [];
        }
        service.build.labels.push(DOCKER_IMAGE_LABEL);
<<<<<<< HEAD
=======

        const { component_name } = ResourceSlugUtils.parse(node.config.metadata.ref);
        service.build.labels.push(`${DOCKER_COMPONENT_LABEL}=${component_name}`);
>>>>>>> 13deac97
      }

      compose.services[node.ref] = service;
    }

    // Enrich service relationships
    for (const edge of graph.edges) {
      const node_from = graph.getNodeByRef(edge.from);

      const node_to = graph.getNodeByRef(edge.to);

      if (!(node_to instanceof ServiceNode)) continue;
      if (node_to.is_external) continue;

      if (edge instanceof IngressEdge) {
        const service_to = compose.services[node_to.ref];
        const node_to_interface = node_to.interfaces[edge.interface_to];
        service_to.environment = service_to.environment || {};

        if (!service_to.labels) {
          service_to.labels = [];
        }

        if (!service_to.labels.includes(`traefik.enable=true`)) {
          service_to.labels.push(`traefik.enable=true`);
        }
        if (!service_to.labels.includes(`traefik.port=${gateway_port}`)) {
          service_to.labels.push(`traefik.port=${gateway_port}`);
        }

        const ingress = node_to_interface.ingress;
        const subdomain = ingress?.subdomain || edge.interface_to;

        const host = subdomain === '@' ? external_addr : `${subdomain}.${external_addr}`;
        const traefik_service = `${node_to.ref}-${edge.interface_to}`;

        if (ingress?.path) {
          service_to.labels.push(`traefik.http.routers.${traefik_service}.rule=Host(\`${host}\`) && PathPrefix(\`${ingress.path}\`)`);
        } else {
          service_to.labels.push(`traefik.http.routers.${traefik_service}.rule=Host(\`${host}\`)`);
        }
        if (!service_to.labels.includes(`traefik.http.routers.${traefik_service}.service=${traefik_service}-service`)) {
          service_to.labels.push(`traefik.http.routers.${traefik_service}.service=${traefik_service}-service`);
        }
        service_to.labels.push(`traefik.http.services.${traefik_service}-service.loadbalancer.server.port=${node_to_interface.port}`);
        if (node_to_interface.sticky) {
          service_to.labels.push(`traefik.http.services.${traefik_service}-service.loadBalancer.sticky.cookie=true`);
        }
        if (ssl_cert && ssl_key) {
          service_to.labels.push(`traefik.http.routers.${traefik_service}.entrypoints=web`, `traefik.http.routers.${traefik_service}.tls=true`);
        }

        if (node_to_interface.protocol && node_to_interface.protocol !== 'http') {
          service_to.labels.push(`traefik.http.services.${traefik_service}-service.loadbalancer.server.scheme=${node_to_interface.protocol}`);
        }
      }
    }

    return compose;
  }

  public static getConfigPaths(input: string): string[] {
    return [
      input,
      path.join(input, 'docker-compose.json'),
      path.join(input, 'docker-compose.yml'),
      path.join(input, 'docker-compose.yaml'),
    ];
  }

  public static readFromPath(input: string): [string, string] {
    const try_files = DockerComposeUtils.getConfigPaths(input);

    // Make sure the file exists
    let file_path;
    let file_contents;
    for (const file of try_files) {
      try {
        const data = fs.lstatSync(file);
        if (data.isFile()) {
          file_contents = fs.readFileSync(file, 'utf-8');
          file_path = file;
          break;
        }
      } catch {
        continue;
      }
    }

    if (!file_contents || !file_path) {
      throw new Error(`No docker-compose file found at ${input}`);
    }

    return [file_path, file_contents];
  }

  public static loadDockerCompose(compose_path: string): DockerComposeTemplate {
    const [_, file_contents] = DockerComposeUtils.readFromPath(compose_path);

    let raw_config;
    try {
      raw_config = JSON.parse(file_contents);
    } catch {
      try {
        raw_config = yaml.load(file_contents);
      } catch { }
    }

    if (!raw_config) {
      throw new Error('Invalid docker-compose format. Must be json or yaml.');
    }

    return raw_config;
  }

  @RequiresDocker({ compose: true })
  public static dockerCompose(args: string[], execa_opts?: Options, use_console = false): execa.ExecaChildProcess<string> {
    if (use_console && process.stdin.isTTY) {
      process.stdin.setRawMode(true);
    }
    const cmd = execa('docker', ['compose', ...args], execa_opts);
    if (use_console) {
      cmd.on('exit', () => {
        // eslint-disable-next-line no-process-exit
        process.exit(cmd.exitCode || 0);
      });
    }
    return cmd;
  }

  /**
   * Runs `docker inspect` on all containers and returns the resulting json as an array of objects.
   */
  public static async getAllContainerInfo(): Promise<DockerInspect[]> {
    const container_cmd = await execa('docker', ['ps', '-aq']);
    if (!container_cmd.stdout) {
      return [];
    }
    const containers = container_cmd.stdout.split('\n');
    const inspect_cmd = await docker(['inspect', '--format=\'{{json .}}\'', ...containers], { stdout: false });
    const container_states = inspect_cmd.stdout.split('\n').map((data: any) => JSON.parse(data.substring(1, data.length - 1)));
    return container_states;
  }

  /**
   * Combines the `docker compose ls` information with running container info to build a map of
   * environment -> container list.
   */
  public static async getLocalEnvironmentContainerMap(): Promise<{ [key: string]: DockerInspect[] }> {
    const running_cmd = await execa('docker', ['compose', 'ls', '--format=json']);
    const running_projects = new Set(JSON.parse(running_cmd.stdout).map((container: any) => {
      return container.Name;
    }));

    const container_info = await this.getAllContainerInfo();
    const env_map: { [key: string]: DockerInspect[] } = {};
    for (const container of container_info) {
      if (!('architect.ref' in container.Config.Labels)) {
        continue;
      }
      const project = container.Config.Labels['com.docker.compose.project'];
      if (!running_projects.has(project)) {
        continue;
      }

      if (!(project in env_map)) {
        env_map[project] = [];
      }
      env_map[project].push(container);
    }
    return env_map;
  }

  public static async getLocalEnvironments(): Promise<string[]> {
    return Object.keys(await this.getLocalEnvironmentContainerMap());
  }

  public static async isLocalEnvironment(environment_name: string): Promise<boolean> {
    const local_enviromments = await DockerComposeUtils.getLocalEnvironments();
    return Boolean(local_enviromments.includes(environment_name));
  }

  public static async getLocalEnvironment(config_dir: string, environment_name?: string): Promise<string> {
    const { stdout } = await DockerComposeUtils.dockerCompose(['ls', '--format', 'json']);

    const projects: DockerComposeProject[] = JSON.parse(stdout);

    let architect_projects: DockerComposeProjectWithConfig[] = [];
    if (projects.length > 0) {
      if (projects[0].ConfigFiles !== undefined) {
        architect_projects = (projects as DockerComposeProjectWithConfig[]).filter((project) =>
          path.resolve(project.ConfigFiles).startsWith(path.resolve(config_dir)));
      } else {
        // Older versions of compose do not have a ConfigFiles key. We need to look at the compose file(s) written
        // to the local deploy path and compare them to the DockerComposeProject.Name
        const search_directory = path.join(config_dir, LocalPaths.LOCAL_DEPLOY_PATH);
        const files = await fs.readdir(path.join(search_directory));
        const local_enviromments = files.map((file) => file.split('.')[0]);

        // eslint-disable-next-line unicorn/no-array-reduce
        architect_projects = projects.reduce((filtered: DockerComposeProjectWithConfig[], project) => {
          const env_index = local_enviromments.indexOf(project.Name);
          if (env_index >= 0) {
            project.ConfigFiles = path.join(search_directory, files[env_index]);
            filtered.push(project as DockerComposeProjectWithConfig);
          }
          return filtered;
        }, []);
      }
    }

    if (environment_name) {
      const project = architect_projects.find(project => project.Name === environment_name);
      if (!project) {
        throw new ArchitectError(`There is no active environment named: ${environment_name}`);
      }
      return environment_name;
    }

    if (architect_projects.length === 0) {
      throw new ArchitectError('There are no active dev environments.');
    }

    if (architect_projects.length === 1) {
      return architect_projects[0].Name;
    }

    const answers = await inquirer.prompt([
      {
        type: 'autocomplete',
        name: 'environment',
        message: 'Select an environment',
        source: (_: any, input: string) => {
          return architect_projects.map(project => ({
            name: `${project.Name} ${project.Status}`,
            value: project.Name,
          }));
        },
      },
    ]);
    return answers.environment;
  }

  public static async getLocalServiceForEnvironment(compose_file: string, service_name?: string): Promise<{ display_name: string, name: string }> {
    // docker-compose -f and -p don't work in tandem
    const compose = yaml.load(fs.readFileSync(compose_file).toString()) as DockerComposeTemplate;

    const services: { name: string, value: { display_name: string, name: string } }[] = [];
    for (const [service_name, service] of Object.entries(compose.services)) {
      const display_name = service.labels?.find((label) => label.startsWith('architect.ref='))?.split('=')[1];
      if (!display_name) continue;
      services.push({ name: display_name, value: { name: service_name, display_name } });
    }

    const answers: { service: { display_name: string, name: string } } = await inquirer.prompt([
      {
        when: !service_name,
        type: 'autocomplete',
        name: 'service',
        message: 'Select a service',
        source: async (_: any, input: string) => {
          return services.filter((s) => !input || s.name.toLowerCase().includes(input.toLowerCase()));
        },
      },
    ]);

    let selected_service;
    if (service_name) {
      selected_service = services.find((service) => service.name === service_name)?.value;
      if (!selected_service) {
        throw new Error(`Could not find service=${service_name}. Available services are:\n${services.map((s) => s.name).join('\n')}`);
      }
    } else {
      selected_service = answers.service;
    }
    return selected_service;
  }

  public static async run(service_name: string, project_name: string, compose_file?: string): Promise<void> {
    const compose_file_args = compose_file ? ['-f', compose_file] : [];

    await DockerComposeUtils.dockerCompose([
      ...compose_file_args,
      '-p',
      project_name,
      'run',
      '--no-deps',
      '--rm',
      service_name,
    ], { stdio: 'inherit' });
  }

  public static buildComposeFilepath(config_dir: string, project_name: string): string {
    return path.join(config_dir, LocalPaths.LOCAL_DEPLOY_PATH, `${project_name}.yml`);
  }

  public static async writeCompose(compose_file: string, compose: string): Promise<void> {
    await fs.ensureFile(compose_file);
    await fs.writeFile(compose_file, compose);
  }

  public static async watchContainersHealth(compose_file: string, environment_name: string, should_stop: () => boolean): Promise<boolean> {
    // To better emulate kubernetes we will always restart a failed container.
    // Kubernetes has 3 modes for Restart. Always, OnFailure and Never. If a liveness probe exists
    // then we will assume a Never policy is not expected. In this instance OnFailure and Always mean pretty
    // much the same thing so we will just Always restart

    const compose = yaml.load(fs.readFileSync(compose_file).toString()) as DockerComposeTemplate;

    const services_watched: Set<string> = new Set();
    for (const service of Object.values(compose.services)) {
      const service_ref = service.labels?.find((label) => label.startsWith('architect.ref='))?.split('=')[1];
      if (!service_ref) continue;
      services_watched.add(service_ref);
    }

    const last_restart_map: Dictionary<number> = {};
    const last_health_failure_map: Dictionary<string> = {};

    // If the last time this loop runs, a container was restarted, we may have to run `docker compose stop`
    // because the restart can happen after the compose process was killed.
    let restarted = false;

    while (!should_stop()) {
      try {
        restarted = false;

        // Fetch latest container mapping to check for the latest status every iteration
        const container_map = await this.getLocalEnvironmentContainerMap();
        // Only verify container status a part of the environment
        const container_states = container_map[environment_name] || [];

        for (const container_state of container_states) {
          const id = container_state.Id;
          const full_service_name = container_state.Name.substring(1);  // Remove preceding '/'
          const service_ref = container_state.Config.Labels['architect.ref'];

          if (!services_watched.has(service_ref)) {
            continue;
          }

          const { resource_type } = ResourceSlugUtils.parse(service_ref);
          if (resource_type !== 'services') continue;

          const state = container_state.State.Status.toLowerCase();
          const health = container_state.State?.Health?.Status?.toLowerCase();

          const bad_state = state !== 'running' && container_state.State.ExitCode !== 0;
          const bad_health = health === 'unhealthy';

          const failed_health_logs = container_state.State?.Health?.Log?.filter(log => log.ExitCode !== 0) || [];

          if (health !== 'healthy' && failed_health_logs.length > 0) {
            const latest_health_failure = failed_health_logs[failed_health_logs.length - 1];

            // Prevent liveness error probe failure from logging more often than the liveness probe runs.
            // Default liveness probe interval is 30s and without checking last error time, this message will
            // print every loop iteration.
            if (!last_health_failure_map[service_ref] || last_health_failure_map[service_ref] !== latest_health_failure.Start) {
              console.log(chalk.red(`\nThe liveness probe has failed for '${service_ref}'`));
              console.log(chalk.red(`ERROR: ${latest_health_failure.Output}`));
              last_health_failure_map[service_ref] = latest_health_failure.Start;
            }
          }

          if (!last_restart_map[service_ref]) {
            last_restart_map[service_ref] = Date.now();

            // Docker compose will only exit containers when stopping an up
            // If we had no service data and the container state is bad,
            // these containers may be from an old instance and we
            // are not yet in a bad state. If they are still bad after 5s, they
            // will be restarted.
            if (bad_state) {
              continue;
            }
          }

          if (bad_state || bad_health) {
            last_restart_map[service_ref] = Date.now();

            // Ensure the containers aren't terminating before we attempt to restart the container.
            // If the dev command gets killed between the start of this loop and here, the restart will cause the
            // containers to never stop and leave the command hanging.
            // Note: It's possible this result has changed because we `await` another Docker command during this
            // loops execution.
            if (!should_stop()) {
              console.log(chalk.red(`ERROR: ${service_ref} has encountered an error and is being restarted.`));
              // Even if the restart itself is interrupted, the restarted container can still be running.
              restarted = true;
              try {
                await restart(id);
              } catch (err) {
                console.log(chalk.red(`ERROR: ${service_ref} failed to restart.`));
                continue;
              }
            }
            // Docker compose will stop watching when there is a single container and it goes down.
            // If all containers go down at the same time it will wait for the restart and just move on. So only need this
            // for the case of 1 container with a health check.
            if (container_states.length === 1) {
              DockerComposeUtils.dockerCompose(['-f', compose_file, '-p', environment_name, 'logs', full_service_name, '--follow', '--since', new Date(last_restart_map[service_ref]).toISOString()], { stdout: 'inherit' });
            }
          }
        }

        // Wait 5 seconds before checking again. Waiting in 1s increments and checking if we should return early
        // so that awaiting the result of this promise takes at most 1s and not 5s.
        for (let i = 0; i < 5; i++) {
          await new Promise(r => setTimeout(r, 1000));
          if (should_stop()) {
            break;
          }
        }
      } catch (ex) {
        // Ignore any errors. Since this service just watches services health it does
        // not matter if an error occurs we should not stop a running dev instance
        // just because the `watcher` failed.
      }
    }

    return restarted;
  }
}<|MERGE_RESOLUTION|>--- conflicted
+++ resolved
@@ -10,11 +10,7 @@
 import untildify from 'untildify';
 import { ArchitectError, DependencyGraph, Dictionary, GatewayNode, IngressEdge, ResourceSlugUtils, ServiceNode, TaskNode } from '../../';
 import LocalPaths from '../../paths';
-<<<<<<< HEAD
-import { DOCKER_IMAGE_LABEL } from '../docker/buildx.utils';
-=======
 import { DOCKER_COMPONENT_LABEL, DOCKER_IMAGE_LABEL } from '../docker/buildx.utils';
->>>>>>> 13deac97
 import { docker, restart } from '../docker/cmd';
 import { DockerHelper, RequiresDocker } from '../docker/helper';
 import BuildPackUtils from '../utils/buildpack';
@@ -356,20 +352,14 @@
       }
 
       if (service.build) {
-<<<<<<< HEAD
-=======
         // Add labels to enrich image filtering
->>>>>>> 13deac97
         if (!service.build.labels) {
           service.build.labels = [];
         }
         service.build.labels.push(DOCKER_IMAGE_LABEL);
-<<<<<<< HEAD
-=======
 
         const { component_name } = ResourceSlugUtils.parse(node.config.metadata.ref);
         service.build.labels.push(`${DOCKER_COMPONENT_LABEL}=${component_name}`);
->>>>>>> 13deac97
       }
 
       compose.services[node.ref] = service;
