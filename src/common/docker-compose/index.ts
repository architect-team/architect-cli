--- conflicted
+++ resolved
@@ -21,11 +21,7 @@
   // used to namespace docker-compose projects so multiple deployments can happen to local
   public static DEFAULT_PROJECT = 'architect';
 
-<<<<<<< HEAD
-  public static async generate(graph: DependencyGraph, app_config: AppConfig, use_ssl: boolean): Promise<DockerComposeTemplate> {
-=======
-  public static async generate(graph: DependencyGraph, gateway_admin_port = 8080): Promise<DockerComposeTemplate> {
->>>>>>> dcf24189
+  public static async generate(graph: DependencyGraph, app_config: AppConfig, use_ssl: boolean, gateway_admin_port = 8080): Promise<DockerComposeTemplate> {
     const compose: DockerComposeTemplate = {
       version: '3',
       services: {},
