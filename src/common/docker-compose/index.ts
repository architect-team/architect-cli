--- conflicted
+++ resolved
@@ -10,12 +10,8 @@
 import untildify from 'untildify';
 import { ArchitectError, DependencyGraph, Dictionary, GatewayNode, IngressEdge, ResourceSlugUtils, ServiceNode, TaskNode } from '../../';
 import LocalPaths from '../../paths';
-<<<<<<< HEAD
 import { DOCKER_COMPONENT_LABEL, DOCKER_IMAGE_LABEL } from '../docker/buildx.utils';
-import { docker, restart } from '../docker/cmd';
-=======
 import { docker } from '../docker/cmd';
->>>>>>> 8408a8d7
 import { DockerHelper, RequiresDocker } from '../docker/helper';
 import BuildPackUtils from '../utils/buildpack';
 import PortUtil from '../utils/port';
