--- conflicted
+++ resolved
@@ -50,14 +50,9 @@
         let svc_node: ServiceNode;
         const [name, tag] = ref.split(':');
 
-<<<<<<< HEAD
         const env_debug_options = env_svc_cfg.getDebug();
         if (env_debug_options) {
           const svc_path = path.join(path.dirname(env_config_path), env_debug_options.path);
-=======
-        if (env_svc_cfg.debug?.path) {
-          const svc_path = path.join(path.dirname(env_config_path), env_svc_cfg.debug.path);
->>>>>>> 80f3fcf8
           svc_node = await dependency_manager.loadLocalService(svc_path);
         } else if (linked_services.hasOwnProperty(name)) {
           console.log(`Using locally linked ${chalk.blue(name)} found at ${chalk.blue(linked_services[name])}`);
@@ -131,7 +126,6 @@
 
     const dependency_resolvers = [];
     for (const [dep_name, dep_id] of Object.entries(parent_node.service_config.getDependencies())) {
-<<<<<<< HEAD
 
       const env_service = this.environment.getServiceDetails(`${dep_name}:${dep_id}`);
       if (env_service?.getInterfaces()) {
@@ -142,15 +136,6 @@
         const debug_path = env_service?.getDebug()?.path;
         if (debug_path) {
           const svc_path = path.join(path.dirname(this.config_path), debug_path);
-=======
-      const env_services = this.environment.getServiceDetails(`${dep_name}:${dep_id}`);
-      if (env_services?.host && env_services?.port) {
-        await this.loadExternalService(env_services, `${dep_name}:${dep_id}`);
-      } else {
-        let dep_node: ServiceNode;
-        if (env_services?.debug?.path) {
-          const svc_path = path.join(path.dirname(this.config_path), env_services.debug.path);
->>>>>>> 80f3fcf8
           dep_node = await this.loadLocalService(svc_path);
         } else if (this.linked_services.hasOwnProperty(dep_name)) {
           console.log(`Using locally linked ${chalk.blue(dep_name)} found at ${chalk.blue(this.linked_services[dep_name])}`);
