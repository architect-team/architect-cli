--- conflicted
+++ resolved
@@ -29,16 +29,7 @@
     return this.createFromPath(api, '', values_dictionary);
   }
 
-<<<<<<< HEAD
-  static async createFromPath(api: AxiosInstance, env_config_path: string, values_dictionary: { [s: string]: { [s: string]: string } } = {}, linked_components: Dictionary<string> = {}): Promise<LocalDependencyManager> {
-    const dependency_manager = new LocalDependencyManager(api, env_config_path, linked_components);
-    const env_config = dependency_manager.config_path
-      ? await EnvironmentConfigBuilder.buildFromPath(dependency_manager.config_path)
-      : EnvironmentConfigBuilder.buildFromJSON({});
-
-    await dependency_manager.init(env_config, values_dictionary);
-=======
-  static async createFromPath(api: AxiosInstance, component_config_path: string, linked_components: Dictionary<string> = {}): Promise<LocalDependencyManager> {
+  static async createFromPath(api: AxiosInstance, component_config_path: string, values_dictionary: { [s: string]: { [s: string]: string } } = {}, linked_components: Dictionary<string> = {}): Promise<LocalDependencyManager> {
     let env_config;
     const dependency_manager = new LocalDependencyManager(api, component_config_path, linked_components);
     if (component_config_path.endsWith('environment.yml') || component_config_path.endsWith('environment.json') || component_config_path.endsWith('env-mock-dev.yml') || !component_config_path) { // TODO: remove when environment configs are offically gone
@@ -51,8 +42,7 @@
       env_json.components[component_config.getName()] = plainToClass(ComponentConfigV1, { extends: `file:${component_config_path}`, name: component_config.getName() });
       env_config = EnvironmentConfigBuilder.buildFromJSON(env_json);
     }
-    await dependency_manager.init(env_config);
->>>>>>> 043ef2d5
+    await dependency_manager.init(env_config, values_dictionary);
     return dependency_manager;
   }
 
