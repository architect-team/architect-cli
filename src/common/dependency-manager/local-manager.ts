import { AxiosInstance } from 'axios';
import dotenvExpand from 'dotenv-expand';
import path from 'path';
<<<<<<< HEAD
import DependencyManager, { DatastoreNode, DependencyNode, EnvironmentConfigBuilder, ServiceConfigBuilder, ServiceNode } from '../../dependency-manager/src';
import { DatastoreValueFromParameter, ValueFromParameter } from '../../dependency-manager/src/manager';
=======
import DependencyManager, { EnvironmentConfigBuilder, ServiceConfigBuilder, ServiceNode } from '../../dependency-manager/src';
>>>>>>> a57dd97c
import PortUtil from '../utils/port';
import LocalDependencyGraph from './local-graph';
import { LocalServiceNode } from './local-service-node';


export default class LocalDependencyManager extends DependencyManager {
  graph: LocalDependencyGraph;
  api: AxiosInstance;
  config_path: string;

  constructor(api: AxiosInstance, config_path?: string) {
    const env_config = config_path
      ? EnvironmentConfigBuilder.buildFromPath(config_path)
      : EnvironmentConfigBuilder.buildFromJSON({});
    super(env_config);
    this.graph = new LocalDependencyGraph(env_config.__version);
    this.api = api;
    this.config_path = config_path || '';
  }

  protected static loadParameters(dependency_manager: DependencyManager) {
    const env_params_to_expand: { [key: string]: string } = {};
    for (const node of dependency_manager.graph.nodes) {
      env_params_to_expand[`${node.normalized_ref.toUpperCase()}_HOST`.replace(/[.-]/g, '_')] = node.normalized_ref;
      env_params_to_expand[`${node.normalized_ref.toUpperCase()}_PORT`.replace(/[.-]/g, '_')] = node.ports.target.toString();
      for (const [param_name, param_value] of Object.entries(node.parameters || {})) {
        if (typeof param_value === 'string') {
          if (param_value.indexOf('$') > -1) {
            env_params_to_expand[`${node.normalized_ref.toUpperCase()}_${param_name}`.replace(/[.-]/g, '_')] =
              param_value.replace(/\$/g, `$${node.normalized_ref.toUpperCase()}_`).replace(/[.-]/g, '_');
          } else {
            env_params_to_expand[`${node.normalized_ref.toUpperCase()}_${param_name}`.replace(/[.-]/g, '_')] = param_value;
          }
        }
      }
      for (const [param_name, param_value] of Object.entries(node.service_config.getParameters())) {
        if ((node instanceof LocalServiceNode || node instanceof ServiceNode) && param_value.default instanceof Object && param_value.default?.valueFrom) {
          const param_target_service_name = (param_value.default as ValueFromParameter).valueFrom.dependency;
          const param_target_datastore_name = (param_value.default as DatastoreValueFromParameter).valueFrom.datastore;
          if (param_target_service_name) {
            const param_target_service = dependency_manager.graph.getNodeByRef(param_target_service_name);
            if (!param_target_service) {
              throw new Error(`Service ${param_target_service_name} not found for config of ${node.name}`);
            }
            env_params_to_expand[`${node.normalized_ref.toUpperCase()}_${param_name}`.replace(/[.-]/g, '_')] =
              param_value.default.valueFrom.value.replace(/\$/g, `$${param_target_service.normalized_ref.toUpperCase()}_`).replace(/[.-]/g, '_');
          } else if (param_target_datastore_name) {
            const param_target_datastore = dependency_manager.graph.getNodeByRef(`${node.name}:${node.tag}.${param_target_datastore_name}`);
            if (!param_target_datastore) {
              throw new Error(`Datastore ${param_target_datastore_name} not found for service ${node.name}`);
            }
            env_params_to_expand[`${param_target_datastore_name}.${node.normalized_ref}.${param_name}`.toUpperCase().replace(/[.-]/g, '_')] =
              param_value.default.valueFrom.value.replace(/\$/g, `$${node.normalized_ref}.${param_target_datastore_name}_`.toUpperCase()).replace(/[.-]/g, '_');
          }
        }
      }
    }

    const expanded_params = dotenvExpand({ parsed: env_params_to_expand }).parsed;
    for (const node of dependency_manager.graph.nodes) {
      if (node instanceof ServiceNode || node instanceof LocalServiceNode) {
        const service_name = node.normalized_ref;
        const service_prefix = service_name.replace(/[^\w\s]/gi, '_').toUpperCase();
        const written_env_keys = [];

        // map datastore params
        const node_datastores = dependency_manager.graph.getNodeDependencies(node).filter(node => node instanceof DatastoreNode);
        for (const datastore of node_datastores) {
          const datastore_prefix = `${(datastore as DatastoreNode).key}_${service_prefix}`.toUpperCase();
          const service_datastore_params = Object.entries(expanded_params || {})
            .filter(([key, _]) => key.startsWith(datastore_prefix));

          // reverse order params by length in order to avoid key collisions
          service_datastore_params.sort((pair1: [string, string], pair2: [string, string]) => {
            return pair2[0].length - pair1[0].length;
          });

          for (const [param_name, param_value] of service_datastore_params) {
            const real_param_name = param_name.replace(`${datastore_prefix}_`, '');
            node.parameters[real_param_name] = param_value;
            written_env_keys.push(param_name.replace(`${datastore_prefix}_`, ''));
          }
        }

        // map service params
        const service_params = Object.entries(expanded_params || {})
          .filter(([key, _]) => key.startsWith(service_prefix));

        // reverse order params by length in order to avoid key collisions
        service_params.sort((pair1: [string, string], pair2: [string, string]) => {
          return pair2[0].length - pair1[0].length;
        });

        for (const [param_name, param_value] of service_params) {
          const real_param_name = param_name.replace(`${service_prefix}_`, '');
          if (!written_env_keys.find(key => key === real_param_name) && real_param_name !== 'ARCHITECT') {
            node.parameters[real_param_name] = param_value;
          }
        }
      }
    }
  }

  static async createFromPath(api: AxiosInstance, env_config_path: string): Promise<LocalDependencyManager> {
    const dependency_manager = new LocalDependencyManager(api, env_config_path);

    const dependency_resolvers = [];
    for (const [ref, env_svc_cfg] of Object.entries(dependency_manager.environment.getServices())) {
      let svc_node: ServiceNode;

      if (env_svc_cfg.debug) {
        const svc_path = path.join(path.dirname(env_config_path), env_svc_cfg.debug.path);
        svc_node = await dependency_manager.loadLocalService(svc_path);
      } else {
        const [name, tag] = ref.split(':');
        svc_node = await dependency_manager.loadService(name, tag);
      }

      await dependency_manager.loadDatastores(svc_node);
      dependency_resolvers.push(() => dependency_manager.loadDependencies(svc_node));
    }

    // We resolve these after the loop to ensure that explicitly cited service configs take precedence
    await Promise.all(dependency_resolvers.map(fn => fn()));
    dependency_manager.loadSubscriptions();
    this.loadParameters(dependency_manager);

    return dependency_manager;
  }

  /**
   * @override
   */
  protected async getServicePort(): Promise<number> {
    return PortUtil.getAvailablePort();
  }

  async loadLocalService(service_path: string): Promise<ServiceNode> {
    const config = ServiceConfigBuilder.buildFromPath(service_path);

    if (this.graph.nodes_map.has(`${config.getName()}:latest`)) {
      // eslint-disable-next-line @typescript-eslint/no-non-null-assertion
      return this.graph.nodes_map.get(`${config.getName()}:latest`)! as ServiceNode;
    }

    const node = new LocalServiceNode({
      service_path: service_path,
      service_config: config,
      image: '',
      tag: 'latest',
      ports: {
        target: 8080,
        expose: await this.getServicePort(),
      },
      parameters: await this.getParamValues(
        `${config.getName()}:latest`,
        config.getParameters(),
      ),
    });

    if (config.getDebugOptions()) {
      node.command = config.getDebugOptions()?.command;
    }

    this.graph.addNode(node);
    return node;
  }

  /**
   * @override
   */
  async loadDependencies(parent_node: ServiceNode, recursive = true) {
    const dependency_resolvers = [];
    for (const [dep_name, dep_id] of Object.entries(parent_node.service_config.getDependencies())) {
      let dep_node: ServiceNode;

      const env_services = this.environment.getServiceDetails(`${dep_name}:${dep_id}`);
      if (env_services && env_services.debug) {
        const svc_path = path.join(path.dirname(this.config_path), env_services.debug.path);
        dep_node = await this.loadLocalService(svc_path);
      } else {
        dep_node = await this.loadService(dep_name, dep_id);
      }

      this.graph.addEdge(parent_node, dep_node);
      if (recursive) {
        await this.loadDatastores(dep_node);
        dependency_resolvers.push(() => this.loadDependencies(dep_node));
      }
    }

    await Promise.all(dependency_resolvers.map(fn => fn()));
  }

  /**
   * @override
   */
  async loadService(service_name: string, service_tag: string): Promise<ServiceNode> {
    const { data: service } = await this.api.get(`/services/${service_name}`);
    const { data: tag } = await this.api.get(`/services/${service.name}/versions/${service_tag}`);

    const config = ServiceConfigBuilder.buildFromJSON(tag.config);
    const node = new ServiceNode({
      service_config: config,
      tag: tag.tag,
      image: service.url.replace(/(^\w+:|^)\/\//, ''),
      ports: {
        target: 8080,
        expose: await this.getServicePort(),
      },
      parameters: await this.getParamValues(
        `${config.getName()}:${tag.tag}`,
        config.getParameters(),
      ),
    });
    this.graph.addNode(node);
    return node;
  }

  validateNodeDependencies(node: DependencyNode) {
    const dependencies = node.service_config.getDependencies();
    const dependency_names = Object.entries(dependencies).map(([name, tag]) => `${name}:${tag}`);
    const datastore_names = Object.keys(node.service_config.getDatastores());
    const parameter_dependencies: Set<string> = new Set();
    const datastore_dependencies: Set<string> = new Set();

    for (const param_value of Object.values(node.parameters)) {
      const valueFromParameter = param_value as ValueFromParameter;
      const datastoreParameter = param_value as DatastoreValueFromParameter;
      if (valueFromParameter.valueFrom.dependency) {
        parameter_dependencies.add(valueFromParameter.valueFrom.dependency);
      } else if (datastoreParameter.valueFrom.datastore) {
        datastore_dependencies.add(datastoreParameter.valueFrom.datastore);
      }
    }
    for (const dependency of parameter_dependencies) {
      if (!dependency_names.includes(dependency)) {
        throw new Error(`Invalid parameter/dependency relationship(s) for service ${node.name}`);
      }
    }
    for (const datastore of datastore_dependencies) {
      if (!datastore_names.includes(datastore)) {
        throw new Error(`Invalid parameter/datastore relationship(s) for service ${node.name}`);
      }
    }
  }
}<|MERGE_RESOLUTION|>--- conflicted
+++ resolved
@@ -1,12 +1,8 @@
 import { AxiosInstance } from 'axios';
 import dotenvExpand from 'dotenv-expand';
 import path from 'path';
-<<<<<<< HEAD
-import DependencyManager, { DatastoreNode, DependencyNode, EnvironmentConfigBuilder, ServiceConfigBuilder, ServiceNode } from '../../dependency-manager/src';
+import DependencyManager, { DatastoreNode, EnvironmentConfigBuilder, ServiceConfigBuilder, ServiceNode } from '../../dependency-manager/src';
 import { DatastoreValueFromParameter, ValueFromParameter } from '../../dependency-manager/src/manager';
-=======
-import DependencyManager, { EnvironmentConfigBuilder, ServiceConfigBuilder, ServiceNode } from '../../dependency-manager/src';
->>>>>>> a57dd97c
 import PortUtil from '../utils/port';
 import LocalDependencyGraph from './local-graph';
 import { LocalServiceNode } from './local-service-node';
@@ -32,7 +28,7 @@
     for (const node of dependency_manager.graph.nodes) {
       env_params_to_expand[`${node.normalized_ref.toUpperCase()}_HOST`.replace(/[.-]/g, '_')] = node.normalized_ref;
       env_params_to_expand[`${node.normalized_ref.toUpperCase()}_PORT`.replace(/[.-]/g, '_')] = node.ports.target.toString();
-      for (const [param_name, param_value] of Object.entries(node.parameters || {})) {
+      for (const [param_name, param_value] of Object.entries(node.parameters || {})) { // load the service's own params
         if (typeof param_value === 'string') {
           if (param_value.indexOf('$') > -1) {
             env_params_to_expand[`${node.normalized_ref.toUpperCase()}_${param_name}`.replace(/[.-]/g, '_')] =
@@ -42,24 +38,27 @@
           }
         }
       }
-      for (const [param_name, param_value] of Object.entries(node.service_config.getParameters())) {
-        if ((node instanceof LocalServiceNode || node instanceof ServiceNode) && param_value.default instanceof Object && param_value.default?.valueFrom) {
-          const param_target_service_name = (param_value.default as ValueFromParameter).valueFrom.dependency;
-          const param_target_datastore_name = (param_value.default as DatastoreValueFromParameter).valueFrom.datastore;
-          if (param_target_service_name) {
-            const param_target_service = dependency_manager.graph.getNodeByRef(param_target_service_name);
-            if (!param_target_service) {
-              throw new Error(`Service ${param_target_service_name} not found for config of ${node.name}`);
+
+      if (node instanceof LocalServiceNode || node instanceof ServiceNode) {
+        for (const [param_name, param_value] of Object.entries(node.service_config.getParameters())) { // load param references
+          if (param_value.default instanceof Object && param_value.default?.valueFrom) {
+            const param_target_service_name = (param_value.default as ValueFromParameter).valueFrom.dependency;
+            const param_target_datastore_name = (param_value.default as DatastoreValueFromParameter).valueFrom.datastore;
+            if (param_target_service_name) {
+              const param_target_service = dependency_manager.graph.getNodeByRef(param_target_service_name);
+              if (!param_target_service) {
+                throw new Error(`Service ${param_target_service_name} not found for config of ${node.env_ref}`);
+              }
+              env_params_to_expand[`${node.normalized_ref.toUpperCase()}_${param_name}`.replace(/[.-]/g, '_')] =
+                param_value.default.valueFrom.value.replace(/\$/g, `$${param_target_service.normalized_ref.toUpperCase()}_`).replace(/[.-]/g, '_');
+            } else if (param_target_datastore_name) {
+              const param_target_datastore = dependency_manager.graph.getNodeByRef(`${node.ref}.${param_target_datastore_name}`);
+              if (!param_target_datastore) {
+                throw new Error(`Datastore ${param_target_datastore_name} not found for service ${node.env_ref}`);
+              }
+              env_params_to_expand[`${param_target_datastore_name}.${node.normalized_ref}.${param_name}`.toUpperCase().replace(/[.-]/g, '_')] =
+                param_value.default.valueFrom.value.replace(/\$/g, `$${node.normalized_ref}.${param_target_datastore_name}_`.toUpperCase()).replace(/[.-]/g, '_');
             }
-            env_params_to_expand[`${node.normalized_ref.toUpperCase()}_${param_name}`.replace(/[.-]/g, '_')] =
-              param_value.default.valueFrom.value.replace(/\$/g, `$${param_target_service.normalized_ref.toUpperCase()}_`).replace(/[.-]/g, '_');
-          } else if (param_target_datastore_name) {
-            const param_target_datastore = dependency_manager.graph.getNodeByRef(`${node.name}:${node.tag}.${param_target_datastore_name}`);
-            if (!param_target_datastore) {
-              throw new Error(`Datastore ${param_target_datastore_name} not found for service ${node.name}`);
-            }
-            env_params_to_expand[`${param_target_datastore_name}.${node.normalized_ref}.${param_name}`.toUpperCase().replace(/[.-]/g, '_')] =
-              param_value.default.valueFrom.value.replace(/\$/g, `$${node.normalized_ref}.${param_target_datastore_name}_`.toUpperCase()).replace(/[.-]/g, '_');
           }
         }
       }
@@ -132,8 +131,9 @@
     // We resolve these after the loop to ensure that explicitly cited service configs take precedence
     await Promise.all(dependency_resolvers.map(fn => fn()));
     dependency_manager.loadSubscriptions();
+    console.log('loading params')
     this.loadParameters(dependency_manager);
-
+    console.log('loaded')
     return dependency_manager;
   }
 
@@ -226,7 +226,7 @@
     return node;
   }
 
-  validateNodeDependencies(node: DependencyNode) {
+  validateNodeDependencies(node: ServiceNode) {
     const dependencies = node.service_config.getDependencies();
     const dependency_names = Object.entries(dependencies).map(([name, tag]) => `${name}:${tag}`);
     const datastore_names = Object.keys(node.service_config.getDatastores());
@@ -244,12 +244,12 @@
     }
     for (const dependency of parameter_dependencies) {
       if (!dependency_names.includes(dependency)) {
-        throw new Error(`Invalid parameter/dependency relationship(s) for service ${node.name}`);
+        throw new Error(`Invalid parameter/dependency relationship(s) for service ${node.ref}`);
       }
     }
     for (const datastore of datastore_dependencies) {
       if (!datastore_names.includes(datastore)) {
-        throw new Error(`Invalid parameter/datastore relationship(s) for service ${node.name}`);
+        throw new Error(`Invalid parameter/datastore relationship(s) for service ${node.ref}`);
       }
     }
   }
