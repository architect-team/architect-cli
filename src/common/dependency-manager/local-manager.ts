import { AxiosInstance } from 'axios';
import path from 'path';
import DependencyManager, { EnvironmentConfigBuilder, ServiceConfigBuilder, ServiceNode } from '../../dependency-manager/src';
import IngressEdge from '../../dependency-manager/src/graph/edge/ingress';
import ServiceEdge from '../../dependency-manager/src/graph/edge/service';
import { ExternalNode } from '../../dependency-manager/src/graph/node/external';
import GatewayNode from '../../dependency-manager/src/graph/node/gateway';
import { readIfFile } from '../utils/file';
import PortUtil from '../utils/port';
import LocalDependencyGraph from './local-graph';
import { LocalServiceNode } from './local-service-node';


export default class LocalDependencyManager extends DependencyManager {
  graph: LocalDependencyGraph;
  api: AxiosInstance;
  config_path: string;

  constructor(api: AxiosInstance, config_path?: string) {
    const env_config = config_path
      ? EnvironmentConfigBuilder.buildFromPath(config_path)
      : EnvironmentConfigBuilder.buildFromJSON({});

    // Only include in cli since it will read files off disk
    for (const vault of Object.values(env_config.getVaults())) {
      vault.client_token = readIfFile(vault.client_token);
      vault.role_id = readIfFile(vault.role_id);
      vault.secret_id = readIfFile(vault.secret_id);
    }

    super(env_config);
    this.graph = new LocalDependencyGraph(env_config.__version);
    this.api = api;
    this.config_path = config_path || '';
  }

  static async createFromPath(api: AxiosInstance, env_config_path: string): Promise<LocalDependencyManager> {
    const dependency_manager = new LocalDependencyManager(api, env_config_path);

    const dependency_resolvers = [];
    for (const [ref, env_svc_cfg] of Object.entries(dependency_manager.environment.getServices())) {

      if ((env_svc_cfg.host && env_svc_cfg.port) || env_svc_cfg.interfaces) {
        await dependency_manager.loadExternalService(env_svc_cfg, ref);
      } else {
        let svc_node: ServiceNode;

        if (env_svc_cfg.debug) {
          const svc_path = path.join(path.dirname(env_config_path), env_svc_cfg.debug.path);
          svc_node = await dependency_manager.loadLocalService(svc_path);
        } else {
          const [name, tag] = ref.split(':');
          svc_node = await dependency_manager.loadService(name, tag);
        }
        await dependency_manager.loadDatastores(svc_node);
        dependency_resolvers.push(() => dependency_manager.loadDependencies(svc_node));

        if (env_svc_cfg.ingress) {
          const gateway = new GatewayNode({
<<<<<<< HEAD
            ports: [{ target: 80, expose: 80 }],
=======
            ports: { target: 80, expose: await dependency_manager.getServicePort(80) },
>>>>>>> 84fe5ea7
            parameters: {},
          });
          dependency_manager.graph.addNode(gateway);
          dependency_manager.graph.addEdge(new IngressEdge(gateway.ref, svc_node.ref, env_svc_cfg.ingress.subdomain));
        }
      }
    }

    // We resolve these after the loop to ensure that explicitly cited service configs take precedence
    await Promise.all(dependency_resolvers.map(fn => fn()));
    dependency_manager.loadSubscriptions();
    dependency_manager.loadParameters();
    return dependency_manager;
  }

  /**
   * @override
   */
  protected async getServicePort(starting_port?: number): Promise<number> {
    return PortUtil.getAvailablePort(starting_port);
  }

  async loadLocalService(service_path: string): Promise<ServiceNode> {
    const config = ServiceConfigBuilder.buildFromPath(service_path);

    if (this.graph.nodes_map.has(`${config.getName()}:latest`)) {
      // eslint-disable-next-line @typescript-eslint/no-non-null-assertion
      return this.graph.nodes_map.get(`${config.getName()}:latest`)! as ServiceNode;
    }

    const configPort = config.getPort();
    const node = new LocalServiceNode({
      service_path: service_path.endsWith('.json') ? path.dirname(service_path) : service_path,
      service_config: config,
      image: config.getImage(),
      tag: 'latest',
      ports: await Promise.all(Object.values(config.getInterfaces()).map(async value => {
        return {
          target: configPort ? configPort : value.port,
          expose: await this.getServicePort(),
        };
      })),
      parameters: await this.getParamValues(
        `${config.getName()}:latest`,
        config.getParameters(),
      ),
    });

    this.graph.addNode(node);
    return node;
  }

  /**
   * @override
   */
  async loadDependencies(parent_node: ServiceNode, recursive = true) {
    if (parent_node instanceof ExternalNode) { return; }

    const dependency_resolvers = [];
    for (const [dep_name, dep_id] of Object.entries(parent_node.service_config.getDependencies())) {

      const env_service = this.environment.getServiceDetails(`${dep_name}:${dep_id}`);
      if ((env_service?.host && env_service?.port) || env_service?.interfaces) {
        await this.loadExternalService(env_service, `${dep_name}:${dep_id}`);
      } else {
        let dep_node: ServiceNode;
        if (env_service && env_service.debug) {
          const svc_path = path.join(path.dirname(this.config_path), env_service.debug.path);
          dep_node = await this.loadLocalService(svc_path);
        } else {
          dep_node = await this.loadService(dep_name, dep_id);
        }

        this.graph.addNode(dep_node);
        const edge = new ServiceEdge(parent_node.ref, dep_node.ref);
        this.graph.addEdge(edge);

        if (recursive) {
          await this.loadDatastores(dep_node);
          dependency_resolvers.push(() => this.loadDependencies(dep_node));
        }
      }
    }

    await Promise.all(dependency_resolvers.map(fn => fn()));
  }

  /**
   * @override
   */
  async loadService(service_name: string, service_tag: string): Promise<ServiceNode> {
    const [account_name, svc_name] = service_name.split('/');
    const { data: service_digest } = await this.api.get(`/accounts/${account_name}/services/${svc_name}/versions/${service_tag}`);

    const config = ServiceConfigBuilder.buildFromJSON(service_digest.config);
    const node = new ServiceNode({
      service_config: config,
      tag: service_digest.tag,
      image: service_digest.service.url.replace(/(^\w+:|^)\/\//, ''),
      ports: [{
        target: config.getPort() || 8080,
        expose: await this.getServicePort(),
      }],
      parameters: await this.getParamValues(
        `${config.getName()}:${service_digest.tag}`,
        config.getParameters(),
      ),
    });
    this.graph.addNode(node);
    return node;
  }

  protected loadParameters() {
    for (const node of this.graph.nodes) {
      for (const [key, value] of Object.entries(node.parameters)) {
        // Only include in cli since it will read files off disk
        node.parameters[key] = readIfFile(value);
      }
    }
    super.loadParameters();
  }
}<|MERGE_RESOLUTION|>--- conflicted
+++ resolved
@@ -57,11 +57,7 @@
 
         if (env_svc_cfg.ingress) {
           const gateway = new GatewayNode({
-<<<<<<< HEAD
-            ports: [{ target: 80, expose: 80 }],
-=======
-            ports: { target: 80, expose: await dependency_manager.getServicePort(80) },
->>>>>>> 84fe5ea7
+            ports: [{ target: 80, expose: await dependency_manager.getServicePort(80) }],
             parameters: {},
           });
           dependency_manager.graph.addNode(gateway);
